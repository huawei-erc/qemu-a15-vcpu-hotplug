#!/bin/sh
#
# qemu configure script (c) 2003 Fabrice Bellard
#
# set temporary file name
if test ! -z "$TMPDIR" ; then
    TMPDIR1="${TMPDIR}"
elif test ! -z "$TEMPDIR" ; then
    TMPDIR1="${TEMPDIR}"
else
    TMPDIR1="/tmp"
fi

TMPC="${TMPDIR1}/qemu-conf-${RANDOM}-$$-${RANDOM}.c"
TMPO="${TMPDIR1}/qemu-conf-${RANDOM}-$$-${RANDOM}.o"
TMPE="${TMPDIR1}/qemu-conf-${RANDOM}-$$-${RANDOM}.exe"

# NB: do not call "exit" in the trap handler; this is buggy with some shells;
# see <1285349658-3122-1-git-send-email-loic.minier@linaro.org>
trap "rm -f $TMPC $TMPO $TMPE" EXIT INT QUIT TERM
rm -f config.log

compile_object() {
  echo $cc $QEMU_CFLAGS -c -o $TMPO $TMPC >> config.log
  $cc $QEMU_CFLAGS -c -o $TMPO $TMPC >> config.log 2>&1
}

compile_prog() {
  local_cflags="$1"
  local_ldflags="$2"
  echo $cc $QEMU_CFLAGS $local_cflags -o $TMPE $TMPC $LDFLAGS $local_ldflags >> config.log
  $cc $QEMU_CFLAGS $local_cflags -o $TMPE $TMPC $LDFLAGS $local_ldflags >> config.log 2>&1
}

# symbolically link $1 to $2.  Portable version of "ln -sf".
symlink() {
  rm -f $2
  ln -s $1 $2
}

# check whether a command is available to this shell (may be either an
# executable or a builtin)
has() {
    type "$1" >/dev/null 2>&1
}

# search for an executable in PATH
path_of() {
    local_command="$1"
    local_ifs="$IFS"
    local_dir=""

    # pathname has a dir component?
    if [ "${local_command#*/}" != "$local_command" ]; then
        if [ -x "$local_command" ] && [ ! -d "$local_command" ]; then
            echo "$local_command"
            return 0
        fi
    fi
    if [ -z "$local_command" ]; then
        return 1
    fi

    IFS=:
    for local_dir in $PATH; do
        if [ -x "$local_dir/$local_command" ] && [ ! -d "$local_dir/$local_command" ]; then
            echo "$local_dir/$local_command"
            IFS="${local_ifs:-$(printf ' \t\n')}"
            return 0
        fi
    done
    # not found
    IFS="${local_ifs:-$(printf ' \t\n')}"
    return 1
}

# default parameters
source_path=`dirname "$0"`
cpu=""
interp_prefix="/usr/gnemul/qemu-%M"
static="no"
sparc_cpu=""
cross_prefix=""
audio_drv_list=""
audio_card_list="ac97 es1370 sb16 hda"
audio_possible_cards="ac97 es1370 sb16 cs4231a adlib gus hda"
block_drv_whitelist=""
host_cc="gcc"
helper_cflags=""
libs_softmmu=""
libs_tools=""
audio_pt_int=""
audio_win_int=""
cc_i386=i386-pc-linux-gnu-gcc

target_list=""

# Default value for a variable defining feature "foo".
#  * foo="no"  feature will only be used if --enable-foo arg is given
#  * foo=""    feature will be searched for, and if found, will be used
#              unless --disable-foo is given
#  * foo="yes" this value will only be set by --enable-foo flag.
#              feature will searched for,
#              if not found, configure exits with error
#
# Always add --enable-foo and --disable-foo command line args.
# Distributions want to ensure that several features are compiled in, and it
# is impossible without a --enable-foo that exits if a feature is not found.

bluez=""
brlapi=""
curl=""
curses=""
docs=""
fdt=""
kvm=""
kvm_para=""
nptl=""
sdl=""
vnc="yes"
sparse="no"
uuid=""
vde=""
vnc_tls=""
vnc_sasl=""
vnc_jpeg=""
vnc_png=""
vnc_thread="no"
xen=""
linux_aio=""
attr=""
vhost_net=""
xfs=""

gprof="no"
debug_tcg="no"
debug_mon="no"
debug="no"
strip_opt="yes"
bigendian="no"
mingw32="no"
EXESUF=""
prefix="/usr/local"
mandir="\${prefix}/share/man"
datadir="\${prefix}/share/qemu"
docdir="\${prefix}/share/doc/qemu"
bindir="\${prefix}/bin"
sysconfdir="\${prefix}/etc"
confsuffix="/qemu"
slirp="yes"
fmod_lib=""
fmod_inc=""
oss_lib=""
bsd="no"
linux="no"
solaris="no"
profiler="no"
cocoa="no"
softmmu="yes"
linux_user="no"
darwin_user="no"
bsd_user="no"
guest_base=""
uname_release=""
io_thread="no"
mixemu="no"
kerneldir=""
aix="no"
blobs="yes"
pkgversion=""
check_utests="no"
user_pie="no"
zero_malloc=""
trace_backend="nop"
trace_file="trace"
spice=""
rbd=""
smartcard=""
smartcard_nss=""
opengl=""

# parse CC options first
for opt do
  optarg=`expr "x$opt" : 'x[^=]*=\(.*\)'`
  case "$opt" in
  --cross-prefix=*) cross_prefix="$optarg"
  ;;
  --cc=*) CC="$optarg"
  ;;
  --source-path=*) source_path="$optarg"
  ;;
  --cpu=*) cpu="$optarg"
  ;;
  --extra-cflags=*) QEMU_CFLAGS="$optarg $QEMU_CFLAGS"
  ;;
  --extra-ldflags=*) LDFLAGS="$optarg $LDFLAGS"
  ;;
  --sparc_cpu=*)
    sparc_cpu="$optarg"
    case $sparc_cpu in
    v7|v8|v8plus|v8plusa)
      cpu="sparc"
    ;;
    v9)
      cpu="sparc64"
    ;;
    *)
      echo "undefined SPARC architecture. Exiting";
      exit 1
    ;;
    esac
  ;;
  esac
done
# OS specific
# Using uname is really, really broken.  Once we have the right set of checks
# we can eliminate it's usage altogether

cc="${cross_prefix}${CC-gcc}"
ar="${cross_prefix}${AR-ar}"
objcopy="${cross_prefix}${OBJCOPY-objcopy}"
ld="${cross_prefix}${LD-ld}"
strip="${cross_prefix}${STRIP-strip}"
windres="${cross_prefix}${WINDRES-windres}"
pkg_config="${cross_prefix}${PKG_CONFIG-pkg-config}"
sdl_config="${cross_prefix}${SDL_CONFIG-sdl-config}"

# default flags for all hosts
QEMU_CFLAGS="-fno-strict-aliasing $QEMU_CFLAGS"
CFLAGS="-g $CFLAGS"
QEMU_CFLAGS="-Wall -Wundef -Wendif-labels -Wwrite-strings -Wmissing-prototypes $QEMU_CFLAGS"
QEMU_CFLAGS="-Wstrict-prototypes -Wredundant-decls $QEMU_CFLAGS"
QEMU_CFLAGS="-D_GNU_SOURCE -D_FILE_OFFSET_BITS=64 -D_LARGEFILE_SOURCE $QEMU_CFLAGS"
QEMU_CFLAGS="-D_FORTIFY_SOURCE=2 $QEMU_CFLAGS"
QEMU_INCLUDES="-I. -I\$(SRC_PATH)"
LDFLAGS="-g $LDFLAGS"

# make source path absolute
source_path=`cd "$source_path"; pwd`

check_define() {
cat > $TMPC <<EOF
#if !defined($1)
#error Not defined
#endif
int main(void) { return 0; }
EOF
  compile_object
}

if test ! -z "$cpu" ; then
  # command line argument
  :
elif check_define __i386__ ; then
  cpu="i386"
elif check_define __x86_64__ ; then
  cpu="x86_64"
elif check_define __sparc__ ; then
  # We can't check for 64 bit (when gcc is biarch) or V8PLUSA
  # They must be specified using --sparc_cpu
  if check_define __arch64__ ; then
    cpu="sparc64"
  else
    cpu="sparc"
  fi
elif check_define _ARCH_PPC ; then
  if check_define _ARCH_PPC64 ; then
    cpu="ppc64"
  else
    cpu="ppc"
  fi
elif check_define __mips__ ; then
  cpu="mips"
elif check_define __ia64__ ; then
  cpu="ia64"
elif check_define __s390__ ; then
  if check_define __s390x__ ; then
    cpu="s390x"
  else
    cpu="s390"
  fi
else
  cpu=`uname -m`
fi

case "$cpu" in
  alpha|cris|ia64|lm32|m68k|microblaze|ppc|ppc64|sparc64|unicore32)
    cpu="$cpu"
  ;;
  i386|i486|i586|i686|i86pc|BePC)
    cpu="i386"
  ;;
  x86_64|amd64)
    cpu="x86_64"
  ;;
  armv*b)
    cpu="armv4b"
  ;;
  armv*l)
    cpu="armv4l"
  ;;
  parisc|parisc64)
    cpu="hppa"
  ;;
  mips*)
    cpu="mips"
  ;;
  s390)
    cpu="s390"
  ;;
  s390x)
    cpu="s390x"
  ;;
  sparc|sun4[cdmuv])
    cpu="sparc"
  ;;
  *)
    echo "Unsupported CPU = $cpu"
    exit 1
  ;;
esac

# OS specific
if check_define __linux__ ; then
  targetos="Linux"
elif check_define _WIN32 ; then
  targetos='MINGW32'
elif check_define __OpenBSD__ ; then
  targetos='OpenBSD'
elif check_define __sun__ ; then
  targetos='SunOS'
elif check_define __HAIKU__ ; then
  targetos='Haiku'
else
  targetos=`uname -s`
fi

case $targetos in
CYGWIN*)
  mingw32="yes"
  QEMU_CFLAGS="-mno-cygwin $QEMU_CFLAGS"
  audio_possible_drivers="winwave sdl"
  audio_drv_list="winwave"
;;
MINGW32*)
  mingw32="yes"
  audio_possible_drivers="winwave dsound sdl fmod"
  audio_drv_list="winwave"
;;
GNU/kFreeBSD)
  bsd="yes"
  audio_drv_list="oss"
  audio_possible_drivers="oss sdl esd pa"
;;
FreeBSD)
  bsd="yes"
  make="${MAKE-gmake}"
  audio_drv_list="oss"
  audio_possible_drivers="oss sdl esd pa"
  # needed for kinfo_getvmmap(3) in libutil.h
  LIBS="-lutil $LIBS"
;;
DragonFly)
  bsd="yes"
  make="${MAKE-gmake}"
  audio_drv_list="oss"
  audio_possible_drivers="oss sdl esd pa"
;;
NetBSD)
  bsd="yes"
  make="${MAKE-gmake}"
  audio_drv_list="oss"
  audio_possible_drivers="oss sdl esd"
  oss_lib="-lossaudio"
;;
OpenBSD)
  bsd="yes"
  make="${MAKE-gmake}"
  audio_drv_list="oss"
  audio_possible_drivers="oss sdl esd"
  oss_lib="-lossaudio"
;;
Darwin)
  bsd="yes"
  darwin="yes"
  # on Leopard most of the system is 32-bit, so we have to ask the kernel it if we can
  # run 64-bit userspace code
  if [ "$cpu" = "i386" ] ; then
    is_x86_64=`sysctl -n hw.optional.x86_64`
    [ "$is_x86_64" = "1" ] && cpu=x86_64
  fi
  if [ "$cpu" = "x86_64" ] ; then
    QEMU_CFLAGS="-arch x86_64 $QEMU_CFLAGS"
    LDFLAGS="-arch x86_64 $LDFLAGS"
  else
    QEMU_CFLAGS="-mdynamic-no-pic $QEMU_CFLAGS"
  fi
  darwin_user="yes"
  cocoa="yes"
  audio_drv_list="coreaudio"
  audio_possible_drivers="coreaudio sdl fmod"
  LDFLAGS="-framework CoreFoundation -framework IOKit $LDFLAGS"
  libs_softmmu="-F/System/Library/Frameworks -framework Cocoa -framework IOKit $libs_softmmu"
;;
SunOS)
  solaris="yes"
  make="${MAKE-gmake}"
  install="${INSTALL-ginstall}"
  ld="gld"
  needs_libsunmath="no"
  solarisrev=`uname -r | cut -f2 -d.`
  # have to select again, because `uname -m` returns i86pc
  # even on an x86_64 box.
  solariscpu=`isainfo -k`
  if test "${solariscpu}" = "amd64" ; then
    cpu="x86_64"
  fi
  if [ "$cpu" = "i386" -o "$cpu" = "x86_64" ] ; then
    if test "$solarisrev" -le 9 ; then
      if test -f /opt/SUNWspro/prod/lib/libsunmath.so.1; then
        needs_libsunmath="yes"
        QEMU_CFLAGS="-I/opt/SUNWspro/prod/include/cc $QEMU_CFLAGS"
        LDFLAGS="-L/opt/SUNWspro/prod/lib -R/opt/SUNWspro/prod/lib $LDFLAGS"
        LIBS="-lsunmath $LIBS"
      else
        echo "QEMU will not link correctly on Solaris 8/X86 or 9/x86 without"
        echo "libsunmath from the Sun Studio compilers tools, due to a lack of"
        echo "C99 math features in libm.so in Solaris 8/x86 and Solaris 9/x86"
        echo "Studio 11 can be downloaded from www.sun.com."
        exit 1
      fi
    fi
  fi
  if test -f /usr/include/sys/soundcard.h ; then
    audio_drv_list="oss"
  fi
  audio_possible_drivers="oss sdl"
# needed for CMSG_ macros in sys/socket.h
  QEMU_CFLAGS="-D_XOPEN_SOURCE=600 $QEMU_CFLAGS"
# needed for TIOCWIN* defines in termios.h
  QEMU_CFLAGS="-D__EXTENSIONS__ $QEMU_CFLAGS"
  QEMU_CFLAGS="-std=gnu99 $QEMU_CFLAGS"
  LIBS="-lsocket -lnsl -lresolv $LIBS"
;;
AIX)
  aix="yes"
  make="${MAKE-gmake}"
;;
Haiku)
  haiku="yes"
  QEMU_CFLAGS="-DB_USE_POSITIVE_POSIX_ERRORS $QEMU_CFLAGS"
  LIBS="-lposix_error_mapper -lnetwork $LIBS"
;;
*)
  audio_drv_list="oss"
  audio_possible_drivers="oss alsa sdl esd pa"
  linux="yes"
  linux_user="yes"
  usb="linux"
  if [ "$cpu" = "i386" -o "$cpu" = "x86_64" ] ; then
    audio_possible_drivers="$audio_possible_drivers fmod"
  fi
;;
esac

if [ "$bsd" = "yes" ] ; then
  if [ "$darwin" != "yes" ] ; then
    usb="bsd"
  fi
  bsd_user="yes"
fi

: ${make=${MAKE-make}}
: ${install=${INSTALL-install}}

if test "$mingw32" = "yes" ; then
  EXESUF=".exe"
  QEMU_CFLAGS="-DWIN32_LEAN_AND_MEAN -DWINVER=0x501 $QEMU_CFLAGS"
  # enable C99/POSIX format strings (needs mingw32-runtime 3.15 or later)
  QEMU_CFLAGS="-D__USE_MINGW_ANSI_STDIO=1 $QEMU_CFLAGS"
  LIBS="-lwinmm -lws2_32 -liberty -liphlpapi $LIBS"
  prefix="c:/Program Files/Qemu"
  mandir="\${prefix}"
  datadir="\${prefix}"
  docdir="\${prefix}"
  bindir="\${prefix}"
  sysconfdir="\${prefix}"
  confsuffix=""
fi

werror=""

for opt do
  optarg=`expr "x$opt" : 'x[^=]*=\(.*\)'`
  case "$opt" in
  --help|-h) show_help=yes
  ;;
  --version|-V) exec cat $source_path/VERSION
  ;;
  --prefix=*) prefix="$optarg"
  ;;
  --interp-prefix=*) interp_prefix="$optarg"
  ;;
  --source-path=*)
  ;;
  --cross-prefix=*)
  ;;
  --cc=*)
  ;;
  --host-cc=*) host_cc="$optarg"
  ;;
  --make=*) make="$optarg"
  ;;
  --install=*) install="$optarg"
  ;;
  --extra-cflags=*)
  ;;
  --extra-ldflags=*)
  ;;
  --cpu=*)
  ;;
  --target-list=*) target_list="$optarg"
  ;;
  --enable-trace-backend=*) trace_backend="$optarg"
  ;;
  --with-trace-file=*) trace_file="$optarg"
  ;;
  --enable-gprof) gprof="yes"
  ;;
  --static)
    static="yes"
    LDFLAGS="-static $LDFLAGS"
  ;;
  --mandir=*) mandir="$optarg"
  ;;
  --bindir=*) bindir="$optarg"
  ;;
  --datadir=*) datadir="$optarg"
  ;;
  --docdir=*) docdir="$optarg"
  ;;
  --sysconfdir=*) sysconfdir="$optarg"
  ;;
  --disable-sdl) sdl="no"
  ;;
  --enable-sdl) sdl="yes"
  ;;
  --disable-vnc) vnc="no"
  ;;
  --enable-vnc) vnc="yes"
  ;;
  --fmod-lib=*) fmod_lib="$optarg"
  ;;
  --fmod-inc=*) fmod_inc="$optarg"
  ;;
  --oss-lib=*) oss_lib="$optarg"
  ;;
  --audio-card-list=*) audio_card_list=`echo "$optarg" | sed -e 's/,/ /g'`
  ;;
  --audio-drv-list=*) audio_drv_list="$optarg"
  ;;
  --block-drv-whitelist=*) block_drv_whitelist=`echo "$optarg" | sed -e 's/,/ /g'`
  ;;
  --enable-debug-tcg) debug_tcg="yes"
  ;;
  --disable-debug-tcg) debug_tcg="no"
  ;;
  --enable-debug-mon) debug_mon="yes"
  ;;
  --disable-debug-mon) debug_mon="no"
  ;;
  --enable-debug)
      # Enable debugging options that aren't excessively noisy
      debug_tcg="yes"
      debug_mon="yes"
      debug="yes"
      strip_opt="no"
  ;;
  --enable-sparse) sparse="yes"
  ;;
  --disable-sparse) sparse="no"
  ;;
  --disable-strip) strip_opt="no"
  ;;
  --disable-vnc-tls) vnc_tls="no"
  ;;
  --enable-vnc-tls) vnc_tls="yes"
  ;;
  --disable-vnc-sasl) vnc_sasl="no"
  ;;
  --enable-vnc-sasl) vnc_sasl="yes"
  ;;
  --disable-vnc-jpeg) vnc_jpeg="no"
  ;;
  --enable-vnc-jpeg) vnc_jpeg="yes"
  ;;
  --disable-vnc-png) vnc_png="no"
  ;;
  --enable-vnc-png) vnc_png="yes"
  ;;
  --disable-vnc-thread) vnc_thread="no"
  ;;
  --enable-vnc-thread) vnc_thread="yes"
  ;;
  --disable-slirp) slirp="no"
  ;;
  --disable-uuid) uuid="no"
  ;;
  --enable-uuid) uuid="yes"
  ;;
  --disable-vde) vde="no"
  ;;
  --enable-vde) vde="yes"
  ;;
  --disable-xen) xen="no"
  ;;
  --enable-xen) xen="yes"
  ;;
  --disable-brlapi) brlapi="no"
  ;;
  --enable-brlapi) brlapi="yes"
  ;;
  --disable-bluez) bluez="no"
  ;;
  --enable-bluez) bluez="yes"
  ;;
  --disable-kvm) kvm="no"
  ;;
  --enable-kvm) kvm="yes"
  ;;
  --disable-spice) spice="no"
  ;;
  --enable-spice) spice="yes"
  ;;
  --enable-profiler) profiler="yes"
  ;;
  --enable-cocoa)
      cocoa="yes" ;
      sdl="no" ;
      audio_drv_list="coreaudio `echo $audio_drv_list | sed s,coreaudio,,g`"
  ;;
  --disable-system) softmmu="no"
  ;;
  --enable-system) softmmu="yes"
  ;;
  --disable-user)
      linux_user="no" ;
      bsd_user="no" ;
      darwin_user="no"
  ;;
  --enable-user) ;;
  --disable-linux-user) linux_user="no"
  ;;
  --enable-linux-user) linux_user="yes"
  ;;
  --disable-darwin-user) darwin_user="no"
  ;;
  --enable-darwin-user) darwin_user="yes"
  ;;
  --disable-bsd-user) bsd_user="no"
  ;;
  --enable-bsd-user) bsd_user="yes"
  ;;
  --enable-guest-base) guest_base="yes"
  ;;
  --disable-guest-base) guest_base="no"
  ;;
  --enable-user-pie) user_pie="yes"
  ;;
  --disable-user-pie) user_pie="no"
  ;;
  --enable-uname-release=*) uname_release="$optarg"
  ;;
  --sparc_cpu=*)
  ;;
  --enable-werror) werror="yes"
  ;;
  --disable-werror) werror="no"
  ;;
  --disable-curses) curses="no"
  ;;
  --enable-curses) curses="yes"
  ;;
  --disable-curl) curl="no"
  ;;
  --enable-curl) curl="yes"
  ;;
  --disable-fdt) fdt="no"
  ;;
  --enable-fdt) fdt="yes"
  ;;
  --disable-check-utests) check_utests="no"
  ;;
  --enable-check-utests) check_utests="yes"
  ;;
  --disable-nptl) nptl="no"
  ;;
  --enable-nptl) nptl="yes"
  ;;
  --enable-mixemu) mixemu="yes"
  ;;
  --disable-linux-aio) linux_aio="no"
  ;;
  --enable-linux-aio) linux_aio="yes"
  ;;
  --disable-attr) attr="no"
  ;;
  --enable-attr) attr="yes"
  ;;
  --enable-io-thread) io_thread="yes"
  ;;
  --disable-blobs) blobs="no"
  ;;
  --kerneldir=*) kerneldir="$optarg"
  ;;
  --with-pkgversion=*) pkgversion=" ($optarg)"
  ;;
  --disable-docs) docs="no"
  ;;
  --enable-docs) docs="yes"
  ;;
  --disable-vhost-net) vhost_net="no"
  ;;
  --enable-vhost-net) vhost_net="yes"
  ;;
  --disable-opengl) opengl="no"
  ;;
  --enable-opengl) opengl="yes"
  ;;
  --*dir)
  ;;
  --disable-rbd) rbd="no"
  ;;
  --enable-rbd) rbd="yes"
  ;;
  --disable-smartcard) smartcard="no"
  ;;
  --enable-smartcard) smartcard="yes"
  ;;
  --disable-smartcard-nss) smartcard_nss="no"
  ;;
  --enable-smartcard-nss) smartcard_nss="yes"
  ;;
  *) echo "ERROR: unknown option $opt"; show_help="yes"
  ;;
  esac
done

#
# If cpu ~= sparc and  sparc_cpu hasn't been defined, plug in the right
# QEMU_CFLAGS/LDFLAGS (assume sparc_v8plus for 32-bit and sparc_v9 for 64-bit)
#
host_guest_base="no"
case "$cpu" in
    sparc) case $sparc_cpu in
           v7|v8)
             QEMU_CFLAGS="-mcpu=${sparc_cpu} -D__sparc_${sparc_cpu}__ $QEMU_CFLAGS"
           ;;
           v8plus|v8plusa)
             QEMU_CFLAGS="-mcpu=ultrasparc -D__sparc_${sparc_cpu}__ $QEMU_CFLAGS"
           ;;
           *) # sparc_cpu not defined in the command line
             QEMU_CFLAGS="-mcpu=ultrasparc -D__sparc_v8plus__ $QEMU_CFLAGS"
           esac
           LDFLAGS="-m32 $LDFLAGS"
           QEMU_CFLAGS="-m32 -ffixed-g2 -ffixed-g3 $QEMU_CFLAGS"
           if test "$solaris" = "no" ; then
             QEMU_CFLAGS="-ffixed-g1 -ffixed-g6 $QEMU_CFLAGS"
             helper_cflags="-ffixed-i0"
           fi
           ;;
    sparc64)
           QEMU_CFLAGS="-m64 -mcpu=ultrasparc -D__sparc_v9__ $QEMU_CFLAGS"
           LDFLAGS="-m64 $LDFLAGS"
           QEMU_CFLAGS="-ffixed-g5 -ffixed-g6 -ffixed-g7 $QEMU_CFLAGS"
           if test "$solaris" != "no" ; then
             QEMU_CFLAGS="-ffixed-g1 $QEMU_CFLAGS"
           fi
           ;;
    s390)
           QEMU_CFLAGS="-m31 -march=z990 $QEMU_CFLAGS"
           LDFLAGS="-m31 $LDFLAGS"
           host_guest_base="yes"
           ;;
    s390x)
           QEMU_CFLAGS="-m64 -march=z990 $QEMU_CFLAGS"
           LDFLAGS="-m64 $LDFLAGS"
           host_guest_base="yes"
           ;;
    i386)
           QEMU_CFLAGS="-m32 $QEMU_CFLAGS"
           LDFLAGS="-m32 $LDFLAGS"
           cc_i386='$(CC) -m32'
           helper_cflags="-fomit-frame-pointer"
           host_guest_base="yes"
           ;;
    x86_64)
           QEMU_CFLAGS="-m64 $QEMU_CFLAGS"
           LDFLAGS="-m64 $LDFLAGS"
           cc_i386='$(CC) -m32'
           host_guest_base="yes"
           ;;
    arm*)
           host_guest_base="yes"
           ;;
    ppc*)
           host_guest_base="yes"
           ;;
    mips*)
           host_guest_base="yes"
           ;;
    ia64*)
           host_guest_base="yes"
           ;;
<<<<<<< HEAD
    armv4l)
    	   echo "armv4l"
           ARCH_CFLAGS="-mcpu=arm1136j-s -march=armv6"
           ARCH_LDFLAGS="-mcpu=arm1136j-s -march=armv6"
=======
    hppa*)
           host_guest_base="yes"
           ;;
    unicore32*)
           host_guest_base="yes"
>>>>>>> 5fb592a8
           ;;
esac

[ -z "$guest_base" ] && guest_base="$host_guest_base"

if test x"$show_help" = x"yes" ; then
cat << EOF

Usage: configure [options]
Options: [defaults in brackets after descriptions]

EOF
echo "Standard options:"
echo "  --help                   print this message"
echo "  --prefix=PREFIX          install in PREFIX [$prefix]"
echo "  --interp-prefix=PREFIX   where to find shared libraries, etc."
echo "                           use %M for cpu name [$interp_prefix]"
echo "  --target-list=LIST       set target list [$target_list]"
echo ""
echo "Advanced options (experts only):"
echo "  --source-path=PATH       path of source code [$source_path]"
echo "  --cross-prefix=PREFIX    use PREFIX for compile tools [$cross_prefix]"
echo "  --cc=CC                  use C compiler CC [$cc]"
echo "  --host-cc=CC             use C compiler CC [$host_cc] for code run at"
echo "                           build time"
echo "  --extra-cflags=CFLAGS    append extra C compiler flags QEMU_CFLAGS"
echo "  --extra-ldflags=LDFLAGS  append extra linker flags LDFLAGS"
echo "  --make=MAKE              use specified make [$make]"
echo "  --install=INSTALL        use specified install [$install]"
echo "  --static                 enable static build [$static]"
echo "  --mandir=PATH            install man pages in PATH"
echo "  --datadir=PATH           install firmware in PATH"
echo "  --docdir=PATH            install documentation in PATH"
echo "  --bindir=PATH            install binaries in PATH"
echo "  --sysconfdir=PATH        install config in PATH/qemu"
echo "  --enable-debug-tcg       enable TCG debugging"
echo "  --disable-debug-tcg      disable TCG debugging (default)"
echo "  --enable-debug           enable common debug build options"
echo "  --enable-sparse          enable sparse checker"
echo "  --disable-sparse         disable sparse checker (default)"
echo "  --disable-strip          disable stripping binaries"
echo "  --disable-werror         disable compilation abort on warning"
echo "  --disable-sdl            disable SDL"
echo "  --enable-sdl             enable SDL"
echo "  --disable-vnc            disable VNC"
echo "  --enable-vnc             enable VNC"
echo "  --enable-cocoa           enable COCOA (Mac OS X only)"
echo "  --audio-drv-list=LIST    set audio drivers list:"
echo "                           Available drivers: $audio_possible_drivers"
echo "  --audio-card-list=LIST   set list of emulated audio cards [$audio_card_list]"
echo "                           Available cards: $audio_possible_cards"
echo "  --block-drv-whitelist=L  set block driver whitelist"
echo "                           (affects only QEMU, not qemu-img)"
echo "  --enable-mixemu          enable mixer emulation"
echo "  --disable-xen            disable xen backend driver support"
echo "  --enable-xen             enable xen backend driver support"
echo "  --disable-brlapi         disable BrlAPI"
echo "  --enable-brlapi          enable BrlAPI"
echo "  --disable-vnc-tls        disable TLS encryption for VNC server"
echo "  --enable-vnc-tls         enable TLS encryption for VNC server"
echo "  --disable-vnc-sasl       disable SASL encryption for VNC server"
echo "  --enable-vnc-sasl        enable SASL encryption for VNC server"
echo "  --disable-vnc-jpeg       disable JPEG lossy compression for VNC server"
echo "  --enable-vnc-jpeg        enable JPEG lossy compression for VNC server"
echo "  --disable-vnc-png        disable PNG compression for VNC server (default)"
echo "  --enable-vnc-png         enable PNG compression for VNC server"
echo "  --disable-vnc-thread     disable threaded VNC server"
echo "  --enable-vnc-thread      enable threaded VNC server"
echo "  --disable-curses         disable curses output"
echo "  --enable-curses          enable curses output"
echo "  --disable-curl           disable curl connectivity"
echo "  --enable-curl            enable curl connectivity"
echo "  --disable-fdt            disable fdt device tree"
echo "  --enable-fdt             enable fdt device tree"
echo "  --disable-check-utests   disable check unit-tests"
echo "  --enable-check-utests    enable check unit-tests"
echo "  --disable-bluez          disable bluez stack connectivity"
echo "  --enable-bluez           enable bluez stack connectivity"
echo "  --disable-kvm            disable KVM acceleration support"
echo "  --enable-kvm             enable KVM acceleration support"
echo "  --disable-nptl           disable usermode NPTL support"
echo "  --enable-nptl            enable usermode NPTL support"
echo "  --enable-system          enable all system emulation targets"
echo "  --disable-system         disable all system emulation targets"
echo "  --enable-user            enable supported user emulation targets"
echo "  --disable-user           disable all user emulation targets"
echo "  --enable-linux-user      enable all linux usermode emulation targets"
echo "  --disable-linux-user     disable all linux usermode emulation targets"
echo "  --enable-darwin-user     enable all darwin usermode emulation targets"
echo "  --disable-darwin-user    disable all darwin usermode emulation targets"
echo "  --enable-bsd-user        enable all BSD usermode emulation targets"
echo "  --disable-bsd-user       disable all BSD usermode emulation targets"
echo "  --enable-guest-base      enable GUEST_BASE support for usermode"
echo "                           emulation targets"
echo "  --disable-guest-base     disable GUEST_BASE support"
echo "  --enable-user-pie        build usermode emulation targets as PIE"
echo "  --disable-user-pie       do not build usermode emulation targets as PIE"
echo "  --fmod-lib               path to FMOD library"
echo "  --fmod-inc               path to FMOD includes"
echo "  --oss-lib                path to OSS library"
echo "  --enable-uname-release=R Return R for uname -r in usermode emulation"
echo "  --sparc_cpu=V            Build qemu for Sparc architecture v7, v8, v8plus, v8plusa, v9"
echo "  --disable-uuid           disable uuid support"
echo "  --enable-uuid            enable uuid support"
echo "  --disable-vde            disable support for vde network"
echo "  --enable-vde             enable support for vde network"
echo "  --disable-linux-aio      disable Linux AIO support"
echo "  --enable-linux-aio       enable Linux AIO support"
echo "  --disable-attr           disables attr and xattr support"
echo "  --enable-attr            enable attr and xattr support"
echo "  --enable-io-thread       enable IO thread"
echo "  --disable-blobs          disable installing provided firmware blobs"
echo "  --kerneldir=PATH         look for kernel includes in PATH"
echo "  --enable-docs            enable documentation build"
echo "  --disable-docs           disable documentation build"
echo "  --disable-vhost-net      disable vhost-net acceleration support"
echo "  --enable-vhost-net       enable vhost-net acceleration support"
echo "  --enable-trace-backend=B Set trace backend"
echo "                           Available backends:" $("$source_path"/scripts/tracetool --list-backends)
echo "  --with-trace-file=NAME   Full PATH,NAME of file to store traces"
echo "                           Default:trace-<pid>"
echo "  --disable-spice          disable spice"
echo "  --enable-spice           enable spice"
echo "  --enable-rbd             enable building the rados block device (rbd)"
echo "  --disable-smartcard      disable smartcard support"
echo "  --enable-smartcard       enable smartcard support"
echo "  --disable-smartcard-nss  disable smartcard nss support"
echo "  --enable-smartcard-nss   enable smartcard nss support"
echo ""
echo "NOTE: The object files are built at the place where configure is launched"
exit 1
fi

# check that the C compiler works.
cat > $TMPC <<EOF
int main(void) {}
EOF

if compile_object ; then
  : C compiler works ok
else
    echo "ERROR: \"$cc\" either does not exist or does not work"
    exit 1
fi

gcc_flags="-Wold-style-declaration -Wold-style-definition -Wtype-limits"
gcc_flags="-Wformat-security -Wformat-y2k -Winit-self -Wignored-qualifiers $gcc_flags"
gcc_flags="-Wmissing-include-dirs -Wempty-body -Wnested-externs $gcc_flags"
gcc_flags="-fstack-protector-all $gcc_flags"
cat > $TMPC << EOF
int main(void) { return 0; }
EOF
for flag in $gcc_flags; do
    if compile_prog "-Werror $QEMU_CFLAGS" "-Werror $flag" ; then
	QEMU_CFLAGS="$QEMU_CFLAGS $flag"
    fi
done

#
# Solaris specific configure tool chain decisions
#
if test "$solaris" = "yes" ; then
  if has $install; then
    :
  else
    echo "Solaris install program not found. Use --install=/usr/ucb/install or"
    echo "install fileutils from www.blastwave.org using pkg-get -i fileutils"
    echo "to get ginstall which is used by default (which lives in /opt/csw/bin)"
    exit 1
  fi
  if test "`path_of $install`" = "/usr/sbin/install" ; then
    echo "Error: Solaris /usr/sbin/install is not an appropriate install program."
    echo "try ginstall from the GNU fileutils available from www.blastwave.org"
    echo "using pkg-get -i fileutils, or use --install=/usr/ucb/install"
    exit 1
  fi
  if has ar; then
    :
  else
    echo "Error: No path includes ar"
    if test -f /usr/ccs/bin/ar ; then
      echo "Add /usr/ccs/bin to your path and rerun configure"
    fi
    exit 1
  fi
fi


if test -z "$target_list" ; then
# these targets are portable
    if [ "$softmmu" = "yes" ] ; then
        target_list="\
i386-softmmu \
x86_64-softmmu \
arm-softmmu \
cris-softmmu \
lm32-softmmu \
m68k-softmmu \
microblaze-softmmu \
microblazeel-softmmu \
mips-softmmu \
mipsel-softmmu \
mips64-softmmu \
mips64el-softmmu \
ppc-softmmu \
ppcemb-softmmu \
ppc64-softmmu \
sh4-softmmu \
sh4eb-softmmu \
sparc-softmmu \
sparc64-softmmu \
"
    fi
# the following are Linux specific
    if [ "$linux_user" = "yes" ] ; then
        target_list="${target_list}\
i386-linux-user \
x86_64-linux-user \
alpha-linux-user \
arm-linux-user \
armeb-linux-user \
cris-linux-user \
m68k-linux-user \
microblaze-linux-user \
microblazeel-linux-user \
mips-linux-user \
mipsel-linux-user \
ppc-linux-user \
ppc64-linux-user \
ppc64abi32-linux-user \
sh4-linux-user \
sh4eb-linux-user \
sparc-linux-user \
sparc64-linux-user \
sparc32plus-linux-user \
unicore32-linux-user \
"
    fi
# the following are Darwin specific
    if [ "$darwin_user" = "yes" ] ; then
        target_list="$target_list i386-darwin-user ppc-darwin-user "
    fi
# the following are BSD specific
    if [ "$bsd_user" = "yes" ] ; then
        target_list="${target_list}\
i386-bsd-user \
x86_64-bsd-user \
sparc-bsd-user \
sparc64-bsd-user \
"
    fi
else
    target_list=`echo "$target_list" | sed -e 's/,/ /g'`
fi
if test -z "$target_list" ; then
    echo "No targets enabled"
    exit 1
fi
# see if system emulation was really requested
case " $target_list " in
  *"-softmmu "*) softmmu=yes
  ;;
  *) softmmu=no
  ;;
esac

feature_not_found() {
  feature=$1

  echo "ERROR"
  echo "ERROR: User requested feature $feature"
  echo "ERROR: configure was not able to find it"
  echo "ERROR"
  exit 1;
}

if test -z "$cross_prefix" ; then

# ---
# big/little endian test
cat > $TMPC << EOF
#include <inttypes.h>
int main(int argc, char ** argv){
        volatile uint32_t i=0x01234567;
        return (*((uint8_t*)(&i))) == 0x67;
}
EOF

if compile_prog "" "" ; then
$TMPE && bigendian="yes"
else
echo big/little test failed
fi

else

# if cross compiling, cannot launch a program, so make a static guess
case "$cpu" in
  armv4b|hppa|m68k|mips|mips64|ppc|ppc64|s390|s390x|sparc|sparc64)
    bigendian=yes
  ;;
esac

fi

# host long bits test, actually a pointer size test
cat > $TMPC << EOF
int sizeof_pointer_is_8[sizeof(void *) == 8 ? 1 : -1];
EOF
if compile_object; then
hostlongbits=64
else
hostlongbits=32
fi


##########################################
# NPTL probe

if test "$nptl" != "no" ; then
  cat > $TMPC <<EOF
#include <sched.h>
#include <linux/futex.h>
void foo()
{
#if !defined(CLONE_SETTLS) || !defined(FUTEX_WAIT)
#error bork
#endif
}
EOF

  if compile_object ; then
    nptl=yes
  else
    if test "$nptl" = "yes" ; then
      feature_not_found "nptl"
    fi
    nptl=no
  fi
fi

##########################################
# zlib check

cat > $TMPC << EOF
#include <zlib.h>
int main(void) { zlibVersion(); return 0; }
EOF
if compile_prog "" "-lz" ; then
    :
else
    echo
    echo "Error: zlib check failed"
    echo "Make sure to have the zlib libs and headers installed."
    echo
    exit 1
fi

##########################################
# xen probe

if test "$xen" != "no" ; then
  xen_libs="-lxenstore -lxenctrl -lxenguest"
  cat > $TMPC <<EOF
#include <xenctrl.h>
#include <xs.h>
int main(void) { xs_daemon_open(); xc_interface_open(); return 0; }
EOF
  if compile_prog "" "$xen_libs" ; then
    xen=yes
    libs_softmmu="$xen_libs $libs_softmmu"
  else
    if test "$xen" = "yes" ; then
      feature_not_found "xen"
    fi
    xen=no
  fi
fi

##########################################
# pkg-config probe

if ! has $pkg_config; then
  echo warning: proceeding without "$pkg_config" >&2
  pkg_config=/bin/false
fi

##########################################
# Sparse probe
if test "$sparse" != "no" ; then
  if has cgcc; then
    sparse=yes
  else
    if test "$sparse" = "yes" ; then
      feature_not_found "sparse"
    fi
    sparse=no
  fi
fi

##########################################
# SDL probe

# Look for sdl configuration program (pkg-config or sdl-config).  Try
# sdl-config even without cross prefix, and favour pkg-config over sdl-config.
if test "`basename $sdl_config`" != sdl-config && ! has ${sdl_config}; then
  sdl_config=sdl-config
fi

if $pkg_config sdl --modversion >/dev/null 2>&1; then
  sdlconfig="$pkg_config sdl"
  _sdlversion=`$sdlconfig --modversion 2>/dev/null | sed 's/[^0-9]//g'`
elif has ${sdl_config}; then
  sdlconfig="$sdl_config"
  _sdlversion=`$sdlconfig --version | sed 's/[^0-9]//g'`
else
  if test "$sdl" = "yes" ; then
    feature_not_found "sdl"
  fi
  sdl=no
fi
if test -n "$cross_prefix" && test "$(basename "$sdlconfig")" = sdl-config; then
  echo warning: using "\"$sdlconfig\"" to detect cross-compiled sdl >&2
fi

sdl_too_old=no
if test "$sdl" != "no" ; then
  cat > $TMPC << EOF
#include <SDL.h>
#undef main /* We don't want SDL to override our main() */
int main( void ) { return SDL_Init (SDL_INIT_VIDEO); }
EOF
  sdl_cflags=`$sdlconfig --cflags 2> /dev/null`
  if test "$static" = "yes" ; then
    sdl_libs=`$sdlconfig --static-libs 2>/dev/null`
  else
    sdl_libs=`$sdlconfig --libs 2> /dev/null`
  fi
  if compile_prog "$sdl_cflags" "$sdl_libs" ; then
    if test "$_sdlversion" -lt 121 ; then
      sdl_too_old=yes
    else
      if test "$cocoa" = "no" ; then
        sdl=yes
      fi
    fi

    # static link with sdl ? (note: sdl.pc's --static --libs is broken)
    if test "$sdl" = "yes" -a "$static" = "yes" ; then
      if test $? = 0 && echo $sdl_libs | grep -- -laa > /dev/null; then
         sdl_libs="$sdl_libs `aalib-config --static-libs 2>/dev/null`"
         sdl_cflags="$sdl_cflags `aalib-config --cflags 2>/dev/null`"
      fi
      if compile_prog "$sdl_cflags" "$sdl_libs" ; then
	:
      else
        sdl=no
      fi
    fi # static link
  else # sdl not found
    if test "$sdl" = "yes" ; then
      feature_not_found "sdl"
    fi
    sdl=no
  fi # sdl compile test
fi

if test "$sdl" = "yes" ; then
  cat > $TMPC <<EOF
#include <SDL.h>
#if defined(SDL_VIDEO_DRIVER_X11)
#include <X11/XKBlib.h>
#else
#error No x11 support
#endif
int main(void) { return 0; }
EOF
  if compile_prog "$sdl_cflags" "$sdl_libs" ; then
    sdl_libs="$sdl_libs -lX11"
  fi
  if test "$mingw32" = "yes" ; then
    sdl_libs="`echo $sdl_libs | sed s/-mwindows//g` -mconsole"
  fi
  libs_softmmu="$sdl_libs $libs_softmmu"
fi

##########################################
# VNC TLS detection
if test "$vnc" = "yes" -a "$vnc_tls" != "no" ; then
  cat > $TMPC <<EOF
#include <gnutls/gnutls.h>
int main(void) { gnutls_session_t s; gnutls_init(&s, GNUTLS_SERVER); return 0; }
EOF
  vnc_tls_cflags=`$pkg_config --cflags gnutls 2> /dev/null`
  vnc_tls_libs=`$pkg_config --libs gnutls 2> /dev/null`
  if compile_prog "$vnc_tls_cflags" "$vnc_tls_libs" ; then
    vnc_tls=yes
    libs_softmmu="$vnc_tls_libs $libs_softmmu"
  else
    if test "$vnc_tls" = "yes" ; then
      feature_not_found "vnc-tls"
    fi
    vnc_tls=no
  fi
fi

##########################################
# VNC SASL detection
if test "$vnc" = "yes" -a "$vnc_sasl" != "no" ; then
  cat > $TMPC <<EOF
#include <sasl/sasl.h>
#include <stdio.h>
int main(void) { sasl_server_init(NULL, "qemu"); return 0; }
EOF
  # Assuming Cyrus-SASL installed in /usr prefix
  vnc_sasl_cflags=""
  vnc_sasl_libs="-lsasl2"
  if compile_prog "$vnc_sasl_cflags" "$vnc_sasl_libs" ; then
    vnc_sasl=yes
    libs_softmmu="$vnc_sasl_libs $libs_softmmu"
  else
    if test "$vnc_sasl" = "yes" ; then
      feature_not_found "vnc-sasl"
    fi
    vnc_sasl=no
  fi
fi

##########################################
# VNC JPEG detection
if test "$vnc" = "yes" -a "$vnc_jpeg" != "no" ; then
cat > $TMPC <<EOF
#include <stdio.h>
#include <jpeglib.h>
int main(void) { struct jpeg_compress_struct s; jpeg_create_compress(&s); return 0; }
EOF
    vnc_jpeg_cflags=""
    vnc_jpeg_libs="-ljpeg"
  if compile_prog "$vnc_jpeg_cflags" "$vnc_jpeg_libs" ; then
    vnc_jpeg=yes
    libs_softmmu="$vnc_jpeg_libs $libs_softmmu"
  else
    if test "$vnc_jpeg" = "yes" ; then
      feature_not_found "vnc-jpeg"
    fi
    vnc_jpeg=no
  fi
fi

##########################################
# VNC PNG detection
if test "$vnc" = "yes" -a "$vnc_png" != "no" ; then
cat > $TMPC <<EOF
//#include <stdio.h>
#include <png.h>
#include <stddef.h>
int main(void) {
    png_structp png_ptr;
    png_ptr = png_create_write_struct(PNG_LIBPNG_VER_STRING, NULL, NULL, NULL);
    return 0;
}
EOF
    vnc_png_cflags=""
    vnc_png_libs="-lpng"
  if compile_prog "$vnc_png_cflags" "$vnc_png_libs" ; then
    vnc_png=yes
    libs_softmmu="$vnc_png_libs $libs_softmmu"
  else
    if test "$vnc_png" = "yes" ; then
      feature_not_found "vnc-png"
    fi
    vnc_png=no
  fi
fi

##########################################
# fnmatch() probe, used for ACL routines
fnmatch="no"
cat > $TMPC << EOF
#include <fnmatch.h>
int main(void)
{
    fnmatch("foo", "foo", 0);
    return 0;
}
EOF
if compile_prog "" "" ; then
   fnmatch="yes"
fi

##########################################
# uuid_generate() probe, used for vdi block driver
if test "$uuid" != "no" ; then
  uuid_libs="-luuid"
  cat > $TMPC << EOF
#include <uuid/uuid.h>
int main(void)
{
    uuid_t my_uuid;
    uuid_generate(my_uuid);
    return 0;
}
EOF
  if compile_prog "" "$uuid_libs" ; then
    uuid="yes"
    libs_softmmu="$uuid_libs $libs_softmmu"
    libs_tools="$uuid_libs $libs_tools"
  else
    if test "$uuid" = "yes" ; then
      feature_not_found "uuid"
    fi
    uuid=no
  fi
fi

##########################################
# xfsctl() probe, used for raw-posix
if test "$xfs" != "no" ; then
  cat > $TMPC << EOF
#include <xfs/xfs.h>
int main(void)
{
    xfsctl(NULL, 0, 0, NULL);
    return 0;
}
EOF
  if compile_prog "" "" ; then
    xfs="yes"
  else
    if test "$xfs" = "yes" ; then
      feature_not_found "xfs"
    fi
    xfs=no
  fi
fi

##########################################
# vde libraries probe
if test "$vde" != "no" ; then
  vde_libs="-lvdeplug"
  cat > $TMPC << EOF
#include <libvdeplug.h>
int main(void)
{
    struct vde_open_args a = {0, 0, 0};
    vde_open("", "", &a);
    return 0;
}
EOF
  if compile_prog "" "$vde_libs" ; then
    vde=yes
    libs_softmmu="$vde_libs $libs_softmmu"
    libs_tools="$vde_libs $libs_tools"
  else
    if test "$vde" = "yes" ; then
      feature_not_found "vde"
    fi
    vde=no
  fi
fi

##########################################
# Sound support libraries probe

audio_drv_probe()
{
    drv=$1
    hdr=$2
    lib=$3
    exp=$4
    cfl=$5
        cat > $TMPC << EOF
#include <$hdr>
int main(void) { $exp }
EOF
    if compile_prog "$cfl" "$lib" ; then
        :
    else
        echo
        echo "Error: $drv check failed"
        echo "Make sure to have the $drv libs and headers installed."
        echo
        exit 1
    fi
}

audio_drv_list=`echo "$audio_drv_list" | sed -e 's/,/ /g'`
for drv in $audio_drv_list; do
    case $drv in
    alsa)
    audio_drv_probe $drv alsa/asoundlib.h -lasound \
        "snd_pcm_t **handle; return snd_pcm_close(*handle);"
    libs_softmmu="-lasound $libs_softmmu"
    ;;

    fmod)
    if test -z $fmod_lib || test -z $fmod_inc; then
        echo
        echo "Error: You must specify path to FMOD library and headers"
        echo "Example: --fmod-inc=/path/include/fmod --fmod-lib=/path/lib/libfmod-3.74.so"
        echo
        exit 1
    fi
    audio_drv_probe $drv fmod.h $fmod_lib "return FSOUND_GetVersion();" "-I $fmod_inc"
    libs_softmmu="$fmod_lib $libs_softmmu"
    ;;

    esd)
    audio_drv_probe $drv esd.h -lesd 'return esd_play_stream(0, 0, "", 0);'
    libs_softmmu="-lesd $libs_softmmu"
    audio_pt_int="yes"
    ;;

    pa)
    audio_drv_probe $drv pulse/simple.h "-lpulse-simple -lpulse" \
        "pa_simple *s = NULL; pa_simple_free(s); return 0;"
    libs_softmmu="-lpulse -lpulse-simple $libs_softmmu"
    audio_pt_int="yes"
    ;;

    coreaudio)
      libs_softmmu="-framework CoreAudio $libs_softmmu"
    ;;

    dsound)
      libs_softmmu="-lole32 -ldxguid $libs_softmmu"
      audio_win_int="yes"
    ;;

    oss)
      libs_softmmu="$oss_lib $libs_softmmu"
    ;;

    sdl|wav)
    # XXX: Probes for CoreAudio, DirectSound, SDL(?)
    ;;

    winwave)
      libs_softmmu="-lwinmm $libs_softmmu"
      audio_win_int="yes"
    ;;

    *)
    echo "$audio_possible_drivers" | grep -q "\<$drv\>" || {
        echo
        echo "Error: Unknown driver '$drv' selected"
        echo "Possible drivers are: $audio_possible_drivers"
        echo
        exit 1
    }
    ;;
    esac
done

##########################################
# BrlAPI probe

if test "$brlapi" != "no" ; then
  brlapi_libs="-lbrlapi"
  cat > $TMPC << EOF
#include <brlapi.h>
#include <stddef.h>
int main( void ) { return brlapi__openConnection (NULL, NULL, NULL); }
EOF
  if compile_prog "" "$brlapi_libs" ; then
    brlapi=yes
    libs_softmmu="$brlapi_libs $libs_softmmu"
  else
    if test "$brlapi" = "yes" ; then
      feature_not_found "brlapi"
    fi
    brlapi=no
  fi
fi

##########################################
# curses probe
if test "$mingw32" = "yes" ; then
    curses_list="-lpdcurses"
else
    curses_list="-lncurses -lcurses"
fi

if test "$curses" != "no" ; then
  curses_found=no
  cat > $TMPC << EOF
#include <curses.h>
#ifdef __OpenBSD__
#define resize_term resizeterm
#endif
int main(void) { resize_term(0, 0); return curses_version(); }
EOF
  for curses_lib in $curses_list; do
    if compile_prog "" "$curses_lib" ; then
      curses_found=yes
      libs_softmmu="$curses_lib $libs_softmmu"
      break
    fi
  done
  if test "$curses_found" = "yes" ; then
    curses=yes
  else
    if test "$curses" = "yes" ; then
      feature_not_found "curses"
    fi
    curses=no
  fi
fi

##########################################
# curl probe

if $pkg_config libcurl --modversion >/dev/null 2>&1; then
  curlconfig="$pkg_config libcurl"
else
  curlconfig=curl-config
fi

if test "$curl" != "no" ; then
  cat > $TMPC << EOF
#include <curl/curl.h>
int main(void) { return curl_easy_init(); }
EOF
  curl_cflags=`$curlconfig --cflags 2>/dev/null`
  curl_libs=`$curlconfig --libs 2>/dev/null`
  if compile_prog "$curl_cflags" "$curl_libs" ; then
    curl=yes
    libs_tools="$curl_libs $libs_tools"
    libs_softmmu="$curl_libs $libs_softmmu"
  else
    if test "$curl" = "yes" ; then
      feature_not_found "curl"
    fi
    curl=no
  fi
fi # test "$curl"

##########################################
# check framework probe

if test "$check_utests" != "no" ; then
  cat > $TMPC << EOF
#include <check.h>
int main(void) { suite_create("qemu test"); return 0; }
EOF
  check_libs=`$pkg_config --libs check`
  if compile_prog "" $check_libs ; then
    check_utests=yes
    libs_tools="$check_libs $libs_tools"
  else
    if test "$check_utests" = "yes" ; then
      feature_not_found "check"
    fi
    check_utests=no
  fi
fi # test "$check_utests"

##########################################
# bluez support probe
if test "$bluez" != "no" ; then
  cat > $TMPC << EOF
#include <bluetooth/bluetooth.h>
int main(void) { return bt_error(0); }
EOF
  bluez_cflags=`$pkg_config --cflags bluez 2> /dev/null`
  bluez_libs=`$pkg_config --libs bluez 2> /dev/null`
  if compile_prog "$bluez_cflags" "$bluez_libs" ; then
    bluez=yes
    libs_softmmu="$bluez_libs $libs_softmmu"
  else
    if test "$bluez" = "yes" ; then
      feature_not_found "bluez"
    fi
    bluez="no"
  fi
fi

##########################################
# kvm probe
if test "$kvm" != "no" ; then
    cat > $TMPC <<EOF
#include <linux/kvm.h>
#if !defined(KVM_API_VERSION) || KVM_API_VERSION < 12 || KVM_API_VERSION > 12
#error Invalid KVM version
#endif
EOF
    must_have_caps="KVM_CAP_USER_MEMORY \
                    KVM_CAP_DESTROY_MEMORY_REGION_WORKS \
                    KVM_CAP_COALESCED_MMIO \
                    KVM_CAP_SYNC_MMU \
                   "
    if test \( "$cpu" = "i386" -o "$cpu" = "x86_64" \) ; then
      must_have_caps="$caps \
                      KVM_CAP_SET_TSS_ADDR \
                      KVM_CAP_EXT_CPUID \
                      KVM_CAP_CLOCKSOURCE \
                      KVM_CAP_NOP_IO_DELAY \
                      KVM_CAP_PV_MMU \
                      KVM_CAP_MP_STATE \
                      KVM_CAP_USER_NMI \
                     "
    fi
    for c in $must_have_caps ; do
      cat >> $TMPC <<EOF
#if !defined($c)
#error Missing KVM capability $c
#endif
EOF
    done
    cat >> $TMPC <<EOF
int main(void) { return 0; }
EOF
  if test "$kerneldir" != "" ; then
      kvm_cflags=-I"$kerneldir"/include
      if test \( "$cpu" = "i386" -o "$cpu" = "x86_64" \) \
         -a -d "$kerneldir/arch/x86/include" ; then
            kvm_cflags="$kvm_cflags -I$kerneldir/arch/x86/include"
	elif test "$cpu" = "ppc" -a -d "$kerneldir/arch/powerpc/include" ; then
	    kvm_cflags="$kvm_cflags -I$kerneldir/arch/powerpc/include"
	elif test "$cpu" = "s390x" -a -d "$kerneldir/arch/s390/include" ; then
	    kvm_cflags="$kvm_cflags -I$kerneldir/arch/s390/include"
	elif test "$cpu" = "armv4l" -a -d "$kerneldir/arch/arm/include" ; then
	    kvm_cflags="$kvm_cflags -I$kerneldir/arch/arm/include"
        elif test -d "$kerneldir/arch/$cpu/include" ; then
            kvm_cflags="$kvm_cflags -I$kerneldir/arch/$cpu/include"
      fi
  else
    kvm_cflags=`$pkg_config --cflags kvm-kmod 2>/dev/null`
  fi
  if compile_prog "$kvm_cflags" "" ; then
    kvm=yes
    cat > $TMPC <<EOF
#include <linux/kvm_para.h>
int main(void) { return 0; }
EOF
    if compile_prog "$kvm_cflags" "" ; then
      kvm_para=yes
    fi
  else
    if test "$kvm" = "yes" ; then
      if has awk && has grep; then
        kvmerr=`LANG=C $cc $QEMU_CFLAGS -o $TMPE $kvm_cflags $TMPC 2>&1 \
	| grep "error: " \
	| awk -F "error: " '{if (NR>1) printf(", "); printf("%s",$2);}'`
        if test "$kvmerr" != "" ; then
          echo -e "${kvmerr}\n\
NOTE: To enable KVM support, update your kernel to 2.6.29+ or install \
recent kvm-kmod from http://sourceforge.net/projects/kvm."
        fi
      fi
      feature_not_found "kvm"
    fi
    kvm=no
  fi
fi

##########################################
# test for vhost net

if test "$vhost_net" != "no"; then
    if test "$kvm" != "no"; then
            cat > $TMPC <<EOF
    #include <linux/vhost.h>
    int main(void) { return 0; }
EOF
            if compile_prog "$kvm_cflags" "" ; then
                vhost_net=yes
            else
                if test "$vhost_net" = "yes" ; then
                    feature_not_found "vhost-net"
                fi
                vhost_net=no
            fi
    else
            if test "$vhost_net" = "yes" ; then
                echo "NOTE: vhost-net feature requires KVM (--enable-kvm)."
                feature_not_found "vhost-net"
            fi
            vhost_net=no
    fi
fi

##########################################
# pthread probe
PTHREADLIBS_LIST="-lpthread -lpthreadGC2"

pthread=no
cat > $TMPC << EOF
#include <pthread.h>
int main(void) { pthread_create(0,0,0,0); return 0; }
EOF
if compile_prog "" "" ; then
  pthread=yes
else
  for pthread_lib in $PTHREADLIBS_LIST; do
    if compile_prog "" "$pthread_lib" ; then
      pthread=yes
      LIBS="$pthread_lib $LIBS"
      break
    fi
  done
fi

if test "$mingw32" != yes -a "$pthread" = no; then
  echo
  echo "Error: pthread check failed"
  echo "Make sure to have the pthread libs and headers installed."
  echo
  exit 1
fi

##########################################
# rbd probe
if test "$rbd" != "no" ; then
  cat > $TMPC <<EOF
#include <stdio.h>
#include <rados/librados.h>
int main(void) { rados_initialize(0, NULL); return 0; }
EOF
  rbd_libs="-lrados"
  if compile_prog "" "$rbd_libs" ; then
    librados_too_old=no
    cat > $TMPC <<EOF
#include <stdio.h>
#include <rados/librados.h>
#ifndef CEPH_OSD_TMAP_SET
#error missing CEPH_OSD_TMAP_SET
#endif
int main(void) {
    int (*func)(const rados_pool_t pool, uint64_t *snapid) = rados_selfmanaged_snap_create;
    rados_initialize(0, NULL);
    return 0;
}
EOF
    if compile_prog "" "$rbd_libs" ; then
      rbd=yes
      libs_tools="$rbd_libs $libs_tools"
      libs_softmmu="$rbd_libs $libs_softmmu"
    else
      rbd=no
      librados_too_old=yes
    fi
  else
    if test "$rbd" = "yes" ; then
      feature_not_found "rados block device"
    fi
    rbd=no
  fi
  if test "$librados_too_old" = "yes" ; then
    echo "-> Your librados version is too old - upgrade needed to have rbd support"
  fi
fi

##########################################
# linux-aio probe

if test "$linux_aio" != "no" ; then
  cat > $TMPC <<EOF
#include <libaio.h>
#include <sys/eventfd.h>
#include <stddef.h>
int main(void) { io_setup(0, NULL); io_set_eventfd(NULL, 0); eventfd(0, 0); return 0; }
EOF
  if compile_prog "" "-laio" ; then
    linux_aio=yes
    libs_softmmu="$libs_softmmu -laio"
    libs_tools="$libs_tools -laio"
  else
    if test "$linux_aio" = "yes" ; then
      feature_not_found "linux AIO"
    fi
    linux_aio=no
  fi
fi

##########################################
# attr probe

if test "$attr" != "no" ; then
  cat > $TMPC <<EOF
#include <stdio.h>
#include <sys/types.h>
#include <attr/xattr.h>
int main(void) { getxattr(NULL, NULL, NULL, 0); setxattr(NULL, NULL, NULL, 0, 0); return 0; }
EOF
  if compile_prog "" "-lattr" ; then
    attr=yes
    LIBS="-lattr $LIBS"
  else
    if test "$attr" = "yes" ; then
      feature_not_found "ATTR"
    fi
    attr=no
  fi
fi

##########################################
# iovec probe
cat > $TMPC <<EOF
#include <sys/types.h>
#include <sys/uio.h>
#include <unistd.h>
int main(void) { struct iovec iov; return 0; }
EOF
iovec=no
if compile_prog "" "" ; then
  iovec=yes
fi

##########################################
# preadv probe
cat > $TMPC <<EOF
#include <sys/types.h>
#include <sys/uio.h>
#include <unistd.h>
int main(void) { preadv; }
EOF
preadv=no
if compile_prog "" "" ; then
  preadv=yes
fi

##########################################
# fdt probe
if test "$fdt" != "no" ; then
  fdt_libs="-lfdt"
  cat > $TMPC << EOF
int main(void) { return 0; }
EOF
  if compile_prog "" "$fdt_libs" ; then
    fdt=yes
  else
    if test "$fdt" = "yes" ; then
      feature_not_found "fdt"
    fi
    fdt_libs=
    fdt=no
  fi
fi

##########################################
# opengl probe, used by milkymist-tmu2
if test "$opengl" != "no" ; then
  opengl_libs="-lGL"
  cat > $TMPC << EOF
#include <X11/Xlib.h>
#include <GL/gl.h>
#include <GL/glx.h>
int main(void) { GL_VERSION; return 0; }
EOF
  if compile_prog "" "-lGL" ; then
    opengl=yes
  else
    if test "$opengl" = "yes" ; then
      feature_not_found "opengl"
    fi
    opengl_libs=
    opengl=no
  fi
fi

#
# Check for xxxat() functions when we are building linux-user
# emulator.  This is done because older glibc versions don't
# have syscall stubs for these implemented.
#
atfile=no
cat > $TMPC << EOF
#define _ATFILE_SOURCE
#include <sys/types.h>
#include <fcntl.h>
#include <unistd.h>

int
main(void)
{
	/* try to unlink nonexisting file */
	return (unlinkat(AT_FDCWD, "nonexistent_file", 0));
}
EOF
if compile_prog "" "" ; then
  atfile=yes
fi

# Check for inotify functions when we are building linux-user
# emulator.  This is done because older glibc versions don't
# have syscall stubs for these implemented.  In that case we
# don't provide them even if kernel supports them.
#
inotify=no
cat > $TMPC << EOF
#include <sys/inotify.h>

int
main(void)
{
	/* try to start inotify */
	return inotify_init();
}
EOF
if compile_prog "" "" ; then
  inotify=yes
fi

inotify1=no
cat > $TMPC << EOF
#include <sys/inotify.h>

int
main(void)
{
    /* try to start inotify */
    return inotify_init1(0);
}
EOF
if compile_prog "" "" ; then
  inotify1=yes
fi

# check if utimensat and futimens are supported
utimens=no
cat > $TMPC << EOF
#define _ATFILE_SOURCE
#include <stddef.h>
#include <fcntl.h>

int main(void)
{
    utimensat(AT_FDCWD, "foo", NULL, 0);
    futimens(0, NULL);
    return 0;
}
EOF
if compile_prog "" "" ; then
  utimens=yes
fi

# check if pipe2 is there
pipe2=no
cat > $TMPC << EOF
#include <unistd.h>
#include <fcntl.h>

int main(void)
{
    int pipefd[2];
    pipe2(pipefd, O_CLOEXEC);
    return 0;
}
EOF
if compile_prog "" "" ; then
  pipe2=yes
fi

# check if accept4 is there
accept4=no
cat > $TMPC << EOF
#include <sys/socket.h>
#include <stddef.h>

int main(void)
{
    accept4(0, NULL, NULL, SOCK_CLOEXEC);
    return 0;
}
EOF
if compile_prog "" "" ; then
  accept4=yes
fi

# check if tee/splice is there. vmsplice was added same time.
splice=no
cat > $TMPC << EOF
#include <unistd.h>
#include <fcntl.h>
#include <limits.h>

int main(void)
{
    int len, fd;
    len = tee(STDIN_FILENO, STDOUT_FILENO, INT_MAX, SPLICE_F_NONBLOCK);
    splice(STDIN_FILENO, NULL, fd, NULL, len, SPLICE_F_MOVE);
    return 0;
}
EOF
if compile_prog "" "" ; then
  splice=yes
fi

##########################################
# signalfd probe
signalfd="no"
cat > $TMPC << EOF
#define _GNU_SOURCE
#include <unistd.h>
#include <sys/syscall.h>
#include <signal.h>
int main(void) { return syscall(SYS_signalfd, -1, NULL, _NSIG / 8); }
EOF

if compile_prog "" "" ; then
  signalfd=yes
elif test "$kvm" = "yes" -a "$io_thread" != "yes"; then
  echo
  echo "ERROR: Host kernel lacks signalfd() support,"
  echo "but KVM depends on it when the IO thread is disabled."
  echo
  exit 1
fi

# check if eventfd is supported
eventfd=no
cat > $TMPC << EOF
#include <sys/eventfd.h>

int main(void)
{
    int efd = eventfd(0, 0);
    return 0;
}
EOF
if compile_prog "" "" ; then
  eventfd=yes
fi

# check for fallocate
fallocate=no
cat > $TMPC << EOF
#include <fcntl.h>

int main(void)
{
    fallocate(0, 0, 0, 0);
    return 0;
}
EOF
if compile_prog "$ARCH_CFLAGS" "" ; then
  fallocate=yes
fi

# check for sync_file_range
sync_file_range=no
cat > $TMPC << EOF
#include <fcntl.h>

int main(void)
{
    sync_file_range(0, 0, 0, 0);
    return 0;
}
EOF
if compile_prog "$ARCH_CFLAGS" "" ; then
  sync_file_range=yes
fi

# check for linux/fiemap.h and FS_IOC_FIEMAP
fiemap=no
cat > $TMPC << EOF
#include <sys/ioctl.h>
#include <linux/fs.h>
#include <linux/fiemap.h>

int main(void)
{
    ioctl(0, FS_IOC_FIEMAP, 0);
    return 0;
}
EOF
if compile_prog "$ARCH_CFLAGS" "" ; then
  fiemap=yes
fi

# check for dup3
dup3=no
cat > $TMPC << EOF
#include <unistd.h>

int main(void)
{
    dup3(0, 0, 0);
    return 0;
}
EOF
if compile_prog "" "" ; then
  dup3=yes
fi

# check for epoll support
epoll=no
cat > $TMPC << EOF
#include <sys/epoll.h>

int main(void)
{
    epoll_create(0);
    return 0;
}
EOF
if compile_prog "$ARCH_CFLAGS" "" ; then
  epoll=yes
fi

# epoll_create1 and epoll_pwait are later additions
# so we must check separately for their presence
epoll_create1=no
cat > $TMPC << EOF
#include <sys/epoll.h>

int main(void)
{
    /* Note that we use epoll_create1 as a value, not as
     * a function being called. This is necessary so that on
     * old SPARC glibc versions where the function was present in
     * the library but not declared in the header file we will
     * fail the configure check. (Otherwise we will get a compiler
     * warning but not an error, and will proceed to fail the
     * qemu compile where we compile with -Werror.)
     */
    epoll_create1;
    return 0;
}
EOF
if compile_prog "$ARCH_CFLAGS" "" ; then
  epoll_create1=yes
fi

epoll_pwait=no
cat > $TMPC << EOF
#include <sys/epoll.h>

int main(void)
{
    epoll_pwait(0, 0, 0, 0, 0);
    return 0;
}
EOF
if compile_prog "$ARCH_CFLAGS" "" ; then
  epoll_pwait=yes
fi

# Check if tools are available to build documentation.
if test "$docs" != "no" ; then
  if has makeinfo && has pod2man; then
    docs=yes
  else
    if test "$docs" = "yes" ; then
      feature_not_found "docs"
    fi
    docs=no
  fi
fi

# Search for bswap_32 function
byteswap_h=no
cat > $TMPC << EOF
#include <byteswap.h>
int main(void) { return bswap_32(0); }
EOF
if compile_prog "" "" ; then
  byteswap_h=yes
fi

# Search for bswap_32 function
bswap_h=no
cat > $TMPC << EOF
#include <sys/endian.h>
#include <sys/types.h>
#include <machine/bswap.h>
int main(void) { return bswap32(0); }
EOF
if compile_prog "" "" ; then
  bswap_h=yes
fi

##########################################
# Do we need librt
cat > $TMPC <<EOF
#include <signal.h>
#include <time.h>
int main(void) { clockid_t id; return clock_gettime(id, NULL); }
EOF

if compile_prog "" "" ; then
  :
elif compile_prog "" "-lrt" ; then
  LIBS="-lrt $LIBS"
fi

if test "$darwin" != "yes" -a "$mingw32" != "yes" -a "$solaris" != yes -a \
        "$aix" != "yes" -a "$haiku" != "yes" ; then
    libs_softmmu="-lutil $libs_softmmu"
fi

##########################################
# check if the compiler defines offsetof

need_offsetof=yes
cat > $TMPC << EOF
#include <stddef.h>
int main(void) { struct s { int f; }; return offsetof(struct s, f); }
EOF
if compile_prog "" "" ; then
    need_offsetof=no
fi

##########################################
# check if the compiler understands attribute warn_unused_result
#
# This could be smarter, but gcc -Werror does not error out even when warning
# about attribute warn_unused_result

gcc_attribute_warn_unused_result=no
cat > $TMPC << EOF
#if defined(__GNUC__) && (__GNUC__ < 4) && defined(__GNUC_MINOR__) && (__GNUC__ < 4)
#error gcc 3.3 or older
#endif
int main(void) { return 0;}
EOF
if compile_prog "" ""; then
    gcc_attribute_warn_unused_result=yes
fi

# spice probe
if test "$spice" != "no" ; then
  cat > $TMPC << EOF
#include <spice.h>
int main(void) { spice_server_new(); return 0; }
EOF
  spice_cflags=$($pkg_config --cflags spice-protocol spice-server 2>/dev/null)
  spice_libs=$($pkg_config --libs spice-protocol spice-server 2>/dev/null)
  if $pkg_config --atleast-version=0.5.3 spice-server >/dev/null 2>&1 && \
     compile_prog "$spice_cflags" "$spice_libs" ; then
    spice="yes"
    libs_softmmu="$libs_softmmu $spice_libs"
    QEMU_CFLAGS="$QEMU_CFLAGS $spice_cflags"
  else
    if test "$spice" = "yes" ; then
      feature_not_found "spice"
    fi
    spice="no"
  fi
fi

# check for libcacard for smartcard support
if test "$smartcard" != "no" ; then
    smartcard="yes"
    smartcard_cflags=""
    # TODO - what's the minimal nss version we support?
    if test "$smartcard_nss" != "no"; then
        if $pkg_config --atleast-version=3.12.8 nss >/dev/null 2>&1 ; then
            smartcard_nss="yes"
            smartcard_cflags="-I\$(SRC_PATH)/libcacard"
            libcacard_libs=$($pkg_config --libs nss 2>/dev/null)
            libcacard_cflags=$($pkg_config --cflags nss 2>/dev/null)
            QEMU_CFLAGS="$QEMU_CFLAGS $smartcard_cflags $libcacard_cflags"
            LIBS="$libcacard_libs $LIBS"
        else
            if test "$smartcard_nss" = "yes"; then
                feature_not_found "nss"
            fi
            smartcard_nss="no"
        fi
    fi
fi
if test "$smartcard" = "no" ; then
    smartcard_nss="no"
fi

##########################################

##########################################
# check if we have fdatasync

fdatasync=no
cat > $TMPC << EOF
#include <unistd.h>
int main(void) { return fdatasync(0); }
EOF
if compile_prog "" "" ; then
    fdatasync=yes
fi

##########################################
# check if we have madvise

madvise=no
cat > $TMPC << EOF
#include <sys/types.h>
#include <sys/mman.h>
#include <stddef.h>
int main(void) { return madvise(NULL, 0, MADV_DONTNEED); }
EOF
if compile_prog "" "" ; then
    madvise=yes
fi

##########################################
# check if we have posix_madvise

posix_madvise=no
cat > $TMPC << EOF
#include <sys/mman.h>
#include <stddef.h>
int main(void) { return posix_madvise(NULL, 0, POSIX_MADV_DONTNEED); }
EOF
if compile_prog "" "" ; then
    posix_madvise=yes
fi

##########################################
# check if trace backend exists

sh "$source_path/scripts/tracetool" "--$trace_backend" --check-backend > /dev/null 2> /dev/null
if test "$?" -ne 0 ; then
  echo
  echo "Error: invalid trace backend"
  echo "Please choose a supported trace backend."
  echo
  exit 1
fi

##########################################
# For 'ust' backend, test if ust headers are present
if test "$trace_backend" = "ust"; then
  cat > $TMPC << EOF
#include <ust/tracepoint.h>
#include <ust/marker.h>
int main(void) { return 0; }
EOF
  if compile_prog "" "" ; then
    LIBS="-lust $LIBS"
  else
    echo
    echo "Error: Trace backend 'ust' missing libust header files"
    echo
    exit 1
  fi
fi

##########################################
# For 'dtrace' backend, test if 'dtrace' command is present
if test "$trace_backend" = "dtrace"; then
  if ! has 'dtrace' ; then
    echo
    echo "Error: dtrace command is not found in PATH $PATH"
    echo
    exit 1
  fi
  trace_backend_stap="no"
  if has 'stap' ; then
    trace_backend_stap="yes"
  fi
fi

##########################################
# End of CC checks
# After here, no more $cc or $ld runs

if test "$debug" = "no" ; then
  CFLAGS="-O2 $CFLAGS"
fi

# Consult white-list to determine whether to enable werror
# by default.  Only enable by default for git builds
z_version=`cut -f3 -d. $source_path/VERSION`

if test -z "$werror" ; then
    if test "$z_version" = "50" -a \
        "$linux" = "yes" ; then
        werror="yes"
    else
        werror="no"
    fi
fi

# Disable zero malloc errors for official releases unless explicitly told to
# enable/disable
if test -z "$zero_malloc" ; then
    if test "$z_version" = "50" ; then
	zero_malloc="no"
    else
	zero_malloc="yes"
    fi
fi

if test "$werror" = "yes" ; then
    QEMU_CFLAGS="-Werror $QEMU_CFLAGS"
fi

if test "$solaris" = "no" ; then
    if $ld --version 2>/dev/null | grep "GNU ld" >/dev/null 2>/dev/null ; then
        LDFLAGS="-Wl,--warn-common $LDFLAGS"
    fi
fi

# Use ASLR, no-SEH and DEP if available
if test "$mingw32" = "yes" ; then
    for flag in --dynamicbase --no-seh --nxcompat; do
        if $ld --help 2>/dev/null | grep ".$flag" >/dev/null 2>/dev/null ; then
            LDFLAGS="-Wl,$flag $LDFLAGS"
        fi
    done
fi

confdir=$sysconfdir$confsuffix

tools=
if test "$softmmu" = yes ; then
  tools="qemu-img\$(EXESUF) qemu-io\$(EXESUF) $tools"
  if [ "$linux" = "yes" -o "$bsd" = "yes" -o "$solaris" = "yes" ] ; then
      tools="qemu-nbd\$(EXESUF) $tools"
    if [ "$check_utests" = "yes" ]; then
      tools="check-qint check-qstring check-qdict check-qlist $tools"
      tools="check-qfloat check-qjson $tools"
    fi
  fi
fi

# Mac OS X ships with a broken assembler
roms=
if test \( "$cpu" = "i386" -o "$cpu" = "x86_64" \) -a \
        "$targetos" != "Darwin" -a "$targetos" != "SunOS" -a \
        "$softmmu" = yes ; then
  roms="optionrom"
fi
if test "$cpu" = "ppc64" ; then
  roms="$roms spapr-rtas"
fi

echo "Install prefix    $prefix"
echo "BIOS directory    `eval echo $datadir`"
echo "binary directory  `eval echo $bindir`"
echo "config directory  `eval echo $sysconfdir`"
if test "$mingw32" = "no" ; then
echo "Manual directory  `eval echo $mandir`"
echo "ELF interp prefix $interp_prefix"
fi
echo "Source path       $source_path"
echo "C compiler        $cc"
echo "Host C compiler   $host_cc"
echo "CFLAGS            $CFLAGS"
echo "QEMU_CFLAGS       $QEMU_CFLAGS"
echo "LDFLAGS           $LDFLAGS"
echo "make              $make"
echo "install           $install"
echo "host CPU          $cpu"
echo "host big endian   $bigendian"
echo "target list       $target_list"
echo "tcg debug enabled $debug_tcg"
echo "Mon debug enabled $debug_mon"
echo "gprof enabled     $gprof"
echo "sparse enabled    $sparse"
echo "strip binaries    $strip_opt"
echo "profiler          $profiler"
echo "static build      $static"
echo "-Werror enabled   $werror"
if test "$darwin" = "yes" ; then
    echo "Cocoa support     $cocoa"
fi
echo "SDL support       $sdl"
echo "curses support    $curses"
echo "curl support      $curl"
echo "check support     $check_utests"
echo "mingw32 support   $mingw32"
echo "Audio drivers     $audio_drv_list"
echo "Extra audio cards $audio_card_list"
echo "Block whitelist   $block_drv_whitelist"
echo "Mixer emulation   $mixemu"
echo "VNC support       $vnc"
if test "$vnc" = "yes" ; then
    echo "VNC TLS support   $vnc_tls"
    echo "VNC SASL support  $vnc_sasl"
    echo "VNC JPEG support  $vnc_jpeg"
    echo "VNC PNG support   $vnc_png"
    echo "VNC thread        $vnc_thread"
fi
if test -n "$sparc_cpu"; then
    echo "Target Sparc Arch $sparc_cpu"
fi
echo "xen support       $xen"
echo "brlapi support    $brlapi"
echo "bluez  support    $bluez"
echo "Documentation     $docs"
[ ! -z "$uname_release" ] && \
echo "uname -r          $uname_release"
echo "NPTL support      $nptl"
echo "GUEST_BASE        $guest_base"
echo "PIE user targets  $user_pie"
echo "vde support       $vde"
echo "IO thread         $io_thread"
echo "Linux AIO support $linux_aio"
echo "ATTR/XATTR support $attr"
echo "Install blobs     $blobs"
echo "KVM support       $kvm"
echo "fdt support       $fdt"
echo "preadv support    $preadv"
echo "fdatasync         $fdatasync"
echo "madvise           $madvise"
echo "posix_madvise     $posix_madvise"
echo "uuid support      $uuid"
echo "vhost-net support $vhost_net"
echo "Trace backend     $trace_backend"
echo "Trace output file $trace_file-<pid>"
echo "spice support     $spice"
echo "rbd support       $rbd"
echo "xfsctl support    $xfs"
echo "nss used          $smartcard_nss"
echo "OpenGL support    $opengl"

if test $sdl_too_old = "yes"; then
echo "-> Your SDL version is too old - please upgrade to have SDL support"
fi

config_host_mak="config-host.mak"
config_host_ld="config-host.ld"

echo "# Automatically generated by configure - do not modify" > $config_host_mak
printf "# Configured with:" >> $config_host_mak
printf " '%s'" "$0" "$@" >> $config_host_mak
echo >> $config_host_mak

echo all: >> $config_host_mak
echo "prefix=$prefix" >> $config_host_mak
echo "bindir=$bindir" >> $config_host_mak
echo "mandir=$mandir" >> $config_host_mak
echo "datadir=$datadir" >> $config_host_mak
echo "sysconfdir=$sysconfdir" >> $config_host_mak
echo "docdir=$docdir" >> $config_host_mak
echo "confdir=$confdir" >> $config_host_mak

case "$cpu" in
  i386|x86_64|alpha|cris|hppa|ia64|lm32|m68k|microblaze|mips|mips64|ppc|ppc64|s390|s390x|sparc|sparc64|unicore32)
    ARCH=$cpu
  ;;
  armv4b|armv4l)
    ARCH=arm
  ;;
esac
echo "ARCH=$ARCH" >> $config_host_mak
if test "$debug_tcg" = "yes" ; then
  echo "CONFIG_DEBUG_TCG=y" >> $config_host_mak
fi
if test "$debug_mon" = "yes" ; then
  echo "CONFIG_DEBUG_MONITOR=y" >> $config_host_mak
fi
if test "$debug" = "yes" ; then
  echo "CONFIG_DEBUG_EXEC=y" >> $config_host_mak
fi
if test "$strip_opt" = "yes" ; then
  echo "STRIP=${strip}" >> $config_host_mak
fi
if test "$bigendian" = "yes" ; then
  echo "HOST_WORDS_BIGENDIAN=y" >> $config_host_mak
fi
echo "HOST_LONG_BITS=$hostlongbits" >> $config_host_mak
if test "$mingw32" = "yes" ; then
  echo "CONFIG_WIN32=y" >> $config_host_mak
  rc_version=`cat $source_path/VERSION`
  version_major=${rc_version%%.*}
  rc_version=${rc_version#*.}
  version_minor=${rc_version%%.*}
  rc_version=${rc_version#*.}
  version_subminor=${rc_version%%.*}
  version_micro=0
  echo "CONFIG_FILEVERSION=$version_major,$version_minor,$version_subminor,$version_micro" >> $config_host_mak
  echo "CONFIG_PRODUCTVERSION=$version_major,$version_minor,$version_subminor,$version_micro" >> $config_host_mak
else
  echo "CONFIG_POSIX=y" >> $config_host_mak
fi

if test "$linux" = "yes" ; then
  echo "CONFIG_LINUX=y" >> $config_host_mak
fi

if test "$darwin" = "yes" ; then
  echo "CONFIG_DARWIN=y" >> $config_host_mak
fi

if test "$aix" = "yes" ; then
  echo "CONFIG_AIX=y" >> $config_host_mak
fi

if test "$solaris" = "yes" ; then
  echo "CONFIG_SOLARIS=y" >> $config_host_mak
  echo "CONFIG_SOLARIS_VERSION=$solarisrev" >> $config_host_mak
  if test "$needs_libsunmath" = "yes" ; then
    echo "CONFIG_NEEDS_LIBSUNMATH=y" >> $config_host_mak
  fi
fi
if test "$haiku" = "yes" ; then
  echo "CONFIG_HAIKU=y" >> $config_host_mak
fi
if test "$static" = "yes" ; then
  echo "CONFIG_STATIC=y" >> $config_host_mak
fi
if test $profiler = "yes" ; then
  echo "CONFIG_PROFILER=y" >> $config_host_mak
fi
if test "$slirp" = "yes" ; then
  echo "CONFIG_SLIRP=y" >> $config_host_mak
  QEMU_INCLUDES="-I\$(SRC_PATH)/slirp $QEMU_INCLUDES"
fi
if test "$vde" = "yes" ; then
  echo "CONFIG_VDE=y" >> $config_host_mak
fi
for card in $audio_card_list; do
    def=CONFIG_`echo $card | tr '[:lower:]' '[:upper:]'`
    echo "$def=y" >> $config_host_mak
done
echo "CONFIG_AUDIO_DRIVERS=$audio_drv_list" >> $config_host_mak
for drv in $audio_drv_list; do
    def=CONFIG_`echo $drv | tr '[:lower:]' '[:upper:]'`
    echo "$def=y" >> $config_host_mak
    if test "$drv" = "fmod"; then
        echo "FMOD_CFLAGS=-I$fmod_inc" >> $config_host_mak
    fi
done
if test "$audio_pt_int" = "yes" ; then
  echo "CONFIG_AUDIO_PT_INT=y" >> $config_host_mak
fi
if test "$audio_win_int" = "yes" ; then
  echo "CONFIG_AUDIO_WIN_INT=y" >> $config_host_mak
fi
echo "CONFIG_BDRV_WHITELIST=$block_drv_whitelist" >> $config_host_mak
if test "$mixemu" = "yes" ; then
  echo "CONFIG_MIXEMU=y" >> $config_host_mak
fi
if test "$vnc" = "yes" ; then
  echo "CONFIG_VNC=y" >> $config_host_mak
fi
if test "$vnc_tls" = "yes" ; then
  echo "CONFIG_VNC_TLS=y" >> $config_host_mak
  echo "VNC_TLS_CFLAGS=$vnc_tls_cflags" >> $config_host_mak
fi
if test "$vnc_sasl" = "yes" ; then
  echo "CONFIG_VNC_SASL=y" >> $config_host_mak
  echo "VNC_SASL_CFLAGS=$vnc_sasl_cflags" >> $config_host_mak
fi
if test "$vnc_jpeg" = "yes" ; then
  echo "CONFIG_VNC_JPEG=y" >> $config_host_mak
  echo "VNC_JPEG_CFLAGS=$vnc_jpeg_cflags" >> $config_host_mak
fi
if test "$vnc_png" = "yes" ; then
  echo "CONFIG_VNC_PNG=y" >> $config_host_mak
  echo "VNC_PNG_CFLAGS=$vnc_png_cflags" >> $config_host_mak
fi
if test "$vnc_thread" = "yes" ; then
  echo "CONFIG_VNC_THREAD=y" >> $config_host_mak
fi
if test "$fnmatch" = "yes" ; then
  echo "CONFIG_FNMATCH=y" >> $config_host_mak
fi
if test "$uuid" = "yes" ; then
  echo "CONFIG_UUID=y" >> $config_host_mak
fi
if test "$xfs" = "yes" ; then
  echo "CONFIG_XFS=y" >> $config_host_mak
fi
qemu_version=`head $source_path/VERSION`
echo "VERSION=$qemu_version" >>$config_host_mak
echo "PKGVERSION=$pkgversion" >>$config_host_mak
echo "SRC_PATH=$source_path" >> $config_host_mak
echo "TARGET_DIRS=$target_list" >> $config_host_mak
if [ "$docs" = "yes" ] ; then
  echo "BUILD_DOCS=yes" >> $config_host_mak
fi
if test "$sdl" = "yes" ; then
  echo "CONFIG_SDL=y" >> $config_host_mak
  echo "SDL_CFLAGS=$sdl_cflags" >> $config_host_mak
fi
if test "$cocoa" = "yes" ; then
  echo "CONFIG_COCOA=y" >> $config_host_mak
fi
if test "$curses" = "yes" ; then
  echo "CONFIG_CURSES=y" >> $config_host_mak
fi
if test "$atfile" = "yes" ; then
  echo "CONFIG_ATFILE=y" >> $config_host_mak
fi
if test "$utimens" = "yes" ; then
  echo "CONFIG_UTIMENSAT=y" >> $config_host_mak
fi
if test "$pipe2" = "yes" ; then
  echo "CONFIG_PIPE2=y" >> $config_host_mak
fi
if test "$accept4" = "yes" ; then
  echo "CONFIG_ACCEPT4=y" >> $config_host_mak
fi
if test "$splice" = "yes" ; then
  echo "CONFIG_SPLICE=y" >> $config_host_mak
fi
if test "$eventfd" = "yes" ; then
  echo "CONFIG_EVENTFD=y" >> $config_host_mak
fi
if test "$fallocate" = "yes" ; then
  echo "CONFIG_FALLOCATE=y" >> $config_host_mak
fi
if test "$sync_file_range" = "yes" ; then
  echo "CONFIG_SYNC_FILE_RANGE=y" >> $config_host_mak
fi
if test "$fiemap" = "yes" ; then
  echo "CONFIG_FIEMAP=y" >> $config_host_mak
fi
if test "$dup3" = "yes" ; then
  echo "CONFIG_DUP3=y" >> $config_host_mak
fi
if test "$epoll" = "yes" ; then
  echo "CONFIG_EPOLL=y" >> $config_host_mak
fi
if test "$epoll_create1" = "yes" ; then
  echo "CONFIG_EPOLL_CREATE1=y" >> $config_host_mak
fi
if test "$epoll_pwait" = "yes" ; then
  echo "CONFIG_EPOLL_PWAIT=y" >> $config_host_mak
fi
if test "$inotify" = "yes" ; then
  echo "CONFIG_INOTIFY=y" >> $config_host_mak
fi
if test "$inotify1" = "yes" ; then
  echo "CONFIG_INOTIFY1=y" >> $config_host_mak
fi
if test "$byteswap_h" = "yes" ; then
  echo "CONFIG_BYTESWAP_H=y" >> $config_host_mak
fi
if test "$bswap_h" = "yes" ; then
  echo "CONFIG_MACHINE_BSWAP_H=y" >> $config_host_mak
fi
if test "$curl" = "yes" ; then
  echo "CONFIG_CURL=y" >> $config_host_mak
  echo "CURL_CFLAGS=$curl_cflags" >> $config_host_mak
fi
if test "$brlapi" = "yes" ; then
  echo "CONFIG_BRLAPI=y" >> $config_host_mak
fi
if test "$bluez" = "yes" ; then
  echo "CONFIG_BLUEZ=y" >> $config_host_mak
  echo "BLUEZ_CFLAGS=$bluez_cflags" >> $config_host_mak
fi
if test "$xen" = "yes" ; then
  echo "CONFIG_XEN=y" >> $config_host_mak
fi
if test "$io_thread" = "yes" ; then
  echo "CONFIG_IOTHREAD=y" >> $config_host_mak
fi
if test "$linux_aio" = "yes" ; then
  echo "CONFIG_LINUX_AIO=y" >> $config_host_mak
fi
if test "$attr" = "yes" ; then
  echo "CONFIG_ATTR=y" >> $config_host_mak
fi
if test "$linux" = "yes" ; then
  if test "$attr" = "yes" ; then
    echo "CONFIG_VIRTFS=y" >> $config_host_mak
  fi
fi
if test "$blobs" = "yes" ; then
  echo "INSTALL_BLOBS=yes" >> $config_host_mak
fi
if test "$iovec" = "yes" ; then
  echo "CONFIG_IOVEC=y" >> $config_host_mak
fi
if test "$preadv" = "yes" ; then
  echo "CONFIG_PREADV=y" >> $config_host_mak
fi
if test "$fdt" = "yes" ; then
  echo "CONFIG_FDT=y" >> $config_host_mak
fi
if test "$signalfd" = "yes" ; then
  echo "CONFIG_SIGNALFD=y" >> $config_host_mak
fi
if test "$need_offsetof" = "yes" ; then
  echo "CONFIG_NEED_OFFSETOF=y" >> $config_host_mak
fi
if test "$gcc_attribute_warn_unused_result" = "yes" ; then
  echo "CONFIG_GCC_ATTRIBUTE_WARN_UNUSED_RESULT=y" >> $config_host_mak
fi
if test "$fdatasync" = "yes" ; then
  echo "CONFIG_FDATASYNC=y" >> $config_host_mak
fi
if test "$madvise" = "yes" ; then
  echo "CONFIG_MADVISE=y" >> $config_host_mak
fi
if test "$posix_madvise" = "yes" ; then
  echo "CONFIG_POSIX_MADVISE=y" >> $config_host_mak
fi

if test "$spice" = "yes" ; then
  echo "CONFIG_SPICE=y" >> $config_host_mak
fi

if test "$smartcard" = "yes" ; then
  echo "CONFIG_SMARTCARD=y" >> $config_host_mak
fi

if test "$smartcard_nss" = "yes" ; then
  echo "CONFIG_SMARTCARD_NSS=y" >> $config_host_mak
fi

if test "$opengl" = "yes" ; then
  echo "CONFIG_OPENGL=y" >> $config_host_mak
fi

# XXX: suppress that
if [ "$bsd" = "yes" ] ; then
  echo "CONFIG_BSD=y" >> $config_host_mak
fi

echo "CONFIG_UNAME_RELEASE=\"$uname_release\"" >> $config_host_mak

if test "$zero_malloc" = "yes" ; then
  echo "CONFIG_ZERO_MALLOC=y" >> $config_host_mak
fi
if test "$rbd" = "yes" ; then
  echo "CONFIG_RBD=y" >> $config_host_mak
fi

# USB host support
case "$usb" in
linux)
  echo "HOST_USB=linux" >> $config_host_mak
;;
bsd)
  echo "HOST_USB=bsd" >> $config_host_mak
;;
*)
  echo "HOST_USB=stub" >> $config_host_mak
;;
esac

echo "TRACE_BACKEND=$trace_backend" >> $config_host_mak
if test "$trace_backend" = "simple"; then
  echo "CONFIG_SIMPLE_TRACE=y" >> $config_host_mak
fi
# Set the appropriate trace file.
if test "$trace_backend" = "simple"; then
  trace_file="\"$trace_file-%u\""
fi
if test "$trace_backend" = "dtrace" -a "$trace_backend_stap" = "yes" ; then
  echo "CONFIG_SYSTEMTAP_TRACE=y" >> $config_host_mak
fi
echo "CONFIG_TRACE_FILE=$trace_file" >> $config_host_mak

echo "TOOLS=$tools" >> $config_host_mak
echo "ROMS=$roms" >> $config_host_mak
echo "MAKE=$make" >> $config_host_mak
echo "INSTALL=$install" >> $config_host_mak
echo "INSTALL_DIR=$install -d -m0755 -p" >> $config_host_mak
echo "INSTALL_DATA=$install -m0644 -p" >> $config_host_mak
echo "INSTALL_PROG=$install -m0755 -p" >> $config_host_mak
echo "CC=$cc" >> $config_host_mak
echo "CC_I386=$cc_i386" >> $config_host_mak
echo "HOST_CC=$host_cc" >> $config_host_mak
echo "AR=$ar" >> $config_host_mak
echo "OBJCOPY=$objcopy" >> $config_host_mak
echo "LD=$ld" >> $config_host_mak
echo "WINDRES=$windres" >> $config_host_mak
echo "CFLAGS=$CFLAGS" >> $config_host_mak
echo "QEMU_CFLAGS=$QEMU_CFLAGS" >> $config_host_mak
echo "QEMU_INCLUDES=$QEMU_INCLUDES" >> $config_host_mak
if test "$sparse" = "yes" ; then
  echo "CC           := REAL_CC=\"\$(CC)\" cgcc"       >> $config_host_mak
  echo "HOST_CC      := REAL_CC=\"\$(HOST_CC)\" cgcc"  >> $config_host_mak
  echo "QEMU_CFLAGS  += -Wbitwise -Wno-transparent-union -Wno-old-initializer -Wno-non-pointer-null" >> $config_host_mak
fi
echo "HELPER_CFLAGS=$helper_cflags" >> $config_host_mak
echo "LDFLAGS=$LDFLAGS" >> $config_host_mak
echo "ARLIBS_BEGIN=$arlibs_begin" >> $config_host_mak
echo "ARLIBS_END=$arlibs_end" >> $config_host_mak
echo "LIBS+=$LIBS" >> $config_host_mak
echo "LIBS_TOOLS+=$libs_tools" >> $config_host_mak
echo "EXESUF=$EXESUF" >> $config_host_mak

# generate list of library paths for linker script

$ld --verbose -v 2> /dev/null | grep SEARCH_DIR > ${config_host_ld}

if test -f ${config_host_ld}~ ; then
  if cmp -s $config_host_ld ${config_host_ld}~ ; then
    mv ${config_host_ld}~ $config_host_ld
  else
    rm ${config_host_ld}~
  fi
fi

for d in libdis libdis-user; do
    mkdir -p $d
    symlink $source_path/Makefile.dis $d/Makefile
    echo > $d/config.mak
done
if test "$static" = "no" -a "$user_pie" = "yes" ; then
  echo "QEMU_CFLAGS+=-fpie" > libdis-user/config.mak
fi

for target in $target_list; do
target_dir="$target"
config_target_mak=$target_dir/config-target.mak
target_arch2=`echo $target | cut -d '-' -f 1`
target_bigendian="no"

case "$target_arch2" in
  armeb|lm32|m68k|microblaze|mips|mipsn32|mips64|ppc|ppcemb|ppc64|ppc64abi32|s390x|sh4eb|sparc|sparc64|sparc32plus)
  target_bigendian=yes
  ;;
esac
target_softmmu="no"
target_user_only="no"
target_linux_user="no"
target_darwin_user="no"
target_bsd_user="no"
case "$target" in
  ${target_arch2}-softmmu)
    target_softmmu="yes"
    ;;
  ${target_arch2}-linux-user)
    if test "$linux" != "yes" ; then
      echo "ERROR: Target '$target' is only available on a Linux host"
      exit 1
    fi
    target_user_only="yes"
    target_linux_user="yes"
    ;;
  ${target_arch2}-darwin-user)
    if test "$darwin" != "yes" ; then
      echo "ERROR: Target '$target' is only available on a Darwin host"
      exit 1
    fi
    target_user_only="yes"
    target_darwin_user="yes"
    ;;
  ${target_arch2}-bsd-user)
    if test "$bsd" != "yes" ; then
      echo "ERROR: Target '$target' is only available on a BSD host"
      exit 1
    fi
    target_user_only="yes"
    target_bsd_user="yes"
    ;;
  *)
    echo "ERROR: Target '$target' not recognised"
    exit 1
    ;;
esac

mkdir -p $target_dir
mkdir -p $target_dir/fpu
mkdir -p $target_dir/tcg
mkdir -p $target_dir/ide
mkdir -p $target_dir/9pfs
if test "$target" = "arm-linux-user" -o "$target" = "armeb-linux-user" -o "$target" = "arm-bsd-user" -o "$target" = "armeb-bsd-user" ; then
  mkdir -p $target_dir/nwfpe
fi
symlink $source_path/Makefile.target $target_dir/Makefile


echo "# Automatically generated by configure - do not modify" > $config_target_mak

bflt="no"
target_nptl="no"
interp_prefix1=`echo "$interp_prefix" | sed "s/%M/$target_arch2/g"`
echo "CONFIG_QEMU_INTERP_PREFIX=\"$interp_prefix1\"" >> $config_target_mak
gdb_xml_files=""
target_short_alignment=2
target_int_alignment=4
target_long_alignment=4
target_llong_alignment=8
target_libs_softmmu=

TARGET_ARCH="$target_arch2"
TARGET_BASE_ARCH=""
TARGET_ABI_DIR=""

case "$target_arch2" in
  i386)
    target_phys_bits=64
  ;;
  x86_64)
    TARGET_BASE_ARCH=i386
    target_phys_bits=64
    target_long_alignment=8
  ;;
  alpha)
    target_phys_bits=64
    target_long_alignment=8
    target_nptl="yes"
  ;;
  arm|armeb)
    TARGET_ARCH=arm
    bflt="yes"
    target_nptl="yes"
    gdb_xml_files="arm-core.xml arm-vfp.xml arm-vfp3.xml arm-neon.xml"
    target_phys_bits=32
    target_llong_alignment=4
  ;;
  cris)
    target_nptl="yes"
    target_phys_bits=32
  ;;
  lm32)
    target_phys_bits=32
    target_libs_softmmu="$opengl_libs"
  ;;
  m68k)
    bflt="yes"
    gdb_xml_files="cf-core.xml cf-fp.xml"
    target_phys_bits=32
    target_int_alignment=2
    target_long_alignment=2
    target_llong_alignment=2
  ;;
  microblaze|microblazeel)
    TARGET_ARCH=microblaze
    bflt="yes"
    target_nptl="yes"
    target_phys_bits=32
    target_libs_softmmu="$fdt_libs"
  ;;
  mips|mipsel)
    TARGET_ARCH=mips
    echo "TARGET_ABI_MIPSO32=y" >> $config_target_mak
    target_nptl="yes"
    target_phys_bits=64
  ;;
  mipsn32|mipsn32el)
    TARGET_ARCH=mipsn32
    TARGET_BASE_ARCH=mips
    echo "TARGET_ABI_MIPSN32=y" >> $config_target_mak
    target_phys_bits=64
  ;;
  mips64|mips64el)
    TARGET_ARCH=mips64
    TARGET_BASE_ARCH=mips
    echo "TARGET_ABI_MIPSN64=y" >> $config_target_mak
    target_phys_bits=64
    target_long_alignment=8
  ;;
  ppc)
    gdb_xml_files="power-core.xml power-fpu.xml power-altivec.xml power-spe.xml"
    target_phys_bits=32
    target_nptl="yes"
    target_libs_softmmu="$fdt_libs"
  ;;
  ppcemb)
    TARGET_BASE_ARCH=ppc
    TARGET_ABI_DIR=ppc
    gdb_xml_files="power-core.xml power-fpu.xml power-altivec.xml power-spe.xml"
    target_phys_bits=64
    target_nptl="yes"
    target_libs_softmmu="$fdt_libs"
  ;;
  ppc64)
    TARGET_BASE_ARCH=ppc
    TARGET_ABI_DIR=ppc
    gdb_xml_files="power64-core.xml power-fpu.xml power-altivec.xml power-spe.xml"
    target_phys_bits=64
    target_long_alignment=8
    target_libs_softmmu="$fdt_libs"
  ;;
  ppc64abi32)
    TARGET_ARCH=ppc64
    TARGET_BASE_ARCH=ppc
    TARGET_ABI_DIR=ppc
    echo "TARGET_ABI32=y" >> $config_target_mak
    gdb_xml_files="power64-core.xml power-fpu.xml power-altivec.xml power-spe.xml"
    target_phys_bits=64
    target_libs_softmmu="$fdt_libs"
  ;;
  sh4|sh4eb)
    TARGET_ARCH=sh4
    bflt="yes"
    target_nptl="yes"
    target_phys_bits=32
  ;;
  sparc)
    target_phys_bits=64
  ;;
  sparc64)
    TARGET_BASE_ARCH=sparc
    target_phys_bits=64
    target_long_alignment=8
  ;;
  sparc32plus)
    TARGET_ARCH=sparc64
    TARGET_BASE_ARCH=sparc
    TARGET_ABI_DIR=sparc
    echo "TARGET_ABI32=y" >> $config_target_mak
    target_phys_bits=64
  ;;
  s390x)
    target_nptl="yes"
    target_phys_bits=64
    target_long_alignment=8
  ;;
  unicore32)
    target_phys_bits=32
  ;;
  *)
    echo "Unsupported target CPU"
    exit 1
  ;;
esac
echo "TARGET_SHORT_ALIGNMENT=$target_short_alignment" >> $config_target_mak
echo "TARGET_INT_ALIGNMENT=$target_int_alignment" >> $config_target_mak
echo "TARGET_LONG_ALIGNMENT=$target_long_alignment" >> $config_target_mak
echo "TARGET_LLONG_ALIGNMENT=$target_llong_alignment" >> $config_target_mak
echo "TARGET_ARCH=$TARGET_ARCH" >> $config_target_mak
target_arch_name="`echo $TARGET_ARCH | tr '[:lower:]' '[:upper:]'`"
echo "TARGET_$target_arch_name=y" >> $config_target_mak
echo "TARGET_ARCH2=$target_arch2" >> $config_target_mak
# TARGET_BASE_ARCH needs to be defined after TARGET_ARCH
if [ "$TARGET_BASE_ARCH" = "" ]; then
  TARGET_BASE_ARCH=$TARGET_ARCH
fi
echo "TARGET_BASE_ARCH=$TARGET_BASE_ARCH" >> $config_target_mak
if [ "$TARGET_ABI_DIR" = "" ]; then
  TARGET_ABI_DIR=$TARGET_ARCH
fi
echo "TARGET_ABI_DIR=$TARGET_ABI_DIR" >> $config_target_mak
case "$target_arch2" in
  i386|x86_64)
    if test "$xen" = "yes" -a "$target_softmmu" = "yes" ; then
      echo "CONFIG_XEN=y" >> $config_target_mak
    fi
esac
echo "target_arch2: $target_arch2"
echo "cpu: $cpu"
case "$target_arch2" in
  i386|x86_64|ppcemb|ppc|ppc64|s390x|arm)
    # Make sure the target and host cpus are compatible
    if test "$kvm" = "yes" -a "$target_softmmu" = "yes" -a \
      \( "$target_arch2" = "$cpu" -o \
      \( "$target_arch2" = "ppcemb" -a "$cpu" = "ppc" \) -o \
      \( "$target_arch2" = "ppc64"  -a "$cpu" = "ppc" \) -o \
      \( "$target_arch2" = "ppc"    -a "$cpu" = "ppc64" \) -o \
      \( "$target_arch2" = "ppcemb" -a "$cpu" = "ppc64" \) -o \
      \( "$target_arch2" = "x86_64" -a "$cpu" = "i386"   \) -o \
      \( "$target_arch2" = "arm"    -a "$cpu" = "armv4l"   \) -o \
      \( "$target_arch2" = "i386"   -a "$cpu" = "x86_64" \) \) ; then
      echo "CONFIG_KVM=y" >> $config_target_mak
      echo "KVM_CFLAGS=$kvm_cflags" >> $config_target_mak
      if test "$kvm_para" = "yes"; then
        echo "CONFIG_KVM_PARA=y" >> $config_target_mak
      fi
      if test $vhost_net = "yes" ; then
        echo "CONFIG_VHOST_NET=y" >> $config_target_mak
      fi
    fi
esac
if test "$target_bigendian" = "yes" ; then
  echo "TARGET_WORDS_BIGENDIAN=y" >> $config_target_mak
fi
if test "$target_softmmu" = "yes" ; then
  echo "TARGET_PHYS_ADDR_BITS=$target_phys_bits" >> $config_target_mak
  echo "CONFIG_SOFTMMU=y" >> $config_target_mak
  echo "LIBS+=$libs_softmmu $target_libs_softmmu" >> $config_target_mak
  echo "HWDIR=../libhw$target_phys_bits" >> $config_target_mak
  echo "subdir-$target: subdir-libhw$target_phys_bits" >> $config_host_mak
fi
if test "$target_user_only" = "yes" ; then
  echo "CONFIG_USER_ONLY=y" >> $config_target_mak
fi
if test "$target_linux_user" = "yes" ; then
  echo "CONFIG_LINUX_USER=y" >> $config_target_mak
fi
if test "$target_darwin_user" = "yes" ; then
  echo "CONFIG_DARWIN_USER=y" >> $config_target_mak
fi
if test "$smartcard_nss" = "yes" ; then
  echo "subdir-$target: subdir-libcacard" >> $config_host_mak
  echo "libcacard_libs=$libcacard_libs" >> $config_host_mak
  echo "libcacard_cflags=$libcacard_cflags" >> $config_host_mak
fi
list=""
if test ! -z "$gdb_xml_files" ; then
  for x in $gdb_xml_files; do
    list="$list $source_path/gdb-xml/$x"
  done
  echo "TARGET_XML_FILES=$list" >> $config_target_mak
fi

echo "CONFIG_SOFTFLOAT=y" >> $config_target_mak

if test "$target_user_only" = "yes" -a "$bflt" = "yes"; then
  echo "TARGET_HAS_BFLT=y" >> $config_target_mak
fi
if test "$target_user_only" = "yes" \
        -a "$nptl" = "yes" -a "$target_nptl" = "yes"; then
  echo "CONFIG_USE_NPTL=y" >> $config_target_mak
fi
if test "$target_user_only" = "yes" -a "$guest_base" = "yes"; then
  echo "CONFIG_USE_GUEST_BASE=y" >> $config_target_mak
fi
if test "$target_bsd_user" = "yes" ; then
  echo "CONFIG_BSD_USER=y" >> $config_target_mak
fi

# generate QEMU_CFLAGS/LDFLAGS for targets

cflags=""
includes=""
ldflags=""

if test "$ARCH" = "sparc64" ; then
  includes="-I\$(SRC_PATH)/tcg/sparc $includes"
elif test "$ARCH" = "s390x" ; then
  includes="-I\$(SRC_PATH)/tcg/s390 $includes"
elif test "$ARCH" = "x86_64" ; then
  includes="-I\$(SRC_PATH)/tcg/i386 $includes"
else
  includes="-I\$(SRC_PATH)/tcg/\$(ARCH) $includes"
fi
includes="-I\$(SRC_PATH)/tcg $includes"
includes="-I\$(SRC_PATH)/fpu $includes"

if test "$target_user_only" = "yes" ; then
    libdis_config_mak=libdis-user/config.mak
else
    libdis_config_mak=libdis/config.mak
fi

for i in $ARCH $TARGET_BASE_ARCH ; do
  case "$i" in
  alpha)
    echo "CONFIG_ALPHA_DIS=y"  >> $config_target_mak
    echo "CONFIG_ALPHA_DIS=y"  >> $libdis_config_mak
  ;;
  arm)
    echo "CONFIG_ARM_DIS=y"  >> $config_target_mak
    echo "CONFIG_ARM_DIS=y"  >> $libdis_config_mak
  ;;
  cris)
    echo "CONFIG_CRIS_DIS=y"  >> $config_target_mak
    echo "CONFIG_CRIS_DIS=y"  >> $libdis_config_mak
  ;;
  hppa)
    echo "CONFIG_HPPA_DIS=y"  >> $config_target_mak
    echo "CONFIG_HPPA_DIS=y"  >> $libdis_config_mak
  ;;
  i386|x86_64)
    echo "CONFIG_I386_DIS=y"  >> $config_target_mak
    echo "CONFIG_I386_DIS=y"  >> $libdis_config_mak
  ;;
  ia64*)
    echo "CONFIG_IA64_DIS=y"  >> $config_target_mak
    echo "CONFIG_IA64_DIS=y"  >> $libdis_config_mak
  ;;
  m68k)
    echo "CONFIG_M68K_DIS=y"  >> $config_target_mak
    echo "CONFIG_M68K_DIS=y"  >> $libdis_config_mak
  ;;
  microblaze*)
    echo "CONFIG_MICROBLAZE_DIS=y"  >> $config_target_mak
    echo "CONFIG_MICROBLAZE_DIS=y"  >> $libdis_config_mak
  ;;
  mips*)
    echo "CONFIG_MIPS_DIS=y"  >> $config_target_mak
    echo "CONFIG_MIPS_DIS=y"  >> $libdis_config_mak
  ;;
  ppc*)
    echo "CONFIG_PPC_DIS=y"  >> $config_target_mak
    echo "CONFIG_PPC_DIS=y"  >> $libdis_config_mak
  ;;
  s390*)
    echo "CONFIG_S390_DIS=y"  >> $config_target_mak
    echo "CONFIG_S390_DIS=y"  >> $libdis_config_mak
  ;;
  sh4)
    echo "CONFIG_SH4_DIS=y"  >> $config_target_mak
    echo "CONFIG_SH4_DIS=y"  >> $libdis_config_mak
  ;;
  sparc*)
    echo "CONFIG_SPARC_DIS=y"  >> $config_target_mak
    echo "CONFIG_SPARC_DIS=y"  >> $libdis_config_mak
  ;;
  esac
done

case "$ARCH" in
alpha)
  # Ensure there's only a single GP
  cflags="-msmall-data $cflags"
;;
esac

if test "$target_softmmu" = "yes" ; then
  case "$TARGET_BASE_ARCH" in
  arm)
    cflags="-DHAS_AUDIO $cflags"
  ;;
  lm32)
    cflags="-DHAS_AUDIO $cflags"
  ;;
  i386|mips|ppc)
    cflags="-DHAS_AUDIO -DHAS_AUDIO_CHOICE $cflags"
  ;;
  esac
fi

if test "$target_user_only" = "yes" -a "$static" = "no" -a \
	"$user_pie" = "yes" ; then
  cflags="-fpie $cflags"
  ldflags="-pie $ldflags"
fi

if test "$target_softmmu" = "yes" -a \( \
        "$TARGET_ARCH" = "microblaze" -o \
        "$TARGET_ARCH" = "cris" \) ; then
  echo "CONFIG_NEED_MMU=y" >> $config_target_mak
fi

if test "$gprof" = "yes" ; then
  echo "TARGET_GPROF=yes" >> $config_target_mak
  if test "$target_linux_user" = "yes" ; then
    cflags="-p $cflags"
    ldflags="-p $ldflags"
  fi
  if test "$target_softmmu" = "yes" ; then
    ldflags="-p $ldflags"
    echo "GPROF_CFLAGS=-p" >> $config_target_mak
  fi
fi

linker_script="-Wl,-T../config-host.ld -Wl,-T,\$(SRC_PATH)/\$(ARCH).ld"
if test "$target_linux_user" = "yes" -o "$target_bsd_user" = "yes" ; then
  case "$ARCH" in
  sparc)
    # -static is used to avoid g1/g3 usage by the dynamic linker
    ldflags="$linker_script -static $ldflags"
    ;;
  alpha | s390x)
    # The default placement of the application is fine.
    ;;
  *)
    ldflags="$linker_script $ldflags"
    ;;
  esac
fi

echo "LDFLAGS+=$ldflags" >> $config_target_mak
echo "QEMU_CFLAGS+=$cflags" >> $config_target_mak
echo "QEMU_INCLUDES+=$includes" >> $config_target_mak

done # for target in $targets

# build tree in object directory in case the source is not in the current directory
DIRS="tests tests/cris slirp audio block net pc-bios/optionrom"
DIRS="$DIRS roms/seabios roms/vgabios"
DIRS="$DIRS fsdev ui"
FILES="Makefile tests/Makefile"
FILES="$FILES tests/cris/Makefile tests/cris/.gdbinit"
FILES="$FILES pc-bios/optionrom/Makefile pc-bios/keymaps"
FILES="$FILES roms/seabios/Makefile roms/vgabios/Makefile"
for bios_file in $source_path/pc-bios/*.bin $source_path/pc-bios/*.rom $source_path/pc-bios/*.dtb $source_path/pc-bios/openbios-*; do
    FILES="$FILES pc-bios/`basename $bios_file`"
done
mkdir -p $DIRS
for f in $FILES ; do
    test -e $f || symlink $source_path/$f $f
done

# temporary config to build submodules
for rom in seabios vgabios ; do
    config_mak=roms/$rom/config.mak
    echo "# Automatically generated by configure - do not modify" > $config_mak
    echo "SRC_PATH=$source_path/roms/$rom" >> $config_mak
    echo "CC=$cc" >> $config_mak
    echo "BCC=bcc" >> $config_mak
    echo "CPP=${cross_prefix}cpp" >> $config_mak
    echo "OBJCOPY=objcopy" >> $config_mak
    echo "IASL=iasl" >> $config_mak
    echo "LD=$ld" >> $config_mak
done

for hwlib in 32 64; do
  d=libhw$hwlib
  mkdir -p $d
  mkdir -p $d/ide
  symlink $source_path/Makefile.hw $d/Makefile
  mkdir -p $d/9pfs
  echo "QEMU_CFLAGS+=-DTARGET_PHYS_ADDR_BITS=$hwlib" > $d/config.mak
done

if [ "$source_path" != `pwd` ]; then
    # out of tree build
    mkdir -p libcacard
    rm -f libcacard/Makefile
    ln -s "$source_path/libcacard/Makefile" libcacard/Makefile
fi

d=libuser
mkdir -p $d
symlink $source_path/Makefile.user $d/Makefile
if test "$static" = "no" -a "$user_pie" = "yes" ; then
  echo "QEMU_CFLAGS+=-fpie" > $d/config.mak
fi

if test "$docs" = "yes" ; then
  mkdir -p QMP
fi<|MERGE_RESOLUTION|>--- conflicted
+++ resolved
@@ -812,18 +812,16 @@
     ia64*)
            host_guest_base="yes"
            ;;
-<<<<<<< HEAD
     armv4l)
     	   echo "armv4l"
            ARCH_CFLAGS="-mcpu=arm1136j-s -march=armv6"
            ARCH_LDFLAGS="-mcpu=arm1136j-s -march=armv6"
-=======
+           ;;
     hppa*)
            host_guest_base="yes"
            ;;
     unicore32*)
            host_guest_base="yes"
->>>>>>> 5fb592a8
            ;;
 esac
 
