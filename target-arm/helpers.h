#include "def-helper.h"

DEF_HELPER_1(clz, i32, i32)
DEF_HELPER_1(sxtb16, i32, i32)
DEF_HELPER_1(uxtb16, i32, i32)

DEF_HELPER_2(add_setq, i32, i32, i32)
DEF_HELPER_2(add_saturate, i32, i32, i32)
DEF_HELPER_2(sub_saturate, i32, i32, i32)
DEF_HELPER_2(add_usaturate, i32, i32, i32)
DEF_HELPER_2(sub_usaturate, i32, i32, i32)
DEF_HELPER_1(double_saturate, i32, s32)
DEF_HELPER_2(sdiv, s32, s32, s32)
DEF_HELPER_2(udiv, i32, i32, i32)
DEF_HELPER_1(rbit, i32, i32)
DEF_HELPER_1(abs, i32, i32)

#define PAS_OP(pfx)  \
    DEF_HELPER_3(pfx ## add8, i32, i32, i32, ptr) \
    DEF_HELPER_3(pfx ## sub8, i32, i32, i32, ptr) \
    DEF_HELPER_3(pfx ## sub16, i32, i32, i32, ptr) \
    DEF_HELPER_3(pfx ## add16, i32, i32, i32, ptr) \
    DEF_HELPER_3(pfx ## addsubx, i32, i32, i32, ptr) \
    DEF_HELPER_3(pfx ## subaddx, i32, i32, i32, ptr)

PAS_OP(s)
PAS_OP(u)
#undef PAS_OP

#define PAS_OP(pfx)  \
    DEF_HELPER_2(pfx ## add8, i32, i32, i32) \
    DEF_HELPER_2(pfx ## sub8, i32, i32, i32) \
    DEF_HELPER_2(pfx ## sub16, i32, i32, i32) \
    DEF_HELPER_2(pfx ## add16, i32, i32, i32) \
    DEF_HELPER_2(pfx ## addsubx, i32, i32, i32) \
    DEF_HELPER_2(pfx ## subaddx, i32, i32, i32)
PAS_OP(q)
PAS_OP(sh)
PAS_OP(uq)
PAS_OP(uh)
#undef PAS_OP

DEF_HELPER_2(ssat, i32, i32, i32)
DEF_HELPER_2(usat, i32, i32, i32)
DEF_HELPER_2(ssat16, i32, i32, i32)
DEF_HELPER_2(usat16, i32, i32, i32)

DEF_HELPER_2(usad8, i32, i32, i32)

DEF_HELPER_1(logicq_cc, i32, i64)

DEF_HELPER_3(sel_flags, i32, i32, i32, i32)
DEF_HELPER_1(exception, void, i32)
DEF_HELPER_0(wfi, void)

DEF_HELPER_2(cpsr_write, void, i32, i32)
DEF_HELPER_0(cpsr_read, i32)

DEF_HELPER_3(v7m_msr, void, env, i32, i32)
DEF_HELPER_2(v7m_mrs, i32, env, i32)

DEF_HELPER_3(set_cp15, void, env, i32, i32)
DEF_HELPER_2(get_cp15, i32, env, i32)

DEF_HELPER_3(set_cp, void, env, i32, i32)
DEF_HELPER_2(get_cp, i32, env, i32)

DEF_HELPER_2(get_r13_banked, i32, env, i32)
DEF_HELPER_3(set_r13_banked, void, env, i32, i32)

DEF_HELPER_1(get_user_reg, i32, i32)
DEF_HELPER_2(set_user_reg, void, i32, i32)

DEF_HELPER_1(vfp_get_fpscr, i32, env)
DEF_HELPER_2(vfp_set_fpscr, void, env, i32)

DEF_HELPER_3(vfp_adds, f32, f32, f32, env)
DEF_HELPER_3(vfp_addd, f64, f64, f64, env)
DEF_HELPER_3(vfp_subs, f32, f32, f32, env)
DEF_HELPER_3(vfp_subd, f64, f64, f64, env)
DEF_HELPER_3(vfp_muls, f32, f32, f32, env)
DEF_HELPER_3(vfp_muld, f64, f64, f64, env)
DEF_HELPER_3(vfp_divs, f32, f32, f32, env)
DEF_HELPER_3(vfp_divd, f64, f64, f64, env)
DEF_HELPER_1(vfp_negs, f32, f32)
DEF_HELPER_1(vfp_negd, f64, f64)
DEF_HELPER_1(vfp_abss, f32, f32)
DEF_HELPER_1(vfp_absd, f64, f64)
DEF_HELPER_2(vfp_sqrts, f32, f32, env)
DEF_HELPER_2(vfp_sqrtd, f64, f64, env)
DEF_HELPER_3(vfp_cmps, void, f32, f32, env)
DEF_HELPER_3(vfp_cmpd, void, f64, f64, env)
DEF_HELPER_3(vfp_cmpes, void, f32, f32, env)
DEF_HELPER_3(vfp_cmped, void, f64, f64, env)

DEF_HELPER_2(vfp_fcvtds, f64, f32, env)
DEF_HELPER_2(vfp_fcvtsd, f32, f64, env)

DEF_HELPER_2(vfp_uitos, f32, f32, env)
DEF_HELPER_2(vfp_uitod, f64, f32, env)
DEF_HELPER_2(vfp_sitos, f32, f32, env)
DEF_HELPER_2(vfp_sitod, f64, f32, env)

DEF_HELPER_2(vfp_touis, f32, f32, env)
DEF_HELPER_2(vfp_touid, f32, f64, env)
DEF_HELPER_2(vfp_touizs, f32, f32, env)
DEF_HELPER_2(vfp_touizd, f32, f64, env)
DEF_HELPER_2(vfp_tosis, f32, f32, env)
DEF_HELPER_2(vfp_tosid, f32, f64, env)
DEF_HELPER_2(vfp_tosizs, f32, f32, env)
DEF_HELPER_2(vfp_tosizd, f32, f64, env)

DEF_HELPER_3(vfp_toshs, f32, f32, i32, env)
DEF_HELPER_3(vfp_tosls, f32, f32, i32, env)
DEF_HELPER_3(vfp_touhs, f32, f32, i32, env)
DEF_HELPER_3(vfp_touls, f32, f32, i32, env)
DEF_HELPER_3(vfp_toshd, f64, f64, i32, env)
DEF_HELPER_3(vfp_tosld, f64, f64, i32, env)
DEF_HELPER_3(vfp_touhd, f64, f64, i32, env)
DEF_HELPER_3(vfp_tould, f64, f64, i32, env)
DEF_HELPER_3(vfp_shtos, f32, f32, i32, env)
DEF_HELPER_3(vfp_sltos, f32, f32, i32, env)
DEF_HELPER_3(vfp_uhtos, f32, f32, i32, env)
DEF_HELPER_3(vfp_ultos, f32, f32, i32, env)
DEF_HELPER_3(vfp_shtod, f64, f64, i32, env)
DEF_HELPER_3(vfp_sltod, f64, f64, i32, env)
DEF_HELPER_3(vfp_uhtod, f64, f64, i32, env)
DEF_HELPER_3(vfp_ultod, f64, f64, i32, env)

DEF_HELPER_2(vfp_fcvt_f16_to_f32, f32, i32, env)
DEF_HELPER_2(vfp_fcvt_f32_to_f16, i32, f32, env)

DEF_HELPER_3(recps_f32, f32, f32, f32, env)
DEF_HELPER_3(rsqrts_f32, f32, f32, f32, env)
DEF_HELPER_2(recpe_f32, f32, f32, env)
DEF_HELPER_2(rsqrte_f32, f32, f32, env)
DEF_HELPER_2(recpe_u32, i32, i32, env)
DEF_HELPER_2(rsqrte_u32, i32, i32, env)
DEF_HELPER_4(neon_tbl, i32, i32, i32, i32, i32)

DEF_HELPER_2(add_cc, i32, i32, i32)
DEF_HELPER_2(adc_cc, i32, i32, i32)
DEF_HELPER_2(sub_cc, i32, i32, i32)
DEF_HELPER_2(sbc_cc, i32, i32, i32)

DEF_HELPER_2(shl, i32, i32, i32)
DEF_HELPER_2(shr, i32, i32, i32)
DEF_HELPER_2(sar, i32, i32, i32)
DEF_HELPER_2(shl_cc, i32, i32, i32)
DEF_HELPER_2(shr_cc, i32, i32, i32)
DEF_HELPER_2(sar_cc, i32, i32, i32)
DEF_HELPER_2(ror_cc, i32, i32, i32)

/* neon_helper.c */
DEF_HELPER_3(neon_qadd_u8, i32, env, i32, i32)
DEF_HELPER_3(neon_qadd_s8, i32, env, i32, i32)
DEF_HELPER_3(neon_qadd_u16, i32, env, i32, i32)
DEF_HELPER_3(neon_qadd_s16, i32, env, i32, i32)
DEF_HELPER_3(neon_qadd_u32, i32, env, i32, i32)
DEF_HELPER_3(neon_qadd_s32, i32, env, i32, i32)
DEF_HELPER_3(neon_qsub_u8, i32, env, i32, i32)
DEF_HELPER_3(neon_qsub_s8, i32, env, i32, i32)
DEF_HELPER_3(neon_qsub_u16, i32, env, i32, i32)
DEF_HELPER_3(neon_qsub_s16, i32, env, i32, i32)
DEF_HELPER_3(neon_qsub_u32, i32, env, i32, i32)
DEF_HELPER_3(neon_qsub_s32, i32, env, i32, i32)
<<<<<<< HEAD
=======
DEF_HELPER_3(neon_qadd_u64, i64, env, i64, i64)
DEF_HELPER_3(neon_qadd_s64, i64, env, i64, i64)
DEF_HELPER_3(neon_qsub_u64, i64, env, i64, i64)
DEF_HELPER_3(neon_qsub_s64, i64, env, i64, i64)
>>>>>>> 6c5f738d

DEF_HELPER_2(neon_hadd_s8, i32, i32, i32)
DEF_HELPER_2(neon_hadd_u8, i32, i32, i32)
DEF_HELPER_2(neon_hadd_s16, i32, i32, i32)
DEF_HELPER_2(neon_hadd_u16, i32, i32, i32)
DEF_HELPER_2(neon_hadd_s32, s32, s32, s32)
DEF_HELPER_2(neon_hadd_u32, i32, i32, i32)
DEF_HELPER_2(neon_rhadd_s8, i32, i32, i32)
DEF_HELPER_2(neon_rhadd_u8, i32, i32, i32)
DEF_HELPER_2(neon_rhadd_s16, i32, i32, i32)
DEF_HELPER_2(neon_rhadd_u16, i32, i32, i32)
DEF_HELPER_2(neon_rhadd_s32, s32, s32, s32)
DEF_HELPER_2(neon_rhadd_u32, i32, i32, i32)
DEF_HELPER_2(neon_hsub_s8, i32, i32, i32)
DEF_HELPER_2(neon_hsub_u8, i32, i32, i32)
DEF_HELPER_2(neon_hsub_s16, i32, i32, i32)
DEF_HELPER_2(neon_hsub_u16, i32, i32, i32)
DEF_HELPER_2(neon_hsub_s32, s32, s32, s32)
DEF_HELPER_2(neon_hsub_u32, i32, i32, i32)

DEF_HELPER_2(neon_cgt_u8, i32, i32, i32)
DEF_HELPER_2(neon_cgt_s8, i32, i32, i32)
DEF_HELPER_2(neon_cgt_u16, i32, i32, i32)
DEF_HELPER_2(neon_cgt_s16, i32, i32, i32)
DEF_HELPER_2(neon_cgt_u32, i32, i32, i32)
DEF_HELPER_2(neon_cgt_s32, i32, i32, i32)
DEF_HELPER_2(neon_cge_u8, i32, i32, i32)
DEF_HELPER_2(neon_cge_s8, i32, i32, i32)
DEF_HELPER_2(neon_cge_u16, i32, i32, i32)
DEF_HELPER_2(neon_cge_s16, i32, i32, i32)
DEF_HELPER_2(neon_cge_u32, i32, i32, i32)
DEF_HELPER_2(neon_cge_s32, i32, i32, i32)

DEF_HELPER_2(neon_min_u8, i32, i32, i32)
DEF_HELPER_2(neon_min_s8, i32, i32, i32)
DEF_HELPER_2(neon_min_u16, i32, i32, i32)
DEF_HELPER_2(neon_min_s16, i32, i32, i32)
DEF_HELPER_2(neon_min_u32, i32, i32, i32)
DEF_HELPER_2(neon_min_s32, i32, i32, i32)
DEF_HELPER_2(neon_max_u8, i32, i32, i32)
DEF_HELPER_2(neon_max_s8, i32, i32, i32)
DEF_HELPER_2(neon_max_u16, i32, i32, i32)
DEF_HELPER_2(neon_max_s16, i32, i32, i32)
DEF_HELPER_2(neon_max_u32, i32, i32, i32)
DEF_HELPER_2(neon_max_s32, i32, i32, i32)
DEF_HELPER_2(neon_pmin_u8, i32, i32, i32)
DEF_HELPER_2(neon_pmin_s8, i32, i32, i32)
DEF_HELPER_2(neon_pmin_u16, i32, i32, i32)
DEF_HELPER_2(neon_pmin_s16, i32, i32, i32)
DEF_HELPER_2(neon_pmax_u8, i32, i32, i32)
DEF_HELPER_2(neon_pmax_s8, i32, i32, i32)
DEF_HELPER_2(neon_pmax_u16, i32, i32, i32)
DEF_HELPER_2(neon_pmax_s16, i32, i32, i32)

DEF_HELPER_2(neon_abd_u8, i32, i32, i32)
DEF_HELPER_2(neon_abd_s8, i32, i32, i32)
DEF_HELPER_2(neon_abd_u16, i32, i32, i32)
DEF_HELPER_2(neon_abd_s16, i32, i32, i32)
DEF_HELPER_2(neon_abd_u32, i32, i32, i32)
DEF_HELPER_2(neon_abd_s32, i32, i32, i32)

DEF_HELPER_2(neon_shl_u8, i32, i32, i32)
DEF_HELPER_2(neon_shl_s8, i32, i32, i32)
DEF_HELPER_2(neon_shl_u16, i32, i32, i32)
DEF_HELPER_2(neon_shl_s16, i32, i32, i32)
DEF_HELPER_2(neon_shl_u32, i32, i32, i32)
DEF_HELPER_2(neon_shl_s32, i32, i32, i32)
DEF_HELPER_2(neon_shl_u64, i64, i64, i64)
DEF_HELPER_2(neon_shl_s64, i64, i64, i64)
DEF_HELPER_2(neon_rshl_u8, i32, i32, i32)
DEF_HELPER_2(neon_rshl_s8, i32, i32, i32)
DEF_HELPER_2(neon_rshl_u16, i32, i32, i32)
DEF_HELPER_2(neon_rshl_s16, i32, i32, i32)
DEF_HELPER_2(neon_rshl_u32, i32, i32, i32)
DEF_HELPER_2(neon_rshl_s32, i32, i32, i32)
DEF_HELPER_2(neon_rshl_u64, i64, i64, i64)
DEF_HELPER_2(neon_rshl_s64, i64, i64, i64)
DEF_HELPER_3(neon_qshl_u8, i32, env, i32, i32)
DEF_HELPER_3(neon_qshl_s8, i32, env, i32, i32)
DEF_HELPER_3(neon_qshl_u16, i32, env, i32, i32)
DEF_HELPER_3(neon_qshl_s16, i32, env, i32, i32)
DEF_HELPER_3(neon_qshl_u32, i32, env, i32, i32)
DEF_HELPER_3(neon_qshl_s32, i32, env, i32, i32)
DEF_HELPER_3(neon_qshl_u64, i64, env, i64, i64)
DEF_HELPER_3(neon_qshl_s64, i64, env, i64, i64)
DEF_HELPER_3(neon_qshlu_s8, i32, env, i32, i32);
DEF_HELPER_3(neon_qshlu_s16, i32, env, i32, i32);
DEF_HELPER_3(neon_qshlu_s32, i32, env, i32, i32);
DEF_HELPER_3(neon_qshlu_s64, i64, env, i64, i64);
DEF_HELPER_3(neon_qrshl_u8, i32, env, i32, i32)
DEF_HELPER_3(neon_qrshl_s8, i32, env, i32, i32)
DEF_HELPER_3(neon_qrshl_u16, i32, env, i32, i32)
DEF_HELPER_3(neon_qrshl_s16, i32, env, i32, i32)
DEF_HELPER_3(neon_qrshl_u32, i32, env, i32, i32)
DEF_HELPER_3(neon_qrshl_s32, i32, env, i32, i32)
DEF_HELPER_3(neon_qrshl_u64, i64, env, i64, i64)
DEF_HELPER_3(neon_qrshl_s64, i64, env, i64, i64)

DEF_HELPER_2(neon_add_u8, i32, i32, i32)
DEF_HELPER_2(neon_add_u16, i32, i32, i32)
DEF_HELPER_2(neon_padd_u8, i32, i32, i32)
DEF_HELPER_2(neon_padd_u16, i32, i32, i32)
DEF_HELPER_2(neon_sub_u8, i32, i32, i32)
DEF_HELPER_2(neon_sub_u16, i32, i32, i32)
DEF_HELPER_2(neon_mul_u8, i32, i32, i32)
DEF_HELPER_2(neon_mul_u16, i32, i32, i32)
DEF_HELPER_2(neon_mul_p8, i32, i32, i32)
DEF_HELPER_2(neon_mull_p8, i64, i32, i32)

DEF_HELPER_2(neon_tst_u8, i32, i32, i32)
DEF_HELPER_2(neon_tst_u16, i32, i32, i32)
DEF_HELPER_2(neon_tst_u32, i32, i32, i32)
DEF_HELPER_2(neon_ceq_u8, i32, i32, i32)
DEF_HELPER_2(neon_ceq_u16, i32, i32, i32)
DEF_HELPER_2(neon_ceq_u32, i32, i32, i32)

DEF_HELPER_1(neon_abs_s8, i32, i32)
DEF_HELPER_1(neon_abs_s16, i32, i32)
DEF_HELPER_1(neon_clz_u8, i32, i32)
DEF_HELPER_1(neon_clz_u16, i32, i32)
DEF_HELPER_1(neon_cls_s8, i32, i32)
DEF_HELPER_1(neon_cls_s16, i32, i32)
DEF_HELPER_1(neon_cls_s32, i32, i32)
DEF_HELPER_1(neon_cnt_u8, i32, i32)

DEF_HELPER_3(neon_qdmulh_s16, i32, env, i32, i32)
DEF_HELPER_3(neon_qrdmulh_s16, i32, env, i32, i32)
DEF_HELPER_3(neon_qdmulh_s32, i32, env, i32, i32)
DEF_HELPER_3(neon_qrdmulh_s32, i32, env, i32, i32)

DEF_HELPER_1(neon_narrow_u8, i32, i64)
DEF_HELPER_1(neon_narrow_u16, i32, i64)
DEF_HELPER_2(neon_unarrow_sat8, i32, env, i64)
DEF_HELPER_2(neon_narrow_sat_u8, i32, env, i64)
DEF_HELPER_2(neon_narrow_sat_s8, i32, env, i64)
DEF_HELPER_2(neon_unarrow_sat16, i32, env, i64)
DEF_HELPER_2(neon_narrow_sat_u16, i32, env, i64)
DEF_HELPER_2(neon_narrow_sat_s16, i32, env, i64)
DEF_HELPER_2(neon_unarrow_sat32, i32, env, i64)
DEF_HELPER_2(neon_narrow_sat_u32, i32, env, i64)
DEF_HELPER_2(neon_narrow_sat_s32, i32, env, i64)
DEF_HELPER_1(neon_narrow_high_u8, i32, i64)
DEF_HELPER_1(neon_narrow_high_u16, i32, i64)
DEF_HELPER_1(neon_narrow_round_high_u8, i32, i64)
DEF_HELPER_1(neon_narrow_round_high_u16, i32, i64)
DEF_HELPER_1(neon_widen_u8, i64, i32)
DEF_HELPER_1(neon_widen_s8, i64, i32)
DEF_HELPER_1(neon_widen_u16, i64, i32)
DEF_HELPER_1(neon_widen_s16, i64, i32)

DEF_HELPER_2(neon_addl_u16, i64, i64, i64)
DEF_HELPER_2(neon_addl_u32, i64, i64, i64)
DEF_HELPER_2(neon_paddl_u16, i64, i64, i64)
DEF_HELPER_2(neon_paddl_u32, i64, i64, i64)
DEF_HELPER_2(neon_subl_u16, i64, i64, i64)
DEF_HELPER_2(neon_subl_u32, i64, i64, i64)
DEF_HELPER_3(neon_addl_saturate_s32, i64, env, i64, i64)
DEF_HELPER_3(neon_addl_saturate_s64, i64, env, i64, i64)
DEF_HELPER_2(neon_abdl_u16, i64, i32, i32)
DEF_HELPER_2(neon_abdl_s16, i64, i32, i32)
DEF_HELPER_2(neon_abdl_u32, i64, i32, i32)
DEF_HELPER_2(neon_abdl_s32, i64, i32, i32)
DEF_HELPER_2(neon_abdl_u64, i64, i32, i32)
DEF_HELPER_2(neon_abdl_s64, i64, i32, i32)
DEF_HELPER_2(neon_mull_u8, i64, i32, i32)
DEF_HELPER_2(neon_mull_s8, i64, i32, i32)
DEF_HELPER_2(neon_mull_u16, i64, i32, i32)
DEF_HELPER_2(neon_mull_s16, i64, i32, i32)

DEF_HELPER_1(neon_negl_u16, i64, i64)
DEF_HELPER_1(neon_negl_u32, i64, i64)
DEF_HELPER_1(neon_negl_u64, i64, i64)

DEF_HELPER_2(neon_qabs_s8, i32, env, i32)
DEF_HELPER_2(neon_qabs_s16, i32, env, i32)
DEF_HELPER_2(neon_qabs_s32, i32, env, i32)
DEF_HELPER_2(neon_qneg_s8, i32, env, i32)
DEF_HELPER_2(neon_qneg_s16, i32, env, i32)
DEF_HELPER_2(neon_qneg_s32, i32, env, i32)

DEF_HELPER_2(neon_min_f32, i32, i32, i32)
DEF_HELPER_2(neon_max_f32, i32, i32, i32)
DEF_HELPER_2(neon_abd_f32, i32, i32, i32)
DEF_HELPER_2(neon_add_f32, i32, i32, i32)
DEF_HELPER_2(neon_sub_f32, i32, i32, i32)
DEF_HELPER_2(neon_mul_f32, i32, i32, i32)
DEF_HELPER_2(neon_ceq_f32, i32, i32, i32)
DEF_HELPER_2(neon_cge_f32, i32, i32, i32)
DEF_HELPER_2(neon_cgt_f32, i32, i32, i32)
DEF_HELPER_2(neon_acge_f32, i32, i32, i32)
DEF_HELPER_2(neon_acgt_f32, i32, i32, i32)

/* iwmmxt_helper.c */
DEF_HELPER_2(iwmmxt_maddsq, i64, i64, i64)
DEF_HELPER_2(iwmmxt_madduq, i64, i64, i64)
DEF_HELPER_2(iwmmxt_sadb, i64, i64, i64)
DEF_HELPER_2(iwmmxt_sadw, i64, i64, i64)
DEF_HELPER_2(iwmmxt_mulslw, i64, i64, i64)
DEF_HELPER_2(iwmmxt_mulshw, i64, i64, i64)
DEF_HELPER_2(iwmmxt_mululw, i64, i64, i64)
DEF_HELPER_2(iwmmxt_muluhw, i64, i64, i64)
DEF_HELPER_2(iwmmxt_macsw, i64, i64, i64)
DEF_HELPER_2(iwmmxt_macuw, i64, i64, i64)
DEF_HELPER_1(iwmmxt_setpsr_nz, i32, i64)

#define DEF_IWMMXT_HELPER_SIZE_ENV(name) \
DEF_HELPER_3(iwmmxt_##name##b, i64, env, i64, i64) \
DEF_HELPER_3(iwmmxt_##name##w, i64, env, i64, i64) \
DEF_HELPER_3(iwmmxt_##name##l, i64, env, i64, i64) \

DEF_IWMMXT_HELPER_SIZE_ENV(unpackl)
DEF_IWMMXT_HELPER_SIZE_ENV(unpackh)

DEF_HELPER_2(iwmmxt_unpacklub, i64, env, i64)
DEF_HELPER_2(iwmmxt_unpackluw, i64, env, i64)
DEF_HELPER_2(iwmmxt_unpacklul, i64, env, i64)
DEF_HELPER_2(iwmmxt_unpackhub, i64, env, i64)
DEF_HELPER_2(iwmmxt_unpackhuw, i64, env, i64)
DEF_HELPER_2(iwmmxt_unpackhul, i64, env, i64)
DEF_HELPER_2(iwmmxt_unpacklsb, i64, env, i64)
DEF_HELPER_2(iwmmxt_unpacklsw, i64, env, i64)
DEF_HELPER_2(iwmmxt_unpacklsl, i64, env, i64)
DEF_HELPER_2(iwmmxt_unpackhsb, i64, env, i64)
DEF_HELPER_2(iwmmxt_unpackhsw, i64, env, i64)
DEF_HELPER_2(iwmmxt_unpackhsl, i64, env, i64)

DEF_IWMMXT_HELPER_SIZE_ENV(cmpeq)
DEF_IWMMXT_HELPER_SIZE_ENV(cmpgtu)
DEF_IWMMXT_HELPER_SIZE_ENV(cmpgts)

DEF_IWMMXT_HELPER_SIZE_ENV(mins)
DEF_IWMMXT_HELPER_SIZE_ENV(minu)
DEF_IWMMXT_HELPER_SIZE_ENV(maxs)
DEF_IWMMXT_HELPER_SIZE_ENV(maxu)

DEF_IWMMXT_HELPER_SIZE_ENV(subn)
DEF_IWMMXT_HELPER_SIZE_ENV(addn)
DEF_IWMMXT_HELPER_SIZE_ENV(subu)
DEF_IWMMXT_HELPER_SIZE_ENV(addu)
DEF_IWMMXT_HELPER_SIZE_ENV(subs)
DEF_IWMMXT_HELPER_SIZE_ENV(adds)

DEF_HELPER_3(iwmmxt_avgb0, i64, env, i64, i64)
DEF_HELPER_3(iwmmxt_avgb1, i64, env, i64, i64)
DEF_HELPER_3(iwmmxt_avgw0, i64, env, i64, i64)
DEF_HELPER_3(iwmmxt_avgw1, i64, env, i64, i64)

DEF_HELPER_2(iwmmxt_msadb, i64, i64, i64)

DEF_HELPER_3(iwmmxt_align, i64, i64, i64, i32)
DEF_HELPER_4(iwmmxt_insr, i64, i64, i32, i32, i32)

DEF_HELPER_1(iwmmxt_bcstb, i64, i32)
DEF_HELPER_1(iwmmxt_bcstw, i64, i32)
DEF_HELPER_1(iwmmxt_bcstl, i64, i32)

DEF_HELPER_1(iwmmxt_addcb, i64, i64)
DEF_HELPER_1(iwmmxt_addcw, i64, i64)
DEF_HELPER_1(iwmmxt_addcl, i64, i64)

DEF_HELPER_1(iwmmxt_msbb, i32, i64)
DEF_HELPER_1(iwmmxt_msbw, i32, i64)
DEF_HELPER_1(iwmmxt_msbl, i32, i64)

DEF_HELPER_3(iwmmxt_srlw, i64, env, i64, i32)
DEF_HELPER_3(iwmmxt_srll, i64, env, i64, i32)
DEF_HELPER_3(iwmmxt_srlq, i64, env, i64, i32)
DEF_HELPER_3(iwmmxt_sllw, i64, env, i64, i32)
DEF_HELPER_3(iwmmxt_slll, i64, env, i64, i32)
DEF_HELPER_3(iwmmxt_sllq, i64, env, i64, i32)
DEF_HELPER_3(iwmmxt_sraw, i64, env, i64, i32)
DEF_HELPER_3(iwmmxt_sral, i64, env, i64, i32)
DEF_HELPER_3(iwmmxt_sraq, i64, env, i64, i32)
DEF_HELPER_3(iwmmxt_rorw, i64, env, i64, i32)
DEF_HELPER_3(iwmmxt_rorl, i64, env, i64, i32)
DEF_HELPER_3(iwmmxt_rorq, i64, env, i64, i32)
DEF_HELPER_3(iwmmxt_shufh, i64, env, i64, i32)

DEF_HELPER_3(iwmmxt_packuw, i64, env, i64, i64)
DEF_HELPER_3(iwmmxt_packul, i64, env, i64, i64)
DEF_HELPER_3(iwmmxt_packuq, i64, env, i64, i64)
DEF_HELPER_3(iwmmxt_packsw, i64, env, i64, i64)
DEF_HELPER_3(iwmmxt_packsl, i64, env, i64, i64)
DEF_HELPER_3(iwmmxt_packsq, i64, env, i64, i64)

DEF_HELPER_3(iwmmxt_muladdsl, i64, i64, i32, i32)
DEF_HELPER_3(iwmmxt_muladdsw, i64, i64, i32, i32)
DEF_HELPER_3(iwmmxt_muladdswl, i64, i64, i32, i32)

DEF_HELPER_2(set_teecr, void, env, i32)

DEF_HELPER_2(neon_unzip, void, env, i32)
DEF_HELPER_2(neon_zip, void, env, i32)
DEF_HELPER_2(neon_vldst_all, void, env, i32)

#include "def-helper.h"<|MERGE_RESOLUTION|>--- conflicted
+++ resolved
@@ -164,13 +164,10 @@
 DEF_HELPER_3(neon_qsub_s16, i32, env, i32, i32)
 DEF_HELPER_3(neon_qsub_u32, i32, env, i32, i32)
 DEF_HELPER_3(neon_qsub_s32, i32, env, i32, i32)
-<<<<<<< HEAD
-=======
 DEF_HELPER_3(neon_qadd_u64, i64, env, i64, i64)
 DEF_HELPER_3(neon_qadd_s64, i64, env, i64, i64)
 DEF_HELPER_3(neon_qsub_u64, i64, env, i64, i64)
 DEF_HELPER_3(neon_qsub_s64, i64, env, i64, i64)
->>>>>>> 6c5f738d
 
 DEF_HELPER_2(neon_hadd_s8, i32, i32, i32)
 DEF_HELPER_2(neon_hadd_u8, i32, i32, i32)
