--- conflicted
+++ resolved
@@ -10,7 +10,7 @@
 #include <stdio.h>
 
 #include "cpu.h"
-#include "exec-all.h"
+#include "exec.h"
 #include "helpers.h"
 
 #define SIGNBIT (uint32_t)0x80000000
@@ -18,40 +18,8 @@
 
 #define SET_QC() env->vfp.xregs[ARM_VFP_FPSCR] = CPSR_Q
 
-static float_status neon_float_status;
-#define NFS &neon_float_status
-
-<<<<<<< HEAD
-/* Helper routines to perform bitwise copies between float and int.  */
-static inline float32 vfp_itos(uint32_t i)
-{
-    union {
-        uint32_t i;
-        float32 s;
-    } v;
-
-    /* flush-to-zero */
-    if (!(i & (0xff << 23))) {
-        i &= 1 << 31; /* make it +-0 */
-    }
-
-    v.i = i;
-    return v.s;
-}
-
-static inline uint32_t vfp_stoi(float32 s)
-{
-    union {
-        uint32_t i;
-        float32 s;
-    } v;
-
-    v.s = s;
-    return v.i;
-}
-
-=======
->>>>>>> c53c1258
+#define NFS (&env->vfp.standard_fp_status)
+
 #define NEON_TYPE1(name, type) \
 typedef struct \
 { \
