#include <stdio.h>
#include <stdlib.h>
#include <string.h>

#include "cpu.h"
#include "gdbstub.h"
#include "helper.h"
#include "qemu-common.h"
#include "host-utils.h"
#if !defined(CONFIG_USER_ONLY)
#include "hw/loader.h"
#endif
#include "sysemu.h"

static uint32_t cortexa15_cp15_c0_c1[8] = {
    0x00001131, 0x00011011, 0x02010555, 0x00000000,
    0x10201105, 0x20000000, 0x01240000, 0x02102211
};

static uint32_t cortexa15_cp15_c0_c2[8] = {
    0x02101110, 0x13112111, 0x21232041, 0x11112131, 0x10011142, 0, 0, 0
};

static uint32_t cortexa9_cp15_c0_c1[8] =
{ 0x1031, 0x11, 0x000, 0, 0x00100103, 0x20000000, 0x01230000, 0x00002111 };

static uint32_t cortexa9_cp15_c0_c2[8] =
{ 0x00101111, 0x13112111, 0x21232041, 0x11112131, 0x00111142, 0, 0, 0 };

static uint32_t cortexa8_cp15_c0_c1[8] =
{ 0x1031, 0x11, 0x400, 0, 0x31100003, 0x20000000, 0x01202000, 0x11 };

static uint32_t cortexa8_cp15_c0_c2[8] =
{ 0x00101111, 0x12112111, 0x21232031, 0x11112131, 0x00111142, 0, 0, 0 };

static uint32_t cortexa8r2_cp15_c0_c2[8] =
{ 0x00101111, 0x12112111, 0x21232031, 0x11112131, 0x00011142, 0, 0, 0 };

static uint32_t mpcore_cp15_c0_c1[8] =
{ 0x111, 0x1, 0, 0x2, 0x01100103, 0x10020302, 0x01222000, 0 };

static uint32_t mpcore_cp15_c0_c2[8] =
{ 0x00100011, 0x12002111, 0x11221011, 0x01102131, 0x141, 0, 0, 0 };

static uint32_t arm1136_cp15_c0_c1[8] =
{ 0x111, 0x1, 0x2, 0x3, 0x01130003, 0x10030302, 0x01222110, 0 };

static uint32_t arm1136_cp15_c0_c2[8] =
{ 0x00140011, 0x12002111, 0x11231111, 0x01102131, 0x141, 0, 0, 0 };

static uint32_t arm1176_cp15_c0_c1[8] =
{ 0x111, 0x11, 0x33, 0, 0x01130003, 0x10030302, 0x01222100, 0 };

static uint32_t arm1176_cp15_c0_c2[8] =
{ 0x0140011, 0x12002111, 0x11231121, 0x01102131, 0x01141, 0, 0, 0 };

static uint32_t cpu_arm_find_by_name(const char *name);

static inline void set_feature(CPUARMState *env, int feature)
{
    env->features |= 1u << feature;
}

static void cpu_reset_model_id(CPUARMState *env, uint32_t id)
{
    env->cp15.c0_cpuid = id;
    switch (id) {
    case ARM_CPUID_ARM926:
        set_feature(env, ARM_FEATURE_V5);
        set_feature(env, ARM_FEATURE_VFP);
        env->vfp.xregs[ARM_VFP_FPSID] = 0x41011090;
        env->cp15.c0_cachetype = 0x1dd20d2;
        env->cp15.c1_sys = 0x00090078;
        break;
    case ARM_CPUID_ARM946:
        set_feature(env, ARM_FEATURE_V5);
        set_feature(env, ARM_FEATURE_MPU);
        env->cp15.c0_cachetype = 0x0f004006;
        env->cp15.c1_sys = 0x00000078;
        break;
    case ARM_CPUID_ARM1026:
        set_feature(env, ARM_FEATURE_V5);
        set_feature(env, ARM_FEATURE_VFP);
        set_feature(env, ARM_FEATURE_AUXCR);
        env->vfp.xregs[ARM_VFP_FPSID] = 0x410110a0;
        env->cp15.c0_cachetype = 0x1dd20d2;
        env->cp15.c1_sys = 0x00090078;
        break;
    case ARM_CPUID_ARM1136:
        /* This is the 1136 r1, which is a v6K core */
        set_feature(env, ARM_FEATURE_V6K);
        /* Fall through */
    case ARM_CPUID_ARM1136_R2:
        /* What qemu calls "arm1136_r2" is actually the 1136 r0p2, ie an
         * older core than plain "arm1136". In particular this does not
         * have the v6K features.
         */
        set_feature(env, ARM_FEATURE_V6);
        set_feature(env, ARM_FEATURE_VFP);
        /* These ID register values are correct for 1136 but may be wrong
         * for 1136_r2 (in particular r0p2 does not actually implement most
         * of the ID registers).
         */
        env->vfp.xregs[ARM_VFP_FPSID] = 0x410120b4;
        env->vfp.xregs[ARM_VFP_MVFR0] = 0x11111111;
        env->vfp.xregs[ARM_VFP_MVFR1] = 0x00000000;
        memcpy(env->cp15.c0_c1, arm1136_cp15_c0_c1, 8 * sizeof(uint32_t));
        memcpy(env->cp15.c0_c2, arm1136_cp15_c0_c2, 8 * sizeof(uint32_t));
        env->cp15.c0_cachetype = 0x1dd20d2;
        env->cp15.c1_sys = 0x00050078;
        break;
    case ARM_CPUID_ARM1176:
        set_feature(env, ARM_FEATURE_V6K);
        set_feature(env, ARM_FEATURE_VFP);
        set_feature(env, ARM_FEATURE_VAPA);
        set_feature(env, ARM_FEATURE_TRUSTZONE);
        env->vfp.xregs[ARM_VFP_FPSID] = 0x410120b5;
        env->vfp.xregs[ARM_VFP_MVFR0] = 0x11111111;
        env->vfp.xregs[ARM_VFP_MVFR1] = 0x00000000;
        memcpy(env->cp15.c0_c1, arm1176_cp15_c0_c1, 8 * sizeof(uint32_t));
        memcpy(env->cp15.c0_c2, arm1176_cp15_c0_c2, 8 * sizeof(uint32_t));
        env->cp15.c0_cachetype = 0x1dd20d2;
        env->cp15.c1_sys = 0x00050078;
        break;
    case ARM_CPUID_ARM11MPCORE:
        set_feature(env, ARM_FEATURE_V6K);
        set_feature(env, ARM_FEATURE_VFP);
        set_feature(env, ARM_FEATURE_VAPA);
        env->vfp.xregs[ARM_VFP_FPSID] = 0x410120b4;
        env->vfp.xregs[ARM_VFP_MVFR0] = 0x11111111;
        env->vfp.xregs[ARM_VFP_MVFR1] = 0x00000000;
        memcpy(env->cp15.c0_c1, mpcore_cp15_c0_c1, 8 * sizeof(uint32_t));
        memcpy(env->cp15.c0_c2, mpcore_cp15_c0_c2, 8 * sizeof(uint32_t));
        env->cp15.c0_cachetype = 0x1dd20d2;
        break;
    case ARM_CPUID_CORTEXA8:
        set_feature(env, ARM_FEATURE_V7);
        set_feature(env, ARM_FEATURE_VFP3);
        set_feature(env, ARM_FEATURE_NEON);
        set_feature(env, ARM_FEATURE_THUMB2EE);
        set_feature(env, ARM_FEATURE_TRUSTZONE);
        env->vfp.xregs[ARM_VFP_FPSID] = 0x410330c0;
        env->vfp.xregs[ARM_VFP_MVFR0] = 0x11110222;
        env->vfp.xregs[ARM_VFP_MVFR1] = 0x00011100;
        memcpy(env->cp15.c0_c1, cortexa8_cp15_c0_c1, 8 * sizeof(uint32_t));
        memcpy(env->cp15.c0_c2, cortexa8_cp15_c0_c2, 8 * sizeof(uint32_t));
        env->cp15.c0_cachetype = 0x82048004;
        env->cp15.c0_clid = (1 << 27) | (2 << 24) | 3;
        env->cp15.c0_ccsid[0] = 0xe007e01a; /* 16k L1 dcache. */
        env->cp15.c0_ccsid[1] = 0x2007e01a; /* 16k L1 icache. */
        env->cp15.c0_ccsid[2] = 0xf0000000; /* No L2 icache. */
        env->cp15.c1_sys = 0x00c50078;
        break;
    case ARM_CPUID_CORTEXA8_R2:
        set_feature(env, ARM_FEATURE_V7);
        set_feature(env, ARM_FEATURE_VFP3);
        set_feature(env, ARM_FEATURE_NEON);
        set_feature(env, ARM_FEATURE_THUMB2EE);
        set_feature(env, ARM_FEATURE_TRUSTZONE);
        env->vfp.xregs[ARM_VFP_FPSID] = 0x410330c2;
        env->vfp.xregs[ARM_VFP_MVFR0] = 0x11110222;
        env->vfp.xregs[ARM_VFP_MVFR1] = 0x00011111;
        memcpy(env->cp15.c0_c1, cortexa8_cp15_c0_c1, 8 * sizeof(uint32_t));
        memcpy(env->cp15.c0_c2, cortexa8r2_cp15_c0_c2, 8 * sizeof(uint32_t));
        env->cp15.c0_cachetype = 0x82048004;
        env->cp15.c0_clid = (1 << 27) | (2 << 24) | (4 << 3) | 3;
        env->cp15.c0_ccsid[0] = 0xe007e01a; /* 16k L1 dcache. */
        env->cp15.c0_ccsid[1] = 0x2007e01a; /* 16k L1 icache. */
        env->cp15.c0_ccsid[2] = 0xf03fe03a; /* 256k L2 cache. */
        env->cp15.c1_sys = 0x00c50078;
        break;
    case ARM_CPUID_CORTEXA9:
        set_feature(env, ARM_FEATURE_V7);
        set_feature(env, ARM_FEATURE_VFP3);
        set_feature(env, ARM_FEATURE_VFP_FP16);
        set_feature(env, ARM_FEATURE_NEON);
        set_feature(env, ARM_FEATURE_THUMB2EE);
        /* Note that A9 supports the MP extensions even for
         * A9UP and single-core A9MP (which are both different
         * and valid configurations; we don't model A9UP).
         */
        set_feature(env, ARM_FEATURE_V7MP);
<<<<<<< HEAD
        set_feature(env, ARM_FEATURE_TRUSTZONE);
        env->vfp.xregs[ARM_VFP_FPSID] = 0x41034000; /* Guess */
=======
        env->vfp.xregs[ARM_VFP_FPSID] = 0x41033090;
>>>>>>> 9de36b1a
        env->vfp.xregs[ARM_VFP_MVFR0] = 0x11110222;
        env->vfp.xregs[ARM_VFP_MVFR1] = 0x01111111;
        memcpy(env->cp15.c0_c1, cortexa9_cp15_c0_c1, 8 * sizeof(uint32_t));
        memcpy(env->cp15.c0_c2, cortexa9_cp15_c0_c2, 8 * sizeof(uint32_t));
        env->cp15.c0_cachetype = 0x80038003;
        env->cp15.c0_clid = (1 << 27) | (1 << 24) | 3;
        env->cp15.c0_ccsid[0] = 0xe00fe015; /* 16k L1 dcache. */
        env->cp15.c0_ccsid[1] = 0x200fe015; /* 16k L1 icache. */
        env->cp15.c1_sys = 0x00c50078;
        break;
    case ARM_CPUID_CORTEXA15:
        set_feature(env, ARM_FEATURE_V7);
        set_feature(env, ARM_FEATURE_VFP4);
        set_feature(env, ARM_FEATURE_VFP_FP16);
        set_feature(env, ARM_FEATURE_NEON);
        set_feature(env, ARM_FEATURE_THUMB2EE);
        set_feature(env, ARM_FEATURE_ARM_DIV);
        set_feature(env, ARM_FEATURE_V7MP);
        set_feature(env, ARM_FEATURE_GENERIC_TIMER);
        set_feature(env, ARM_FEATURE_TRUSTZONE);
        env->vfp.xregs[ARM_VFP_FPSID] = 0x410430f0;
        env->vfp.xregs[ARM_VFP_MVFR0] = 0x10110222;
        env->vfp.xregs[ARM_VFP_MVFR1] = 0x11111111;
        memcpy(env->cp15.c0_c1, cortexa15_cp15_c0_c1, 8 * sizeof(uint32_t));
        memcpy(env->cp15.c0_c2, cortexa15_cp15_c0_c2, 8 * sizeof(uint32_t));
        env->cp15.c0_cachetype = 0x8444c004;
        env->cp15.c0_clid = 0x0a200023;
        env->cp15.c0_ccsid[0] = 0x701fe00a; /* 32K L1 dcache */
        env->cp15.c0_ccsid[1] = 0x201fe00a; /* 32K L1 icache */
        env->cp15.c0_ccsid[2] = 0x711fe07a; /* 4096K L2 unified cache */
        env->cp15.c1_sys = 0x00c50078;
        break;
    case ARM_CPUID_CORTEXM3:
        set_feature(env, ARM_FEATURE_V7);
        set_feature(env, ARM_FEATURE_M);
        break;
    case ARM_CPUID_ANY: /* For userspace emulation.  */
        set_feature(env, ARM_FEATURE_V7);
        set_feature(env, ARM_FEATURE_VFP4);
        set_feature(env, ARM_FEATURE_VFP_FP16);
        set_feature(env, ARM_FEATURE_NEON);
        set_feature(env, ARM_FEATURE_THUMB2EE);
        set_feature(env, ARM_FEATURE_ARM_DIV);
        set_feature(env, ARM_FEATURE_V7MP);
        break;
    case ARM_CPUID_TI915T:
    case ARM_CPUID_TI925T:
        set_feature(env, ARM_FEATURE_V4T);
        set_feature(env, ARM_FEATURE_OMAPCP);
        env->cp15.c0_cpuid = ARM_CPUID_TI925T; /* Depends on wiring.  */
        env->cp15.c0_cachetype = 0x5109149;
        env->cp15.c1_sys = 0x00000070;
        env->cp15.c15_i_max = 0x000;
        env->cp15.c15_i_min = 0xff0;
        break;
    case ARM_CPUID_PXA250:
    case ARM_CPUID_PXA255:
    case ARM_CPUID_PXA260:
    case ARM_CPUID_PXA261:
    case ARM_CPUID_PXA262:
        set_feature(env, ARM_FEATURE_V5);
        set_feature(env, ARM_FEATURE_XSCALE);
        /* JTAG_ID is ((id << 28) | 0x09265013) */
        env->cp15.c0_cachetype = 0xd172172;
        env->cp15.c1_sys = 0x00000078;
        break;
    case ARM_CPUID_PXA270_A0:
    case ARM_CPUID_PXA270_A1:
    case ARM_CPUID_PXA270_B0:
    case ARM_CPUID_PXA270_B1:
    case ARM_CPUID_PXA270_C0:
    case ARM_CPUID_PXA270_C5:
        set_feature(env, ARM_FEATURE_V5);
        set_feature(env, ARM_FEATURE_XSCALE);
        /* JTAG_ID is ((id << 28) | 0x09265013) */
        set_feature(env, ARM_FEATURE_IWMMXT);
        env->iwmmxt.cregs[ARM_IWMMXT_wCID] = 0x69051000 | 'Q';
        env->cp15.c0_cachetype = 0xd172172;
        env->cp15.c1_sys = 0x00000078;
        break;
    case ARM_CPUID_SA1100:
    case ARM_CPUID_SA1110:
        set_feature(env, ARM_FEATURE_STRONGARM);
        env->cp15.c1_sys = 0x00000070;
        break;
    default:
        cpu_abort(env, "Bad CPU ID: %x\n", id);
        break;
    }

    /* Some features automatically imply others: */
    if (arm_feature(env, ARM_FEATURE_V7)) {
        set_feature(env, ARM_FEATURE_VAPA);
        set_feature(env, ARM_FEATURE_THUMB2);
        if (!arm_feature(env, ARM_FEATURE_M)) {
            set_feature(env, ARM_FEATURE_V6K);
        } else {
            set_feature(env, ARM_FEATURE_V6);
        }
    }
    if (arm_feature(env, ARM_FEATURE_V6K)) {
        set_feature(env, ARM_FEATURE_V6);
    }
    if (arm_feature(env, ARM_FEATURE_V6)) {
        set_feature(env, ARM_FEATURE_V5);
        if (!arm_feature(env, ARM_FEATURE_M)) {
            set_feature(env, ARM_FEATURE_AUXCR);
        }
    }
    if (arm_feature(env, ARM_FEATURE_V5)) {
        set_feature(env, ARM_FEATURE_V4T);
    }
    if (arm_feature(env, ARM_FEATURE_M)) {
        set_feature(env, ARM_FEATURE_THUMB_DIV);
    }
    if (arm_feature(env, ARM_FEATURE_ARM_DIV)) {
        set_feature(env, ARM_FEATURE_THUMB_DIV);
    }
    if (arm_feature(env, ARM_FEATURE_VFP4)) {
        set_feature(env, ARM_FEATURE_VFP3);
    }
    if (arm_feature(env, ARM_FEATURE_VFP3)) {
        set_feature(env, ARM_FEATURE_VFP);
    }
}

void cpu_reset(CPUARMState *env)
{
    uint32_t id;
    uint32_t tmp = 0;

    if (qemu_loglevel_mask(CPU_LOG_RESET)) {
        qemu_log("CPU Reset (CPU %d)\n", env->cpu_index);
        log_cpu_state(env, 0);
    }

    id = env->cp15.c0_cpuid;
    tmp = env->cp15.c15_config_base_address;
    memset(env, 0, offsetof(CPUARMState, breakpoints));
    if (id)
        cpu_reset_model_id(env, id);
    env->cp15.c15_config_base_address = tmp;
#if defined (CONFIG_USER_ONLY)
    env->uncached_cpsr = ARM_CPU_MODE_USR;
    /* For user mode we must enable access to coprocessors */
    env->vfp.xregs[ARM_VFP_FPEXC] = 1 << 30;
    if (arm_feature(env, ARM_FEATURE_IWMMXT)) {
        env->cp15.c15_cpar = 3;
    } else if (arm_feature(env, ARM_FEATURE_XSCALE)) {
        env->cp15.c15_cpar = 1;
    }
#else
    /* SVC mode with interrupts disabled.  */
    env->uncached_cpsr = ARM_CPU_MODE_SVC | CPSR_A | CPSR_F | CPSR_I;
    /* On ARMv7-M the CPSR_I is the value of the PRIMASK register, and is
       clear at reset.  Initial SP and PC are loaded from ROM.  */
    if (IS_M(env)) {
        uint32_t pc;
        uint8_t *rom;
        env->uncached_cpsr &= ~CPSR_I;
        rom = rom_ptr(0);
        if (rom) {
            /* We should really use ldl_phys here, in case the guest
               modified flash and reset itself.  However images
               loaded via -kernel have not been copied yet, so load the
               values directly from there.  */
            env->regs[13] = ldl_p(rom);
            pc = ldl_p(rom + 4);
            env->thumb = pc & 1;
            env->regs[15] = pc & ~1;
        }
    }
    env->vfp.xregs[ARM_VFP_FPEXC] = 0;
    env->cp15.c2_base_mask = 0xffffc000u;
    /* v7 performance monitor control register: same implementor
     * field as main ID register, and we implement no event counters.
     */
    env->cp15.c9_pmcr = (id & 0xff000000);
#endif
    set_flush_to_zero(1, &env->vfp.standard_fp_status);
    set_flush_inputs_to_zero(1, &env->vfp.standard_fp_status);
    set_default_nan_mode(1, &env->vfp.standard_fp_status);
    set_float_detect_tininess(float_tininess_before_rounding,
                              &env->vfp.fp_status);
    set_float_detect_tininess(float_tininess_before_rounding,
                              &env->vfp.standard_fp_status);
    tlb_flush(env, 1);
    /* Reset is a state change for some CPUState fields which we
     * bake assumptions about into translated code, so we need to
     * tb_flush().
     */
    tb_flush(env);
}

static int vfp_gdb_get_reg(CPUState *env, uint8_t *buf, int reg)
{
    int nregs;

    /* VFP data registers are always little-endian.  */
    nregs = arm_feature(env, ARM_FEATURE_VFP3) ? 32 : 16;
    if (reg < nregs) {
        stfq_le_p(buf, env->vfp.regs[reg]);
        return 8;
    }
    if (arm_feature(env, ARM_FEATURE_NEON)) {
        /* Aliases for Q regs.  */
        nregs += 16;
        if (reg < nregs) {
            stfq_le_p(buf, env->vfp.regs[(reg - 32) * 2]);
            stfq_le_p(buf + 8, env->vfp.regs[(reg - 32) * 2 + 1]);
            return 16;
        }
    }
    switch (reg - nregs) {
    case 0: stl_p(buf, env->vfp.xregs[ARM_VFP_FPSID]); return 4;
    case 1: stl_p(buf, env->vfp.xregs[ARM_VFP_FPSCR]); return 4;
    case 2: stl_p(buf, env->vfp.xregs[ARM_VFP_FPEXC]); return 4;
    }
    return 0;
}

static int vfp_gdb_set_reg(CPUState *env, uint8_t *buf, int reg)
{
    int nregs;

    nregs = arm_feature(env, ARM_FEATURE_VFP3) ? 32 : 16;
    if (reg < nregs) {
        env->vfp.regs[reg] = ldfq_le_p(buf);
        return 8;
    }
    if (arm_feature(env, ARM_FEATURE_NEON)) {
        nregs += 16;
        if (reg < nregs) {
            env->vfp.regs[(reg - 32) * 2] = ldfq_le_p(buf);
            env->vfp.regs[(reg - 32) * 2 + 1] = ldfq_le_p(buf + 8);
            return 16;
        }
    }
    switch (reg - nregs) {
    case 0: env->vfp.xregs[ARM_VFP_FPSID] = ldl_p(buf); return 4;
    case 1: env->vfp.xregs[ARM_VFP_FPSCR] = ldl_p(buf); return 4;
    case 2: env->vfp.xregs[ARM_VFP_FPEXC] = ldl_p(buf) & (1 << 30); return 4;
    }
    return 0;
}

CPUARMState *cpu_arm_init(const char *cpu_model)
{
    CPUARMState *env;
    uint32_t id;
    static int inited = 0;

    id = cpu_arm_find_by_name(cpu_model);
    if (id == 0)
        return NULL;
    env = g_malloc0(sizeof(CPUARMState));
    cpu_exec_init(env);
    if (tcg_enabled() && !inited) {
        inited = 1;
        arm_translate_init();
    }

    env->cpu_model_str = cpu_model;
    env->cp15.c0_cpuid = id;
    cpu_reset(env);
    if (arm_feature(env, ARM_FEATURE_NEON)) {
        gdb_register_coprocessor(env, vfp_gdb_get_reg, vfp_gdb_set_reg,
                                 51, "arm-neon.xml", 0);
    } else if (arm_feature(env, ARM_FEATURE_VFP3)) {
        gdb_register_coprocessor(env, vfp_gdb_get_reg, vfp_gdb_set_reg,
                                 35, "arm-vfp3.xml", 0);
    } else if (arm_feature(env, ARM_FEATURE_VFP)) {
        gdb_register_coprocessor(env, vfp_gdb_get_reg, vfp_gdb_set_reg,
                                 19, "arm-vfp.xml", 0);
    }
    qemu_init_vcpu(env);
    return env;
}

struct arm_cpu_t {
    uint32_t id;
    const char *name;
};

static const struct arm_cpu_t arm_cpu_names[] = {
    { ARM_CPUID_ARM926, "arm926"},
    { ARM_CPUID_ARM946, "arm946"},
    { ARM_CPUID_ARM1026, "arm1026"},
    { ARM_CPUID_ARM1136, "arm1136"},
    { ARM_CPUID_ARM1136_R2, "arm1136-r2"},
    { ARM_CPUID_ARM1176, "arm1176"},
    { ARM_CPUID_ARM11MPCORE, "arm11mpcore"},
    { ARM_CPUID_CORTEXM3, "cortex-m3"},
    { ARM_CPUID_CORTEXA8, "cortex-a8"},
    { ARM_CPUID_CORTEXA8_R2, "cortex-a8-r2"},
    { ARM_CPUID_CORTEXA9, "cortex-a9"},
    { ARM_CPUID_CORTEXA15, "cortex-a15" },
    { ARM_CPUID_TI925T, "ti925t" },
    { ARM_CPUID_PXA250, "pxa250" },
    { ARM_CPUID_SA1100,    "sa1100" },
    { ARM_CPUID_SA1110,    "sa1110" },
    { ARM_CPUID_PXA255, "pxa255" },
    { ARM_CPUID_PXA260, "pxa260" },
    { ARM_CPUID_PXA261, "pxa261" },
    { ARM_CPUID_PXA262, "pxa262" },
    { ARM_CPUID_PXA270, "pxa270" },
    { ARM_CPUID_PXA270_A0, "pxa270-a0" },
    { ARM_CPUID_PXA270_A1, "pxa270-a1" },
    { ARM_CPUID_PXA270_B0, "pxa270-b0" },
    { ARM_CPUID_PXA270_B1, "pxa270-b1" },
    { ARM_CPUID_PXA270_C0, "pxa270-c0" },
    { ARM_CPUID_PXA270_C5, "pxa270-c5" },
    { ARM_CPUID_ANY, "any"},
    { 0, NULL}
};

void arm_cpu_list(FILE *f, fprintf_function cpu_fprintf)
{
    int i;

    (*cpu_fprintf)(f, "Available CPUs:\n");
    for (i = 0; arm_cpu_names[i].name; i++) {
        (*cpu_fprintf)(f, "  %s\n", arm_cpu_names[i].name);
    }
}

/* return 0 if not found */
static uint32_t cpu_arm_find_by_name(const char *name)
{
    int i;
    uint32_t id;

    id = 0;
    for (i = 0; arm_cpu_names[i].name; i++) {
        if (strcmp(name, arm_cpu_names[i].name) == 0) {
            id = arm_cpu_names[i].id;
            break;
        }
    }
    return id;
}

void cpu_arm_close(CPUARMState *env)
{
    g_free(env);
}

static int bad_mode_switch(CPUState *env, int mode)
{
    /* Return true if it is not valid for us to switch to
     * this CPU mode (ie all the UNPREDICTABLE cases in
     * the ARM ARM CPSRWriteByInstr pseudocode).
     */
    switch (mode) {
    case ARM_CPU_MODE_USR:
    case ARM_CPU_MODE_SYS:
    case ARM_CPU_MODE_SVC:
    case ARM_CPU_MODE_ABT:
    case ARM_CPU_MODE_UND:
    case ARM_CPU_MODE_IRQ:
    case ARM_CPU_MODE_FIQ:
        return 0;
    default:
        return 1;
    }
}

uint32_t cpsr_read(CPUARMState *env)
{
    int ZF;
    ZF = (env->ZF == 0);
    return env->uncached_cpsr | (env->NF & 0x80000000) | (ZF << 30) |
        (env->CF << 29) | ((env->VF & 0x80000000) >> 3) | (env->QF << 27)
        | (env->thumb << 5) | ((env->condexec_bits & 3) << 25)
        | ((env->condexec_bits & 0xfc) << 8)
        | (env->GE << 16);
}

void cpsr_write(CPUARMState *env, uint32_t val, uint32_t mask)
{
    if (mask & CPSR_NZCV) {
        env->ZF = (~val) & CPSR_Z;
        env->NF = val;
        env->CF = (val >> 29) & 1;
        env->VF = (val << 3) & 0x80000000;
    }
    if (mask & CPSR_Q)
        env->QF = ((val & CPSR_Q) != 0);
    if (mask & CPSR_T)
        env->thumb = ((val & CPSR_T) != 0);
    if (mask & CPSR_IT_0_1) {
        env->condexec_bits &= ~3;
        env->condexec_bits |= (val >> 25) & 3;
    }
    if (mask & CPSR_IT_2_7) {
        env->condexec_bits &= 3;
        env->condexec_bits |= (val >> 8) & 0xfc;
    }
    if (mask & CPSR_GE) {
        env->GE = (val >> 16) & 0xf;
    }

    if ((env->uncached_cpsr ^ val) & mask & CPSR_M) {
        if (bad_mode_switch(env, val & CPSR_M)) {
            /* Attempt to switch to an invalid mode: this is UNPREDICTABLE.
             * We choose to ignore the attempt and leave the CPSR M field
             * untouched.
             */
            mask &= ~CPSR_M;
        } else {
            switch_mode(env, val & CPSR_M);
        }
    }
    mask &= ~CACHED_CPSR_BITS;
    env->uncached_cpsr = (env->uncached_cpsr & ~mask) | (val & mask);
}

/* Sign/zero extend */
uint32_t HELPER(sxtb16)(uint32_t x)
{
    uint32_t res;
    res = (uint16_t)(int8_t)x;
    res |= (uint32_t)(int8_t)(x >> 16) << 16;
    return res;
}

uint32_t HELPER(uxtb16)(uint32_t x)
{
    uint32_t res;
    res = (uint16_t)(uint8_t)x;
    res |= (uint32_t)(uint8_t)(x >> 16) << 16;
    return res;
}

uint32_t HELPER(clz)(uint32_t x)
{
    return clz32(x);
}

int32_t HELPER(sdiv)(int32_t num, int32_t den)
{
    if (den == 0)
      return 0;
    if (num == INT_MIN && den == -1)
      return INT_MIN;
    return num / den;
}

uint32_t HELPER(udiv)(uint32_t num, uint32_t den)
{
    if (den == 0)
      return 0;
    return num / den;
}

uint32_t HELPER(rbit)(uint32_t x)
{
    x =  ((x & 0xff000000) >> 24)
       | ((x & 0x00ff0000) >> 8)
       | ((x & 0x0000ff00) << 8)
       | ((x & 0x000000ff) << 24);
    x =  ((x & 0xf0f0f0f0) >> 4)
       | ((x & 0x0f0f0f0f) << 4);
    x =  ((x & 0x88888888) >> 3)
       | ((x & 0x44444444) >> 1)
       | ((x & 0x22222222) << 1)
       | ((x & 0x11111111) << 3);
    return x;
}

uint32_t HELPER(abs)(uint32_t x)
{
    return ((int32_t)x < 0) ? -x : x;
}

#if defined(CONFIG_USER_ONLY)

void do_interrupt (CPUState *env)
{
    env->exception_index = -1;
}

int cpu_arm_handle_mmu_fault (CPUState *env, target_ulong address, int rw,
                              int mmu_idx)
{
    if (rw == 2) {
        env->exception_index = EXCP_PREFETCH_ABORT;
        env->cp15.c6_insn = address;
    } else {
        env->exception_index = EXCP_DATA_ABORT;
        env->cp15.c6_data = address;
    }
    return 1;
}

/* These should probably raise undefined insn exceptions.  */
void HELPER(set_cp15)(CPUState *env, uint32_t insn, uint32_t val)
{
    cpu_abort(env, "cp15 insn %08x\n", insn);
}

uint32_t HELPER(get_cp15)(CPUState *env, uint32_t insn)
{
    cpu_abort(env, "cp15 insn %08x\n", insn);
}

/* These should probably raise undefined insn exceptions.  */
void HELPER(v7m_msr)(CPUState *env, uint32_t reg, uint32_t val)
{
    cpu_abort(env, "v7m_mrs %d\n", reg);
}

uint32_t HELPER(v7m_mrs)(CPUState *env, uint32_t reg)
{
    cpu_abort(env, "v7m_mrs %d\n", reg);
    return 0;
}

void switch_mode(CPUState *env, int mode)
{
    if (mode != ARM_CPU_MODE_USR)
        cpu_abort(env, "Tried to switch out of user mode\n");
}

void HELPER(set_r13_banked)(CPUState *env, uint32_t mode, uint32_t val)
{
    cpu_abort(env, "banked r13 write\n");
}

uint32_t HELPER(get_r13_banked)(CPUState *env, uint32_t mode)
{
    cpu_abort(env, "banked r13 read\n");
    return 0;
}

#else

/* Map CPU modes onto saved register banks.  */
static inline int bank_number(CPUState *env, int mode)
{
    switch (mode) {
    case ARM_CPU_MODE_USR:
    case ARM_CPU_MODE_SYS:
        return 0;
    case ARM_CPU_MODE_SVC:
        return 1;
    case ARM_CPU_MODE_ABT:
        return 2;
    case ARM_CPU_MODE_UND:
        return 3;
    case ARM_CPU_MODE_IRQ:
        return 4;
    case ARM_CPU_MODE_FIQ:
        return 5;
    case ARM_CPU_MODE_SMC:
        return 6;
    }
    cpu_abort(env, "Bad mode %x\n", mode);
    return -1;
}

void switch_mode(CPUState *env, int mode)
{
    int old_mode;
    int i;

    old_mode = env->uncached_cpsr & CPSR_M;
    if (mode == old_mode)
        return;

    if (old_mode == ARM_CPU_MODE_FIQ) {
        memcpy (env->fiq_regs, env->regs + 8, 5 * sizeof(uint32_t));
        memcpy (env->regs + 8, env->usr_regs, 5 * sizeof(uint32_t));
    } else if (mode == ARM_CPU_MODE_FIQ) {
        memcpy (env->usr_regs, env->regs + 8, 5 * sizeof(uint32_t));
        memcpy (env->regs + 8, env->fiq_regs, 5 * sizeof(uint32_t));
    }

    i = bank_number(env, old_mode);
    env->banked_r13[i] = env->regs[13];
    env->banked_r14[i] = env->regs[14];
    env->banked_spsr[i] = env->spsr;

    i = bank_number(env, mode);
    env->regs[13] = env->banked_r13[i];
    env->regs[14] = env->banked_r14[i];
    env->spsr = env->banked_spsr[i];
}

static void v7m_push(CPUARMState *env, uint32_t val)
{
    env->regs[13] -= 4;
    stl_phys(env->regs[13], val);
}

static uint32_t v7m_pop(CPUARMState *env)
{
    uint32_t val;
    val = ldl_phys(env->regs[13]);
    env->regs[13] += 4;
    return val;
}

/* Switch to V7M main or process stack pointer.  */
static void switch_v7m_sp(CPUARMState *env, int process)
{
    uint32_t tmp;
    if (env->v7m.current_sp != process) {
        tmp = env->v7m.other_sp;
        env->v7m.other_sp = env->regs[13];
        env->regs[13] = tmp;
        env->v7m.current_sp = process;
    }
}

static void do_v7m_exception_exit(CPUARMState *env)
{
    uint32_t type;
    uint32_t xpsr;

    type = env->regs[15];
    if (env->v7m.exception != 0)
        armv7m_nvic_complete_irq(env->nvic, env->v7m.exception);

    /* Switch to the target stack.  */
    switch_v7m_sp(env, (type & 4) != 0);
    /* Pop registers.  */
    env->regs[0] = v7m_pop(env);
    env->regs[1] = v7m_pop(env);
    env->regs[2] = v7m_pop(env);
    env->regs[3] = v7m_pop(env);
    env->regs[12] = v7m_pop(env);
    env->regs[14] = v7m_pop(env);
    env->regs[15] = v7m_pop(env);
    xpsr = v7m_pop(env);
    xpsr_write(env, xpsr, 0xfffffdff);
    /* Undo stack alignment.  */
    if (xpsr & 0x200)
        env->regs[13] |= 4;
    /* ??? The exception return type specifies Thread/Handler mode.  However
       this is also implied by the xPSR value. Not sure what to do
       if there is a mismatch.  */
    /* ??? Likewise for mismatches between the CONTROL register and the stack
       pointer.  */
}

static void do_interrupt_v7m(CPUARMState *env)
{
    uint32_t xpsr = xpsr_read(env);
    uint32_t lr;
    uint32_t addr;

    lr = 0xfffffff1;
    if (env->v7m.current_sp)
        lr |= 4;
    if (env->v7m.exception == 0)
        lr |= 8;

    /* For exceptions we just mark as pending on the NVIC, and let that
       handle it.  */
    /* TODO: Need to escalate if the current priority is higher than the
       one we're raising.  */
    switch (env->exception_index) {
    case EXCP_UDEF:
        armv7m_nvic_set_pending(env->nvic, ARMV7M_EXCP_USAGE);
        return;
    case EXCP_SWI:
        env->regs[15] += 2;
        armv7m_nvic_set_pending(env->nvic, ARMV7M_EXCP_SVC);
        return;
    case EXCP_PREFETCH_ABORT:
    case EXCP_DATA_ABORT:
        armv7m_nvic_set_pending(env->nvic, ARMV7M_EXCP_MEM);
        return;
    case EXCP_BKPT:
        if (semihosting_enabled) {
            int nr;
            nr = lduw_code(env->regs[15]) & 0xff;
            if (nr == 0xab) {
                env->regs[15] += 2;
                env->regs[0] = do_arm_semihosting(env);
                return;
            }
        }
        armv7m_nvic_set_pending(env->nvic, ARMV7M_EXCP_DEBUG);
        return;
    case EXCP_IRQ:
        env->v7m.exception = armv7m_nvic_acknowledge_irq(env->nvic);
        break;
    case EXCP_EXCEPTION_EXIT:
        do_v7m_exception_exit(env);
        return;
    default:
        cpu_abort(env, "Unhandled exception 0x%x\n", env->exception_index);
        return; /* Never happens.  Keep compiler happy.  */
    }

    /* Align stack pointer.  */
    /* ??? Should only do this if Configuration Control Register
       STACKALIGN bit is set.  */
    if (env->regs[13] & 4) {
        env->regs[13] -= 4;
        xpsr |= 0x200;
    }
    /* Switch to the handler mode.  */
    v7m_push(env, xpsr);
    v7m_push(env, env->regs[15]);
    v7m_push(env, env->regs[14]);
    v7m_push(env, env->regs[12]);
    v7m_push(env, env->regs[3]);
    v7m_push(env, env->regs[2]);
    v7m_push(env, env->regs[1]);
    v7m_push(env, env->regs[0]);
    switch_v7m_sp(env, 0);
    env->uncached_cpsr &= ~CPSR_IT;
    env->regs[14] = lr;
    addr = ldl_phys(env->v7m.vecbase + env->v7m.exception * 4);
    env->regs[15] = addr & 0xfffffffe;
    env->thumb = addr & 1;
}

/* Handle a CPU exception.  */
void do_interrupt(CPUARMState *env)
{
    uint32_t addr;
    uint32_t mask;
    int new_mode;
    uint32_t offset;

    if (IS_M(env)) {
        do_interrupt_v7m(env);
        return;
    }
    /* TODO: Vectored interrupt controller.  */
    switch (env->exception_index) {
    case EXCP_UDEF:
        new_mode = ARM_CPU_MODE_UND;
        addr = 0x04;
        mask = CPSR_I;
        if (env->thumb)
            offset = 2;
        else
            offset = 4;
        break;
    case EXCP_SWI:
        if (semihosting_enabled) {
            /* Check for semihosting interrupt.  */
            if (env->thumb) {
                mask = lduw_code(env->regs[15] - 2) & 0xff;
            } else {
                mask = ldl_code(env->regs[15] - 4) & 0xffffff;
            }
            /* Only intercept calls from privileged modes, to provide some
               semblance of security.  */
            if (((mask == 0x123456 && !env->thumb)
                    || (mask == 0xab && env->thumb))
                  && (env->uncached_cpsr & CPSR_M) != ARM_CPU_MODE_USR) {
                env->regs[0] = do_arm_semihosting(env);
                return;
            }
        }
        new_mode = ARM_CPU_MODE_SVC;
        addr = 0x08;
        mask = CPSR_I;
        /* The PC already points to the next instruction.  */
        offset = 0;
        break;
    case EXCP_BKPT:
        /* See if this is a semihosting syscall.  */
        if (env->thumb && semihosting_enabled) {
            mask = lduw_code(env->regs[15]) & 0xff;
            if (mask == 0xab
                  && (env->uncached_cpsr & CPSR_M) != ARM_CPU_MODE_USR) {
                env->regs[15] += 2;
                env->regs[0] = do_arm_semihosting(env);
                return;
            }
        }
        env->cp15.c5_insn = 2;
        /* Fall through to prefetch abort.  */
    case EXCP_PREFETCH_ABORT:
        new_mode = ARM_CPU_MODE_ABT;
        addr = 0x0c;
        mask = CPSR_A | CPSR_I;
        offset = 4;
        break;
    case EXCP_DATA_ABORT:
        new_mode = ARM_CPU_MODE_ABT;
        addr = 0x10;
        mask = CPSR_A | CPSR_I;
        offset = 8;
        break;
    case EXCP_IRQ:
        new_mode = ARM_CPU_MODE_IRQ;
        addr = 0x18;
        /* Disable IRQ and imprecise data aborts.  */
        mask = CPSR_A | CPSR_I;
        offset = 4;
        break;
    case EXCP_FIQ:
        new_mode = ARM_CPU_MODE_FIQ;
        addr = 0x1c;
        /* Disable FIQ, IRQ and imprecise data aborts.  */
        mask = CPSR_A | CPSR_I | CPSR_F;
        offset = 4;
        break;
    case EXCP_SMC:
        if (semihosting_enabled) {
            cpu_abort(env, "SMC handling under semihosting not implemented\n");
            return;
        }
        if ((env->uncached_cpsr & CPSR_M) == ARM_CPU_MODE_SMC) {
            env->cp15.c1_scr &= ~1;
        }
        offset = env->thumb ? 2 : 0;
        new_mode = ARM_CPU_MODE_SMC;
        addr = 0x08;
        mask = CPSR_A | CPSR_I | CPSR_F;
        break;
    default:
        cpu_abort(env, "Unhandled exception 0x%x\n", env->exception_index);
        return; /* Never happens.  Keep compiler happy.  */
    }
    if (arm_feature(env, ARM_FEATURE_TRUSTZONE)) {
        if (new_mode == ARM_CPU_MODE_SMC ||
            (env->uncached_cpsr & CPSR_M) == ARM_CPU_MODE_SMC) {
            addr += env->cp15.c12_mvbar;
        } else {
            if (env->cp15.c1_sys & (1 << 13)) {
                addr += 0xffff0000;
            } else {
                addr += env->cp15.c12_vbar;
            }
        }
    } else {
        /* High vectors.  */
        if (env->cp15.c1_sys & (1 << 13)) {
            addr += 0xffff0000;
        }
    }
    switch_mode (env, new_mode);
    env->spsr = cpsr_read(env);
    /* Clear IT bits.  */
    env->condexec_bits = 0;
    /* Switch to the new mode, and to the correct instruction set.  */
    env->uncached_cpsr = (env->uncached_cpsr & ~CPSR_M) | new_mode;
    env->uncached_cpsr |= mask;
    /* this is a lie, as the was no c1_sys on V4T/V5, but who cares
     * and we should just guard the thumb mode on V4 */
    if (arm_feature(env, ARM_FEATURE_V4T)) {
        env->thumb = (env->cp15.c1_sys & (1 << 30)) != 0;
    }
    env->regs[14] = env->regs[15] + offset;
    env->regs[15] = addr;
    env->interrupt_request |= CPU_INTERRUPT_EXITTB;
}

/* Check section/page access permissions.
   Returns the page protection flags, or zero if the access is not
   permitted.  */
static inline int check_ap(CPUState *env, int ap, int domain_prot,
                           int access_type, int is_user)
{
  int prot_ro;

  if (domain_prot == 3) {
    return PAGE_READ | PAGE_WRITE;
  }

  if (access_type == 1)
      prot_ro = 0;
  else
      prot_ro = PAGE_READ;

  switch (ap) {
  case 0:
      if (access_type == 1)
          return 0;
      switch ((env->cp15.c1_sys >> 8) & 3) {
      case 1:
          return is_user ? 0 : PAGE_READ;
      case 2:
          return PAGE_READ;
      default:
          return 0;
      }
  case 1:
      return is_user ? 0 : PAGE_READ | PAGE_WRITE;
  case 2:
      if (is_user)
          return prot_ro;
      else
          return PAGE_READ | PAGE_WRITE;
  case 3:
      return PAGE_READ | PAGE_WRITE;
  case 4: /* Reserved.  */
      return 0;
  case 5:
      return is_user ? 0 : prot_ro;
  case 6:
      return prot_ro;
  case 7:
      if (!arm_feature (env, ARM_FEATURE_V6K))
          return 0;
      return prot_ro;
  default:
      abort();
  }
}

static uint32_t get_level1_table_address(CPUState *env, uint32_t address)
{
    uint32_t table;

    if (address & env->cp15.c2_mask)
        table = env->cp15.c2_base1 & 0xffffc000;
    else
        table = env->cp15.c2_base0 & env->cp15.c2_base_mask;

    table |= (address >> 18) & 0x3ffc;
    return table;
}

static int get_phys_addr_v5(CPUState *env, uint32_t address, int access_type,
			    int is_user, uint32_t *phys_ptr, int *prot,
                            target_ulong *page_size)
{
    int code;
    uint32_t table;
    uint32_t desc;
    int type;
    int ap;
    int domain;
    int domain_prot;
    uint32_t phys_addr;

    /* Pagetable walk.  */
    /* Lookup l1 descriptor.  */
    table = get_level1_table_address(env, address);
    desc = ldl_phys(table);
    type = (desc & 3);
    domain = (desc >> 5) & 0x0f;
    domain_prot = (env->cp15.c3 >> (domain * 2)) & 3;
    if (type == 0) {
        /* Section translation fault.  */
        code = 5;
        goto do_fault;
    }
    if (domain_prot == 0 || domain_prot == 2) {
        if (type == 2)
            code = 9; /* Section domain fault.  */
        else
            code = 11; /* Page domain fault.  */
        goto do_fault;
    }
    if (type == 2) {
        /* 1Mb section.  */
        phys_addr = (desc & 0xfff00000) | (address & 0x000fffff);
        ap = (desc >> 10) & 3;
        code = 13;
        *page_size = 1024 * 1024;
    } else {
        /* Lookup l2 entry.  */
	if (type == 1) {
	    /* Coarse pagetable.  */
	    table = (desc & 0xfffffc00) | ((address >> 10) & 0x3fc);
	} else {
	    /* Fine pagetable.  */
	    table = (desc & 0xfffff000) | ((address >> 8) & 0xffc);
	}
        desc = ldl_phys(table);
        switch (desc & 3) {
        case 0: /* Page translation fault.  */
            code = 7;
            goto do_fault;
        case 1: /* 64k page.  */
            phys_addr = (desc & 0xffff0000) | (address & 0xffff);
            ap = (desc >> (4 + ((address >> 13) & 6))) & 3;
            *page_size = 0x10000;
            break;
        case 2: /* 4k page.  */
            phys_addr = (desc & 0xfffff000) | (address & 0xfff);
            ap = (desc >> (4 + ((address >> 13) & 6))) & 3;
            *page_size = 0x1000;
            break;
        case 3: /* 1k page.  */
	    if (type == 1) {
		if (arm_feature(env, ARM_FEATURE_XSCALE)) {
		    phys_addr = (desc & 0xfffff000) | (address & 0xfff);
		} else {
		    /* Page translation fault.  */
		    code = 7;
		    goto do_fault;
		}
	    } else {
		phys_addr = (desc & 0xfffffc00) | (address & 0x3ff);
	    }
            ap = (desc >> 4) & 3;
            *page_size = 0x400;
            break;
        default:
            /* Never happens, but compiler isn't smart enough to tell.  */
            abort();
        }
        code = 15;
    }
    *prot = check_ap(env, ap, domain_prot, access_type, is_user);
    if (!*prot) {
        /* Access permission fault.  */
        goto do_fault;
    }
    *prot |= PAGE_EXEC;
    *phys_ptr = phys_addr;
    return 0;
do_fault:
    return code | (domain << 4);
}

static int get_phys_addr_v6(CPUState *env, uint32_t address, int access_type,
			    int is_user, uint32_t *phys_ptr, int *prot,
                            target_ulong *page_size)
{
    int code;
    uint32_t table;
    uint32_t desc;
    uint32_t xn;
    int type;
    int ap;
    int domain;
    int domain_prot;
    uint32_t phys_addr;

    /* Pagetable walk.  */
    /* Lookup l1 descriptor.  */
    table = get_level1_table_address(env, address);
    desc = ldl_phys(table);
    type = (desc & 3);
    if (type == 0 || type == 3) {
        /* Section translation fault.  */
        code = 5;
        domain = 0;
        goto do_fault;
    } else if (type == 2 && (desc & (1 << 18))) {
        /* Supersection.  */
        domain = 0;
    } else {
        /* Section or page.  */
        domain = (desc >> 5) & 0x0f;
    }
    domain_prot = (env->cp15.c3 >> (domain * 2)) & 3;
    if (domain_prot == 0 || domain_prot == 2) {
        if (type == 2)
            code = 9; /* Section domain fault.  */
        else
            code = 11; /* Page domain fault.  */
        goto do_fault;
    }
    if (type == 2) {
        if (desc & (1 << 18)) {
            /* Supersection.  */
            phys_addr = (desc & 0xff000000) | (address & 0x00ffffff);
            *page_size = 0x1000000;
        } else {
            /* Section.  */
            phys_addr = (desc & 0xfff00000) | (address & 0x000fffff);
            *page_size = 0x100000;
        }
        ap = ((desc >> 10) & 3) | ((desc >> 13) & 4);
        xn = desc & (1 << 4);
        code = 13;
    } else {
        /* Lookup l2 entry.  */
        table = (desc & 0xfffffc00) | ((address >> 10) & 0x3fc);
        desc = ldl_phys(table);
        ap = ((desc >> 4) & 3) | ((desc >> 7) & 4);
        switch (desc & 3) {
        case 0: /* Page translation fault.  */
            code = 7;
            goto do_fault;
        case 1: /* 64k page.  */
            phys_addr = (desc & 0xffff0000) | (address & 0xffff);
            xn = desc & (1 << 15);
            *page_size = 0x10000;
            break;
        case 2: case 3: /* 4k page.  */
            phys_addr = (desc & 0xfffff000) | (address & 0xfff);
            xn = desc & 1;
            *page_size = 0x1000;
            break;
        default:
            /* Never happens, but compiler isn't smart enough to tell.  */
            abort();
        }
        code = 15;
    }
    if (domain_prot == 3) {
        *prot = PAGE_READ | PAGE_WRITE | PAGE_EXEC;
    } else {
        if (xn && access_type == 2)
            goto do_fault;

        /* The simplified model uses AP[0] as an access control bit.  */
        if ((env->cp15.c1_sys & (1 << 29)) && (ap & 1) == 0) {
            /* Access flag fault.  */
            code = (code == 15) ? 6 : 3;
            goto do_fault;
        }
        *prot = check_ap(env, ap, domain_prot, access_type, is_user);
        if (!*prot) {
            /* Access permission fault.  */
            goto do_fault;
        }
        if (!xn) {
            *prot |= PAGE_EXEC;
        }
    }
    *phys_ptr = phys_addr;
    return 0;
do_fault:
    return code | (domain << 4);
}

static int get_phys_addr_mpu(CPUState *env, uint32_t address, int access_type,
			     int is_user, uint32_t *phys_ptr, int *prot)
{
    int n;
    uint32_t mask;
    uint32_t base;

    *phys_ptr = address;
    for (n = 7; n >= 0; n--) {
	base = env->cp15.c6_region[n];
	if ((base & 1) == 0)
	    continue;
	mask = 1 << ((base >> 1) & 0x1f);
	/* Keep this shift separate from the above to avoid an
	   (undefined) << 32.  */
	mask = (mask << 1) - 1;
	if (((base ^ address) & ~mask) == 0)
	    break;
    }
    if (n < 0)
	return 2;

    if (access_type == 2) {
	mask = env->cp15.c5_insn;
    } else {
	mask = env->cp15.c5_data;
    }
    mask = (mask >> (n * 4)) & 0xf;
    switch (mask) {
    case 0:
	return 1;
    case 1:
	if (is_user)
	  return 1;
	*prot = PAGE_READ | PAGE_WRITE;
	break;
    case 2:
	*prot = PAGE_READ;
	if (!is_user)
	    *prot |= PAGE_WRITE;
	break;
    case 3:
	*prot = PAGE_READ | PAGE_WRITE;
	break;
    case 5:
	if (is_user)
	    return 1;
	*prot = PAGE_READ;
	break;
    case 6:
	*prot = PAGE_READ;
	break;
    default:
	/* Bad permission.  */
	return 1;
    }
    *prot |= PAGE_EXEC;
    return 0;
}

static inline int get_phys_addr(CPUState *env, uint32_t address,
                                int access_type, int is_user,
                                uint32_t *phys_ptr, int *prot,
                                target_ulong *page_size)
{
    /* Fast Context Switch Extension.  */
    if (address < 0x02000000)
        address += env->cp15.c13_fcse;

    if ((env->cp15.c1_sys & 1) == 0) {
        /* MMU/MPU disabled.  */
        *phys_ptr = address;
        *prot = PAGE_READ | PAGE_WRITE | PAGE_EXEC;
        *page_size = TARGET_PAGE_SIZE;
        return 0;
    } else if (arm_feature(env, ARM_FEATURE_MPU)) {
        *page_size = TARGET_PAGE_SIZE;
	return get_phys_addr_mpu(env, address, access_type, is_user, phys_ptr,
				 prot);
    } else if (env->cp15.c1_sys & (1 << 23)) {
        return get_phys_addr_v6(env, address, access_type, is_user, phys_ptr,
                                prot, page_size);
    } else {
        return get_phys_addr_v5(env, address, access_type, is_user, phys_ptr,
                                prot, page_size);
    }
}

int cpu_arm_handle_mmu_fault (CPUState *env, target_ulong address,
                              int access_type, int mmu_idx)
{
    uint32_t phys_addr;
    target_ulong page_size;
    int prot;
    int ret, is_user;

    is_user = mmu_idx == MMU_USER_IDX;
    ret = get_phys_addr(env, address, access_type, is_user, &phys_addr, &prot,
                        &page_size);
    if (ret == 0) {
        /* Map a single [sub]page.  */
        phys_addr &= ~(uint32_t)0x3ff;
        address &= ~(uint32_t)0x3ff;
        tlb_set_page (env, address, phys_addr, prot, mmu_idx, page_size);
        return 0;
    }

    if (access_type == 2) {
        env->cp15.c5_insn = ret;
        env->cp15.c6_insn = address;
        env->exception_index = EXCP_PREFETCH_ABORT;
    } else {
        env->cp15.c5_data = ret;
        if (access_type == 1 && arm_feature(env, ARM_FEATURE_V6))
            env->cp15.c5_data |= (1 << 11);
        env->cp15.c6_data = address;
        env->exception_index = EXCP_DATA_ABORT;
    }
    return 1;
}

target_phys_addr_t cpu_get_phys_page_debug(CPUState *env, target_ulong addr)
{
    uint32_t phys_addr;
    target_ulong page_size;
    int prot;
    int ret;

    ret = get_phys_addr(env, addr, 0, 0, &phys_addr, &prot, &page_size);

    if (ret != 0)
        return -1;

    return phys_addr;
}

/* Return basic MPU access permission bits.  */
static uint32_t simple_mpu_ap_bits(uint32_t val)
{
    uint32_t ret;
    uint32_t mask;
    int i;
    ret = 0;
    mask = 3;
    for (i = 0; i < 16; i += 2) {
        ret |= (val >> i) & mask;
        mask <<= 2;
    }
    return ret;
}

/* Pad basic MPU access permission bits to extended format.  */
static uint32_t extended_mpu_ap_bits(uint32_t val)
{
    uint32_t ret;
    uint32_t mask;
    int i;
    ret = 0;
    mask = 3;
    for (i = 0; i < 16; i += 2) {
        ret |= (val & mask) << i;
        mask <<= 2;
    }
    return ret;
}

void HELPER(set_cp15)(CPUState *env, uint32_t insn, uint32_t val)
{
    int op1;
    int op2;
    int crm;

    op1 = (insn >> 21) & 7;
    op2 = (insn >> 5) & 7;
    crm = insn & 0xf;
    switch ((insn >> 16) & 0xf) {
    case 0:
        /* ID codes.  */
        if (arm_feature(env, ARM_FEATURE_XSCALE))
            break;
        if (arm_feature(env, ARM_FEATURE_OMAPCP))
            break;
        if (arm_feature(env, ARM_FEATURE_V7)
                && op1 == 2 && crm == 0 && op2 == 0) {
            env->cp15.c0_cssel = val & 0xf;
            break;
        }
        goto bad_reg;
    case 1: /* System configuration.  */
        switch (crm) {
        case 0:
            if (arm_feature(env, ARM_FEATURE_OMAPCP))
                op2 = 0;
            switch (op2) {
            case 0:
                if (!arm_feature(env, ARM_FEATURE_XSCALE))
                    env->cp15.c1_sys = val;
                /* ??? Lots of these bits are not implemented.  */
                /* This may enable/disable the MMU, so do a TLB flush.  */
                tlb_flush(env, 1);
                break;
            case 1: /* Auxiliary cotrol register.  */
                if (arm_feature(env, ARM_FEATURE_XSCALE)) {
                    env->cp15.c1_xscaleauxcr = val;
                    break;
                }
                /* Not implemented.  */
                break;
            case 2:
                if (arm_feature(env, ARM_FEATURE_XSCALE))
                    goto bad_reg;
                if (env->cp15.c1_coproc != val) {
                    env->cp15.c1_coproc = val;
                    /* ??? Is this safe when called from within a TB?  */
                    tb_flush(env);
                }
                break;
            default:
                goto bad_reg;
            }
            break;
        case 1:
            if (!arm_feature(env, ARM_FEATURE_TRUSTZONE)
                || (env->uncached_cpsr & CPSR_M) == ARM_CPU_MODE_USR)
                goto bad_reg;
            switch (op2) {
            case 0: /* Secure configuration register. */
                if (env->cp15.c1_scr & 1)
                    goto bad_reg;
                env->cp15.c1_scr = val;
                break;
            case 1: /* Secure debug enable register. */
                if (env->cp15.c1_scr & 1)
                    goto bad_reg;
                env->cp15.c1_sedbg = val;
                break;
            case 2: /* Nonsecure access control register. */
                if (env->cp15.c1_scr & 1)
                    goto bad_reg;
                env->cp15.c1_nseac = val;
                break;
            default:
                goto bad_reg;
            }
            break;
        default:
            goto bad_reg;
        }
        break;
    case 2: /* MMU Page table control / MPU cache control.  */
        if (arm_feature(env, ARM_FEATURE_MPU)) {
            switch (op2) {
            case 0:
                env->cp15.c2_data = val;
                break;
            case 1:
                env->cp15.c2_insn = val;
                break;
            default:
                goto bad_reg;
            }
        } else {
            switch (op2) {
            case 0:
                env->cp15.c2_base0 = val;
                break;
            case 1:
                env->cp15.c2_base1 = val;
                break;
            case 2:
                val &= 7;
                env->cp15.c2_control = val;
                env->cp15.c2_mask = ~(((uint32_t)0xffffffffu) >> val);
                env->cp15.c2_base_mask = ~((uint32_t)0x3fffu >> val);
                break;
            default:
                goto bad_reg;
            }
        }
        break;
    case 3: /* MMU Domain access control / MPU write buffer control.  */
        env->cp15.c3 = val;
        tlb_flush(env, 1); /* Flush TLB as domain not tracked in TLB */
        break;
    case 4: /* Reserved.  */
        goto bad_reg;
    case 5: /* MMU Fault status / MPU access permission.  */
        if (arm_feature(env, ARM_FEATURE_OMAPCP))
            op2 = 0;
        switch (op2) {
        case 0:
            if (arm_feature(env, ARM_FEATURE_MPU))
                val = extended_mpu_ap_bits(val);
            env->cp15.c5_data = val;
            break;
        case 1:
            if (arm_feature(env, ARM_FEATURE_MPU))
                val = extended_mpu_ap_bits(val);
            env->cp15.c5_insn = val;
            break;
        case 2:
            if (!arm_feature(env, ARM_FEATURE_MPU))
                goto bad_reg;
            env->cp15.c5_data = val;
            break;
        case 3:
            if (!arm_feature(env, ARM_FEATURE_MPU))
                goto bad_reg;
            env->cp15.c5_insn = val;
            break;
        default:
            goto bad_reg;
        }
        break;
    case 6: /* MMU Fault address / MPU base/size.  */
        if (arm_feature(env, ARM_FEATURE_MPU)) {
            if (crm >= 8)
                goto bad_reg;
            env->cp15.c6_region[crm] = val;
        } else {
            if (arm_feature(env, ARM_FEATURE_OMAPCP))
                op2 = 0;
            switch (op2) {
            case 0:
                env->cp15.c6_data = val;
                break;
            case 1: /* ??? This is WFAR on armv6 */
            case 2:
                env->cp15.c6_insn = val;
                break;
            default:
                goto bad_reg;
            }
        }
        break;
    case 7: /* Cache control.  */
        env->cp15.c15_i_max = 0x000;
        env->cp15.c15_i_min = 0xff0;
        if (op1 != 0) {
            goto bad_reg;
        }
        /* No cache, so nothing to do except VA->PA translations. */
        if (arm_feature(env, ARM_FEATURE_VAPA)) {
            switch (crm) {
            case 4:
                if (arm_feature(env, ARM_FEATURE_V7)) {
                    env->cp15.c7_par = val & 0xfffff6ff;
                } else {
                    env->cp15.c7_par = val & 0xfffff1ff;
                }
                break;
            case 8: {
                uint32_t phys_addr;
                target_ulong page_size;
                int prot;
                int ret, is_user = op2 & 2;
                int access_type = op2 & 1;

                if (op2 & 4) {
                    /* Other states are only available with TrustZone */
                    goto bad_reg;
                }
                ret = get_phys_addr(env, val, access_type, is_user,
                                    &phys_addr, &prot, &page_size);
                if (ret == 0) {
                    /* We do not set any attribute bits in the PAR */
                    if (page_size == (1 << 24)
                        && arm_feature(env, ARM_FEATURE_V7)) {
                        env->cp15.c7_par = (phys_addr & 0xff000000) | 1 << 1;
                    } else {
                        env->cp15.c7_par = phys_addr & 0xfffff000;
                    }
                } else {
                    env->cp15.c7_par = ((ret & (10 << 1)) >> 5) |
                                       ((ret & (12 << 1)) >> 6) |
                                       ((ret & 0xf) << 1) | 1;
                }
                break;
            }
            }
        }
        break;
    case 8: /* MMU TLB control.  */
        switch (op2) {
        case 0: /* Invalidate all (TLBIALL) */
            tlb_flush(env, 1);
            break;
        case 1: /* Invalidate single TLB entry by MVA and ASID (TLBIMVA) */
            tlb_flush_page(env, val & TARGET_PAGE_MASK);
            break;
        case 2: /* Invalidate by ASID (TLBIASID) */
            tlb_flush(env, val == 0);
            break;
        case 3: /* Invalidate single entry by MVA, all ASIDs (TLBIMVAA) */
            tlb_flush_page(env, val & TARGET_PAGE_MASK);
            break;
        default:
            goto bad_reg;
        }
        break;
    case 9:
        if (arm_feature(env, ARM_FEATURE_OMAPCP))
            break;
        if (arm_feature(env, ARM_FEATURE_STRONGARM))
            break; /* Ignore ReadBuffer access */
        switch (crm) {
        case 0: /* Cache lockdown.  */
            switch (op1) {
            case 0: /* L1 cache.  */
                switch (op2) {
                case 0:
                    env->cp15.c9_data = val;
                    break;
                case 1:
                    env->cp15.c9_insn = val;
                    break;
                default:
                    goto bad_reg;
                }
                break;
            case 1: /* L2 cache.  */
                /* Ignore writes to L2 lockdown/auxiliary registers.  */
                break;
            default:
                goto bad_reg;
            }
            break;
        case 1: /* TCM memory region registers.  */
            /* Not implemented.  */
            goto bad_reg;
        case 12: /* Performance monitor control */
            /* Performance monitors are implementation defined in v7,
             * but with an ARM recommended set of registers, which we
             * follow (although we don't actually implement any counters)
             */
            if (!arm_feature(env, ARM_FEATURE_V7)) {
                goto bad_reg;
            }
            switch (op2) {
            case 0: /* performance monitor control register */
                /* only the DP, X, D and E bits are writable */
                env->cp15.c9_pmcr &= ~0x39;
                env->cp15.c9_pmcr |= (val & 0x39);
                break;
            case 1: /* Count enable set register */
                val &= (1 << 31);
                env->cp15.c9_pmcnten |= val;
                break;
            case 2: /* Count enable clear */
                val &= (1 << 31);
                env->cp15.c9_pmcnten &= ~val;
                break;
            case 3: /* Overflow flag status */
                env->cp15.c9_pmovsr &= ~val;
                break;
            case 4: /* Software increment */
                /* RAZ/WI since we don't implement the software-count event */
                break;
            case 5: /* Event counter selection register */
                /* Since we don't implement any events, writing to this register
                 * is actually UNPREDICTABLE. So we choose to RAZ/WI.
                 */
                break;
            default:
                goto bad_reg;
            }
            break;
        case 13: /* Performance counters */
            if (!arm_feature(env, ARM_FEATURE_V7)) {
                goto bad_reg;
            }
            switch (op2) {
            case 0: /* Cycle count register: not implemented, so RAZ/WI */
                break;
            case 1: /* Event type select */
                env->cp15.c9_pmxevtyper = val & 0xff;
                break;
            case 2: /* Event count register */
                /* Unimplemented (we have no events), RAZ/WI */
                break;
            default:
                goto bad_reg;
            }
            break;
        case 14: /* Performance monitor control */
            if (!arm_feature(env, ARM_FEATURE_V7)) {
                goto bad_reg;
            }
            switch (op2) {
            case 0: /* user enable */
                env->cp15.c9_pmuserenr = val & 1;
                /* changes access rights for cp registers, so flush tbs */
                tb_flush(env);
                break;
            case 1: /* interrupt enable set */
                /* We have no event counters so only the C bit can be changed */
                val &= (1 << 31);
                env->cp15.c9_pminten |= val;
                break;
            case 2: /* interrupt enable clear */
                val &= (1 << 31);
                env->cp15.c9_pminten &= ~val;
                break;
            }
            break;
        default:
            goto bad_reg;
        }
        break;
    case 10: /* MMU TLB lockdown.  */
        /* ??? TLB lockdown not implemented.  */
        break;
    case 12: /* Reserved.  */
        if (!op1 && !crm) {
            switch (op2) {
            case 0:
                if (!arm_feature(env, ARM_FEATURE_TRUSTZONE)) {
                    goto bad_reg;
                }
                env->cp15.c12_vbar = val & ~0x1f;
                break;
            case 1:
                if (!arm_feature(env, ARM_FEATURE_TRUSTZONE)) {
                    goto bad_reg;
                }
                if (!(env->cp15.c1_scr & 1)) {
                    env->cp15.c12_mvbar = val & ~0x1f;
                }
                break;
            default:
                goto bad_reg;
            }
            break;
        }
        goto bad_reg;
    case 13: /* Process ID.  */
        switch (op2) {
        case 0:
            /* Unlike real hardware the qemu TLB uses virtual addresses,
               not modified virtual addresses, so this causes a TLB flush.
             */
            if (env->cp15.c13_fcse != val)
              tlb_flush(env, 1);
            env->cp15.c13_fcse = val;
            break;
        case 1:
            /* This changes the ASID, so do a TLB flush.  */
            if (env->cp15.c13_context != val
                && !arm_feature(env, ARM_FEATURE_MPU))
              tlb_flush(env, 0);
            env->cp15.c13_context = val;
            break;
        default:
            goto bad_reg;
        }
        break;
    case 14: /* Generic timer */
        if (arm_feature(env, ARM_FEATURE_GENERIC_TIMER)) {
            /* Dummy implementation: RAZ/WI for all */
            break;
        }
        goto bad_reg;
    case 15: /* Implementation specific.  */
        if (arm_feature(env, ARM_FEATURE_XSCALE)) {
            if (op2 == 0 && crm == 1) {
                if (env->cp15.c15_cpar != (val & 0x3fff)) {
                    /* Changes cp0 to cp13 behavior, so needs a TB flush.  */
                    tb_flush(env);
                    env->cp15.c15_cpar = val & 0x3fff;
                }
                break;
            }
            goto bad_reg;
        }
        if (arm_feature(env, ARM_FEATURE_OMAPCP)) {
            switch (crm) {
            case 0:
                break;
            case 1: /* Set TI925T configuration.  */
                env->cp15.c15_ticonfig = val & 0xe7;
                env->cp15.c0_cpuid = (val & (1 << 5)) ? /* OS_TYPE bit */
                        ARM_CPUID_TI915T : ARM_CPUID_TI925T;
                break;
            case 2: /* Set I_max.  */
                env->cp15.c15_i_max = val;
                break;
            case 3: /* Set I_min.  */
                env->cp15.c15_i_min = val;
                break;
            case 4: /* Set thread-ID.  */
                env->cp15.c15_threadid = val & 0xffff;
                break;
            case 8: /* Wait-for-interrupt (deprecated).  */
                cpu_interrupt(env, CPU_INTERRUPT_HALT);
                break;
            default:
                goto bad_reg;
            }
        }
        if (ARM_CPUID(env) == ARM_CPUID_CORTEXA9) {
            switch (crm) {
            case 0:
                if ((op1 == 0) && (op2 == 0)) {
                    env->cp15.c15_power_control = val;
                } else if ((op1 == 0) && (op2 == 1)) {
                    env->cp15.c15_diagnostic = val;
                } else if ((op1 == 0) && (op2 == 2)) {
                    env->cp15.c15_power_diagnostic = val;
                }
            default:
                break;
            }
        }
        break;
    }
    return;
bad_reg:
    /* ??? For debugging only.  Should raise illegal instruction exception.  */
    cpu_abort(env, "Unimplemented cp15 register write (c%d, c%d, {%d, %d})\n",
              (insn >> 16) & 0xf, crm, op1, op2);
}

uint32_t HELPER(get_cp15)(CPUState *env, uint32_t insn)
{
    int op1;
    int op2;
    int crm;

    op1 = (insn >> 21) & 7;
    op2 = (insn >> 5) & 7;
    crm = insn & 0xf;
    switch ((insn >> 16) & 0xf) {
    case 0: /* ID codes.  */
        switch (op1) {
        case 0:
            switch (crm) {
            case 0:
                switch (op2) {
                case 0: /* Device ID.  */
                    return env->cp15.c0_cpuid;
                case 1: /* Cache Type.  */
                    return env->cp15.c0_cachetype;
                case 2: /* TCM status.  */
                    return 0;
                case 3: /* TLB type register.  */
                    return 0; /* No lockable TLB entries.  */
                case 5: /* MPIDR */
                    /* The MPIDR was standardised in v7; prior to
                     * this it was implemented only in the 11MPCore.
                     * For all other pre-v7 cores it does not exist.
                     */
                    if (arm_feature(env, ARM_FEATURE_V7) ||
                        ARM_CPUID(env) == ARM_CPUID_ARM11MPCORE) {
                        int mpidr = env->cpu_index;
                        /* We don't support setting cluster ID ([8..11])
                         * so these bits always RAZ.
                         */
                        if (arm_feature(env, ARM_FEATURE_V7MP)) {
                            mpidr |= (1 << 31);
                            /* Cores which are uniprocessor (non-coherent)
                             * but still implement the MP extensions set
                             * bit 30. (For instance, A9UP.) However we do
                             * not currently model any of those cores.
                             */
                        }
                        return mpidr;
                    }
                    /* otherwise fall through to the unimplemented-reg case */
                default:
                    goto bad_reg;
                }
            case 1:
                if (!arm_feature(env, ARM_FEATURE_V6))
                    goto bad_reg;
                return env->cp15.c0_c1[op2];
            case 2:
                if (!arm_feature(env, ARM_FEATURE_V6))
                    goto bad_reg;
                return env->cp15.c0_c2[op2];
            case 3: case 4: case 5: case 6: case 7:
                return 0;
            default:
                goto bad_reg;
            }
            break;
        case 1:
            /* These registers aren't documented on arm11 cores.  However
               Linux looks at them anyway.  */
            if (!arm_feature(env, ARM_FEATURE_V6))
                goto bad_reg;
            if (crm != 0)
                goto bad_reg;
            if (!arm_feature(env, ARM_FEATURE_V7))
                return 0;

            switch (op2) {
            case 0:
                return env->cp15.c0_ccsid[env->cp15.c0_cssel];
            case 1:
                return env->cp15.c0_clid;
            case 7:
                return 0;
            }
            goto bad_reg;
        case 2:
            if (op2 != 0 || crm != 0)
                goto bad_reg;
            return env->cp15.c0_cssel;
        default:
            goto bad_reg;
        }
        break;
    case 1: /* System configuration.  */
        switch (crm) {
        case 0:
            if (arm_feature(env, ARM_FEATURE_OMAPCP))
                op2 = 0;
            switch (op2) {
            case 0: /* Control register.  */
                return env->cp15.c1_sys;
            case 1: /* Auxiliary control register.  */
                if (arm_feature(env, ARM_FEATURE_XSCALE))
                    return env->cp15.c1_xscaleauxcr;
                if (!arm_feature(env, ARM_FEATURE_AUXCR))
                    goto bad_reg;
                switch (ARM_CPUID(env)) {
                case ARM_CPUID_ARM1026:
                    return 1;
                case ARM_CPUID_ARM1136:
                case ARM_CPUID_ARM1136_R2:
                case ARM_CPUID_ARM1176:
                    return 7;
                case ARM_CPUID_ARM11MPCORE:
                    return 1;
                case ARM_CPUID_CORTEXA8:
                case ARM_CPUID_CORTEXA8_R2:
                    return 2;
                case ARM_CPUID_CORTEXA9:
                case ARM_CPUID_CORTEXA15:
                    return 0;
                default:
                    goto bad_reg;
                }
                break;
            case 2: /* Coprocessor access register.  */
                if (arm_feature(env, ARM_FEATURE_XSCALE))
                    goto bad_reg;
                return env->cp15.c1_coproc;
            default:
                goto bad_reg;
            }
            break;
        case 1:
            if (!arm_feature(env, ARM_FEATURE_TRUSTZONE)
                || (env->uncached_cpsr & CPSR_M) == ARM_CPU_MODE_USR)
                goto bad_reg;
            switch (op2) {
            case 0: /* Secure configuration register. */
                if (env->cp15.c1_scr & 1)
                    goto bad_reg;
                return env->cp15.c1_scr;
            case 1: /* Secure debug enable register. */
                if (env->cp15.c1_scr & 1)
                    goto bad_reg;
                return env->cp15.c1_sedbg;
            case 2: /* Nonsecure access control register. */
                return env->cp15.c1_nseac;
            default:
                goto bad_reg;
            }
            break;
        default:
            goto bad_reg;
        }
        break;
    case 2: /* MMU Page table control / MPU cache control.  */
        if (arm_feature(env, ARM_FEATURE_MPU)) {
            switch (op2) {
            case 0:
                return env->cp15.c2_data;
                break;
            case 1:
                return env->cp15.c2_insn;
                break;
            default:
                goto bad_reg;
            }
        } else {
            switch (op2) {
            case 0:
                return env->cp15.c2_base0;
            case 1:
                return env->cp15.c2_base1;
            case 2:
                return env->cp15.c2_control;
            default:
                goto bad_reg;
            }
        }
    case 3: /* MMU Domain access control / MPU write buffer control.  */
        return env->cp15.c3;
    case 4: /* Reserved.  */
        goto bad_reg;
    case 5: /* MMU Fault status / MPU access permission.  */
        if (arm_feature(env, ARM_FEATURE_OMAPCP))
            op2 = 0;
        switch (op2) {
        case 0:
            if (arm_feature(env, ARM_FEATURE_MPU))
                return simple_mpu_ap_bits(env->cp15.c5_data);
            return env->cp15.c5_data;
        case 1:
            if (arm_feature(env, ARM_FEATURE_MPU))
                return simple_mpu_ap_bits(env->cp15.c5_data);
            return env->cp15.c5_insn;
        case 2:
            if (!arm_feature(env, ARM_FEATURE_MPU))
                goto bad_reg;
            return env->cp15.c5_data;
        case 3:
            if (!arm_feature(env, ARM_FEATURE_MPU))
                goto bad_reg;
            return env->cp15.c5_insn;
        default:
            goto bad_reg;
        }
    case 6: /* MMU Fault address.  */
        if (arm_feature(env, ARM_FEATURE_MPU)) {
            if (crm >= 8)
                goto bad_reg;
            return env->cp15.c6_region[crm];
        } else {
            if (arm_feature(env, ARM_FEATURE_OMAPCP))
                op2 = 0;
            switch (op2) {
            case 0:
                return env->cp15.c6_data;
            case 1:
                if (arm_feature(env, ARM_FEATURE_V6)) {
                    /* Watchpoint Fault Adrress.  */
                    return 0; /* Not implemented.  */
                }
                /* Instruction Fault Adrress.  */
                /* Arm9 doesn't have an IFAR, but implementing it anyway
                   shouldn't do any harm.  */
                return env->cp15.c6_insn;
            case 2:
                if (arm_feature(env, ARM_FEATURE_V6)) {
                    /* Instruction Fault Adrress.  */
                    return env->cp15.c6_insn;
                }
                goto bad_reg;
            default:
                goto bad_reg;
            }
        }
    case 7: /* Cache control.  */
        if (crm == 4 && op1 == 0 && op2 == 0) {
            return env->cp15.c7_par;
        }
        /* FIXME this is still totally in the wrong place! */
        if (((insn >> 12) & 0xf) == 0xf) /* clear ZF only if destination is r15 */
            env->ZF = 0;
        return 0;
    case 8: /* MMU TLB control.  */
        goto bad_reg;
    case 9:
        switch (crm) {
        case 0: /* Cache lockdown */
            switch (op1) {
            case 0: /* L1 cache.  */
                if (arm_feature(env, ARM_FEATURE_OMAPCP)) {
                    return 0;
                }
                switch (op2) {
                case 0:
                    return env->cp15.c9_data;
                case 1:
                    return env->cp15.c9_insn;
                default:
                    goto bad_reg;
                }
            case 1: /* L2 cache */
                /* L2 Lockdown and Auxiliary control.  */
                switch (op2) {
                case 0:
                    /* L2 cache lockdown (A8 only) */
                    return 0;
                case 2:
                    /* L2 cache auxiliary control (A8) or control (A15) */
                    if (ARM_CPUID(env) == ARM_CPUID_CORTEXA15) {
                        /* Linux wants the number of processors from here.
                         * Might as well set the interrupt-controller bit too.
                         */
                        return ((smp_cpus - 1) << 24) | (1 << 23);
                    }
                    return 0;
                case 3:
                    /* L2 cache extended control (A15) */
                    return 0;
                default:
                    goto bad_reg;
                }
            default:
                goto bad_reg;
            }
            break;
        case 12: /* Performance monitor control */
            if (!arm_feature(env, ARM_FEATURE_V7)) {
                goto bad_reg;
            }
            switch (op2) {
            case 0: /* performance monitor control register */
                return env->cp15.c9_pmcr;
            case 1: /* count enable set */
            case 2: /* count enable clear */
                return env->cp15.c9_pmcnten;
            case 3: /* overflow flag status */
                return env->cp15.c9_pmovsr;
            case 4: /* software increment */
            case 5: /* event counter selection register */
                return 0; /* Unimplemented, RAZ/WI */
            default:
                goto bad_reg;
            }
        case 13: /* Performance counters */
            if (!arm_feature(env, ARM_FEATURE_V7)) {
                goto bad_reg;
            }
            switch (op2) {
            case 1: /* Event type select */
                return env->cp15.c9_pmxevtyper;
            case 0: /* Cycle count register */
            case 2: /* Event count register */
                /* Unimplemented, so RAZ/WI */
                return 0;
            default:
                goto bad_reg;
            }
        case 14: /* Performance monitor control */
            if (!arm_feature(env, ARM_FEATURE_V7)) {
                goto bad_reg;
            }
            switch (op2) {
            case 0: /* user enable */
                return env->cp15.c9_pmuserenr;
            case 1: /* interrupt enable set */
            case 2: /* interrupt enable clear */
                return env->cp15.c9_pminten;
            default:
                goto bad_reg;
            }
        default:
            goto bad_reg;
        }
        break;
    case 10: /* MMU TLB lockdown.  */
        /* ??? TLB lockdown not implemented.  */
        return 0;
    case 11: /* TCM DMA control.  */
    case 12: /* Reserved.  */
        if (!op1 && !crm) {
            switch (op2) {
            case 0: /* secure or nonsecure vector base address */
                if (arm_feature(env, ARM_FEATURE_TRUSTZONE)) {
                    return env->cp15.c12_vbar;
                }
                break;
            case 1: /* monitor vector base address */
                if (arm_feature(env, ARM_FEATURE_TRUSTZONE)) {
                    return env->cp15.c12_mvbar;
                }
                break;
            default:
                break;
            }
        }
        goto bad_reg;
    case 13: /* Process ID.  */
        switch (op2) {
        case 0:
            return env->cp15.c13_fcse;
        case 1:
            return env->cp15.c13_context;
        default:
            goto bad_reg;
        }
    case 14: /* Generic timer */
        if (arm_feature(env, ARM_FEATURE_GENERIC_TIMER)) {
            /* Dummy implementation: RAZ/WI for all */
            return 0;
        }
        goto bad_reg;
    case 15: /* Implementation specific.  */
        if (arm_feature(env, ARM_FEATURE_XSCALE)) {
            if (op2 == 0 && crm == 1)
                return env->cp15.c15_cpar;

            goto bad_reg;
        }
        if (arm_feature(env, ARM_FEATURE_OMAPCP)) {
            switch (crm) {
            case 0:
                return 0;
            case 1: /* Read TI925T configuration.  */
                return env->cp15.c15_ticonfig;
            case 2: /* Read I_max.  */
                return env->cp15.c15_i_max;
            case 3: /* Read I_min.  */
                return env->cp15.c15_i_min;
            case 4: /* Read thread-ID.  */
                return env->cp15.c15_threadid;
            case 8: /* TI925T_status */
                return 0;
            }
            /* TODO: Peripheral port remap register:
             * On OMAP2 mcr p15, 0, rn, c15, c2, 4 sets up the interrupt
             * controller base address at $rn & ~0xfff and map size of
             * 0x200 << ($rn & 0xfff), when MMU is off.  */
            goto bad_reg;
        }
        if (ARM_CPUID(env) == ARM_CPUID_CORTEXA9) {
            switch (crm) {
            case 0:
                if ((op1 == 4) && (op2 == 0)) {
                    /* The config_base_address should hold the value of
                     * the peripheral base. ARM should get this from a CPU
                     * object property, but that support isn't available in
                     * December 2011. Default to 0 for now and board models
                     * that care can set it by a private hook */
                    return env->cp15.c15_config_base_address;
                } else if ((op1 == 0) && (op2 == 0)) {
                    /* power_control should be set to maximum latency. Again,
                       default to 0 and set by private hook */
                    return env->cp15.c15_power_control;
                } else if ((op1 == 0) && (op2 == 1)) {
                    return env->cp15.c15_diagnostic;
                } else if ((op1 == 0) && (op2 == 2)) {
                    return env->cp15.c15_power_diagnostic;
                }
                break;
            case 1: /* NEON Busy */
                return 0;
            case 5: /* tlb lockdown */
            case 6:
            case 7:
                if ((op1 == 5) && (op2 == 2)) {
                    return 0;
                }
                break;
            default:
                break;
            }
            goto bad_reg;
        }
        return 0;
    }
bad_reg:
    /* ??? For debugging only.  Should raise illegal instruction exception.  */
    cpu_abort(env, "Unimplemented cp15 register read (c%d, c%d, {%d, %d})\n",
              (insn >> 16) & 0xf, crm, op1, op2);
    return 0;
}

void HELPER(set_r13_banked)(CPUState *env, uint32_t mode, uint32_t val)
{
    if ((env->uncached_cpsr & CPSR_M) == mode) {
        env->regs[13] = val;
    } else {
        env->banked_r13[bank_number(env, mode)] = val;
    }
}

uint32_t HELPER(get_r13_banked)(CPUState *env, uint32_t mode)
{
    if ((env->uncached_cpsr & CPSR_M) == mode) {
        return env->regs[13];
    } else {
        return env->banked_r13[bank_number(env, mode)];
    }
}

uint32_t HELPER(v7m_mrs)(CPUState *env, uint32_t reg)
{
    switch (reg) {
    case 0: /* APSR */
        return xpsr_read(env) & 0xf8000000;
    case 1: /* IAPSR */
        return xpsr_read(env) & 0xf80001ff;
    case 2: /* EAPSR */
        return xpsr_read(env) & 0xff00fc00;
    case 3: /* xPSR */
        return xpsr_read(env) & 0xff00fdff;
    case 5: /* IPSR */
        return xpsr_read(env) & 0x000001ff;
    case 6: /* EPSR */
        return xpsr_read(env) & 0x0700fc00;
    case 7: /* IEPSR */
        return xpsr_read(env) & 0x0700edff;
    case 8: /* MSP */
        return env->v7m.current_sp ? env->v7m.other_sp : env->regs[13];
    case 9: /* PSP */
        return env->v7m.current_sp ? env->regs[13] : env->v7m.other_sp;
    case 16: /* PRIMASK */
        return (env->uncached_cpsr & CPSR_I) != 0;
    case 17: /* BASEPRI */
    case 18: /* BASEPRI_MAX */
        return env->v7m.basepri;
    case 19: /* FAULTMASK */
        return (env->uncached_cpsr & CPSR_F) != 0;
    case 20: /* CONTROL */
        return env->v7m.control;
    default:
        /* ??? For debugging only.  */
        cpu_abort(env, "Unimplemented system register read (%d)\n", reg);
        return 0;
    }
}

void HELPER(v7m_msr)(CPUState *env, uint32_t reg, uint32_t val)
{
    switch (reg) {
    case 0: /* APSR */
        xpsr_write(env, val, 0xf8000000);
        break;
    case 1: /* IAPSR */
        xpsr_write(env, val, 0xf8000000);
        break;
    case 2: /* EAPSR */
        xpsr_write(env, val, 0xfe00fc00);
        break;
    case 3: /* xPSR */
        xpsr_write(env, val, 0xfe00fc00);
        break;
    case 5: /* IPSR */
        /* IPSR bits are readonly.  */
        break;
    case 6: /* EPSR */
        xpsr_write(env, val, 0x0600fc00);
        break;
    case 7: /* IEPSR */
        xpsr_write(env, val, 0x0600fc00);
        break;
    case 8: /* MSP */
        if (env->v7m.current_sp)
            env->v7m.other_sp = val;
        else
            env->regs[13] = val;
        break;
    case 9: /* PSP */
        if (env->v7m.current_sp)
            env->regs[13] = val;
        else
            env->v7m.other_sp = val;
        break;
    case 16: /* PRIMASK */
        if (val & 1)
            env->uncached_cpsr |= CPSR_I;
        else
            env->uncached_cpsr &= ~CPSR_I;
        break;
    case 17: /* BASEPRI */
        env->v7m.basepri = val & 0xff;
        break;
    case 18: /* BASEPRI_MAX */
        val &= 0xff;
        if (val != 0 && (val < env->v7m.basepri || env->v7m.basepri == 0))
            env->v7m.basepri = val;
        break;
    case 19: /* FAULTMASK */
        if (val & 1)
            env->uncached_cpsr |= CPSR_F;
        else
            env->uncached_cpsr &= ~CPSR_F;
        break;
    case 20: /* CONTROL */
        env->v7m.control = val & 3;
        switch_v7m_sp(env, (val & 2) != 0);
        break;
    default:
        /* ??? For debugging only.  */
        cpu_abort(env, "Unimplemented system register write (%d)\n", reg);
        return;
    }
}

void cpu_arm_set_cp_io(CPUARMState *env, int cpnum,
                ARMReadCPFunc *cp_read, ARMWriteCPFunc *cp_write,
                void *opaque)
{
    if (cpnum < 0 || cpnum > 14) {
        cpu_abort(env, "Bad coprocessor number: %i\n", cpnum);
        return;
    }

    env->cp[cpnum].cp_read = cp_read;
    env->cp[cpnum].cp_write = cp_write;
    env->cp[cpnum].opaque = opaque;
}

#endif

/* Note that signed overflow is undefined in C.  The following routines are
   careful to use unsigned types where modulo arithmetic is required.
   Failure to do so _will_ break on newer gcc.  */

/* Signed saturating arithmetic.  */

/* Perform 16-bit signed saturating addition.  */
static inline uint16_t add16_sat(uint16_t a, uint16_t b)
{
    uint16_t res;

    res = a + b;
    if (((res ^ a) & 0x8000) && !((a ^ b) & 0x8000)) {
        if (a & 0x8000)
            res = 0x8000;
        else
            res = 0x7fff;
    }
    return res;
}

/* Perform 8-bit signed saturating addition.  */
static inline uint8_t add8_sat(uint8_t a, uint8_t b)
{
    uint8_t res;

    res = a + b;
    if (((res ^ a) & 0x80) && !((a ^ b) & 0x80)) {
        if (a & 0x80)
            res = 0x80;
        else
            res = 0x7f;
    }
    return res;
}

/* Perform 16-bit signed saturating subtraction.  */
static inline uint16_t sub16_sat(uint16_t a, uint16_t b)
{
    uint16_t res;

    res = a - b;
    if (((res ^ a) & 0x8000) && ((a ^ b) & 0x8000)) {
        if (a & 0x8000)
            res = 0x8000;
        else
            res = 0x7fff;
    }
    return res;
}

/* Perform 8-bit signed saturating subtraction.  */
static inline uint8_t sub8_sat(uint8_t a, uint8_t b)
{
    uint8_t res;

    res = a - b;
    if (((res ^ a) & 0x80) && ((a ^ b) & 0x80)) {
        if (a & 0x80)
            res = 0x80;
        else
            res = 0x7f;
    }
    return res;
}

#define ADD16(a, b, n) RESULT(add16_sat(a, b), n, 16);
#define SUB16(a, b, n) RESULT(sub16_sat(a, b), n, 16);
#define ADD8(a, b, n)  RESULT(add8_sat(a, b), n, 8);
#define SUB8(a, b, n)  RESULT(sub8_sat(a, b), n, 8);
#define PFX q

#include "op_addsub.h"

/* Unsigned saturating arithmetic.  */
static inline uint16_t add16_usat(uint16_t a, uint16_t b)
{
    uint16_t res;
    res = a + b;
    if (res < a)
        res = 0xffff;
    return res;
}

static inline uint16_t sub16_usat(uint16_t a, uint16_t b)
{
    if (a > b)
        return a - b;
    else
        return 0;
}

static inline uint8_t add8_usat(uint8_t a, uint8_t b)
{
    uint8_t res;
    res = a + b;
    if (res < a)
        res = 0xff;
    return res;
}

static inline uint8_t sub8_usat(uint8_t a, uint8_t b)
{
    if (a > b)
        return a - b;
    else
        return 0;
}

#define ADD16(a, b, n) RESULT(add16_usat(a, b), n, 16);
#define SUB16(a, b, n) RESULT(sub16_usat(a, b), n, 16);
#define ADD8(a, b, n)  RESULT(add8_usat(a, b), n, 8);
#define SUB8(a, b, n)  RESULT(sub8_usat(a, b), n, 8);
#define PFX uq

#include "op_addsub.h"

/* Signed modulo arithmetic.  */
#define SARITH16(a, b, n, op) do { \
    int32_t sum; \
    sum = (int32_t)(int16_t)(a) op (int32_t)(int16_t)(b); \
    RESULT(sum, n, 16); \
    if (sum >= 0) \
        ge |= 3 << (n * 2); \
    } while(0)

#define SARITH8(a, b, n, op) do { \
    int32_t sum; \
    sum = (int32_t)(int8_t)(a) op (int32_t)(int8_t)(b); \
    RESULT(sum, n, 8); \
    if (sum >= 0) \
        ge |= 1 << n; \
    } while(0)


#define ADD16(a, b, n) SARITH16(a, b, n, +)
#define SUB16(a, b, n) SARITH16(a, b, n, -)
#define ADD8(a, b, n)  SARITH8(a, b, n, +)
#define SUB8(a, b, n)  SARITH8(a, b, n, -)
#define PFX s
#define ARITH_GE

#include "op_addsub.h"

/* Unsigned modulo arithmetic.  */
#define ADD16(a, b, n) do { \
    uint32_t sum; \
    sum = (uint32_t)(uint16_t)(a) + (uint32_t)(uint16_t)(b); \
    RESULT(sum, n, 16); \
    if ((sum >> 16) == 1) \
        ge |= 3 << (n * 2); \
    } while(0)

#define ADD8(a, b, n) do { \
    uint32_t sum; \
    sum = (uint32_t)(uint8_t)(a) + (uint32_t)(uint8_t)(b); \
    RESULT(sum, n, 8); \
    if ((sum >> 8) == 1) \
        ge |= 1 << n; \
    } while(0)

#define SUB16(a, b, n) do { \
    uint32_t sum; \
    sum = (uint32_t)(uint16_t)(a) - (uint32_t)(uint16_t)(b); \
    RESULT(sum, n, 16); \
    if ((sum >> 16) == 0) \
        ge |= 3 << (n * 2); \
    } while(0)

#define SUB8(a, b, n) do { \
    uint32_t sum; \
    sum = (uint32_t)(uint8_t)(a) - (uint32_t)(uint8_t)(b); \
    RESULT(sum, n, 8); \
    if ((sum >> 8) == 0) \
        ge |= 1 << n; \
    } while(0)

#define PFX u
#define ARITH_GE

#include "op_addsub.h"

/* Halved signed arithmetic.  */
#define ADD16(a, b, n) \
  RESULT(((int32_t)(int16_t)(a) + (int32_t)(int16_t)(b)) >> 1, n, 16)
#define SUB16(a, b, n) \
  RESULT(((int32_t)(int16_t)(a) - (int32_t)(int16_t)(b)) >> 1, n, 16)
#define ADD8(a, b, n) \
  RESULT(((int32_t)(int8_t)(a) + (int32_t)(int8_t)(b)) >> 1, n, 8)
#define SUB8(a, b, n) \
  RESULT(((int32_t)(int8_t)(a) - (int32_t)(int8_t)(b)) >> 1, n, 8)
#define PFX sh

#include "op_addsub.h"

/* Halved unsigned arithmetic.  */
#define ADD16(a, b, n) \
  RESULT(((uint32_t)(uint16_t)(a) + (uint32_t)(uint16_t)(b)) >> 1, n, 16)
#define SUB16(a, b, n) \
  RESULT(((uint32_t)(uint16_t)(a) - (uint32_t)(uint16_t)(b)) >> 1, n, 16)
#define ADD8(a, b, n) \
  RESULT(((uint32_t)(uint8_t)(a) + (uint32_t)(uint8_t)(b)) >> 1, n, 8)
#define SUB8(a, b, n) \
  RESULT(((uint32_t)(uint8_t)(a) - (uint32_t)(uint8_t)(b)) >> 1, n, 8)
#define PFX uh

#include "op_addsub.h"

static inline uint8_t do_usad(uint8_t a, uint8_t b)
{
    if (a > b)
        return a - b;
    else
        return b - a;
}

/* Unsigned sum of absolute byte differences.  */
uint32_t HELPER(usad8)(uint32_t a, uint32_t b)
{
    uint32_t sum;
    sum = do_usad(a, b);
    sum += do_usad(a >> 8, b >> 8);
    sum += do_usad(a >> 16, b >>16);
    sum += do_usad(a >> 24, b >> 24);
    return sum;
}

/* For ARMv6 SEL instruction.  */
uint32_t HELPER(sel_flags)(uint32_t flags, uint32_t a, uint32_t b)
{
    uint32_t mask;

    mask = 0;
    if (flags & 1)
        mask |= 0xff;
    if (flags & 2)
        mask |= 0xff00;
    if (flags & 4)
        mask |= 0xff0000;
    if (flags & 8)
        mask |= 0xff000000;
    return (a & mask) | (b & ~mask);
}

uint32_t HELPER(logicq_cc)(uint64_t val)
{
    return (val >> 32) | (val != 0);
}

/* VFP support.  We follow the convention used for VFP instrunctions:
   Single precition routines have a "s" suffix, double precision a
   "d" suffix.  */

/* Convert host exception flags to vfp form.  */
static inline int vfp_exceptbits_from_host(int host_bits)
{
    int target_bits = 0;

    if (host_bits & float_flag_invalid)
        target_bits |= 1;
    if (host_bits & float_flag_divbyzero)
        target_bits |= 2;
    if (host_bits & float_flag_overflow)
        target_bits |= 4;
    if (host_bits & (float_flag_underflow | float_flag_output_denormal))
        target_bits |= 8;
    if (host_bits & float_flag_inexact)
        target_bits |= 0x10;
    if (host_bits & float_flag_input_denormal)
        target_bits |= 0x80;
    return target_bits;
}

uint32_t HELPER(vfp_get_fpscr)(CPUState *env)
{
    int i;
    uint32_t fpscr;

    fpscr = (env->vfp.xregs[ARM_VFP_FPSCR] & 0xffc8ffff)
            | (env->vfp.vec_len << 16)
            | (env->vfp.vec_stride << 20);
    i = get_float_exception_flags(&env->vfp.fp_status);
    i |= get_float_exception_flags(&env->vfp.standard_fp_status);
    fpscr |= vfp_exceptbits_from_host(i);
    return fpscr;
}

uint32_t vfp_get_fpscr(CPUState *env)
{
    return HELPER(vfp_get_fpscr)(env);
}

/* Convert vfp exception flags to target form.  */
static inline int vfp_exceptbits_to_host(int target_bits)
{
    int host_bits = 0;

    if (target_bits & 1)
        host_bits |= float_flag_invalid;
    if (target_bits & 2)
        host_bits |= float_flag_divbyzero;
    if (target_bits & 4)
        host_bits |= float_flag_overflow;
    if (target_bits & 8)
        host_bits |= float_flag_underflow;
    if (target_bits & 0x10)
        host_bits |= float_flag_inexact;
    if (target_bits & 0x80)
        host_bits |= float_flag_input_denormal;
    return host_bits;
}

void HELPER(vfp_set_fpscr)(CPUState *env, uint32_t val)
{
    int i;
    uint32_t changed;

    changed = env->vfp.xregs[ARM_VFP_FPSCR];
    env->vfp.xregs[ARM_VFP_FPSCR] = (val & 0xffc8ffff);
    env->vfp.vec_len = (val >> 16) & 7;
    env->vfp.vec_stride = (val >> 20) & 3;

    changed ^= val;
    if (changed & (3 << 22)) {
        i = (val >> 22) & 3;
        switch (i) {
        case 0:
            i = float_round_nearest_even;
            break;
        case 1:
            i = float_round_up;
            break;
        case 2:
            i = float_round_down;
            break;
        case 3:
            i = float_round_to_zero;
            break;
        }
        set_float_rounding_mode(i, &env->vfp.fp_status);
    }
    if (changed & (1 << 24)) {
        set_flush_to_zero((val & (1 << 24)) != 0, &env->vfp.fp_status);
        set_flush_inputs_to_zero((val & (1 << 24)) != 0, &env->vfp.fp_status);
    }
    if (changed & (1 << 25))
        set_default_nan_mode((val & (1 << 25)) != 0, &env->vfp.fp_status);

    i = vfp_exceptbits_to_host(val);
    set_float_exception_flags(i, &env->vfp.fp_status);
    set_float_exception_flags(0, &env->vfp.standard_fp_status);
}

void vfp_set_fpscr(CPUState *env, uint32_t val)
{
    HELPER(vfp_set_fpscr)(env, val);
}

#define VFP_HELPER(name, p) HELPER(glue(glue(vfp_,name),p))

#define VFP_BINOP(name) \
float32 VFP_HELPER(name, s)(float32 a, float32 b, void *fpstp) \
{ \
    float_status *fpst = fpstp; \
    return float32_ ## name(a, b, fpst); \
} \
float64 VFP_HELPER(name, d)(float64 a, float64 b, void *fpstp) \
{ \
    float_status *fpst = fpstp; \
    return float64_ ## name(a, b, fpst); \
}
VFP_BINOP(add)
VFP_BINOP(sub)
VFP_BINOP(mul)
VFP_BINOP(div)
#undef VFP_BINOP

float32 VFP_HELPER(neg, s)(float32 a)
{
    return float32_chs(a);
}

float64 VFP_HELPER(neg, d)(float64 a)
{
    return float64_chs(a);
}

float32 VFP_HELPER(abs, s)(float32 a)
{
    return float32_abs(a);
}

float64 VFP_HELPER(abs, d)(float64 a)
{
    return float64_abs(a);
}

float32 VFP_HELPER(sqrt, s)(float32 a, CPUState *env)
{
    return float32_sqrt(a, &env->vfp.fp_status);
}

float64 VFP_HELPER(sqrt, d)(float64 a, CPUState *env)
{
    return float64_sqrt(a, &env->vfp.fp_status);
}

/* XXX: check quiet/signaling case */
#define DO_VFP_cmp(p, type) \
void VFP_HELPER(cmp, p)(type a, type b, CPUState *env)  \
{ \
    uint32_t flags; \
    switch(type ## _compare_quiet(a, b, &env->vfp.fp_status)) { \
    case 0: flags = 0x6; break; \
    case -1: flags = 0x8; break; \
    case 1: flags = 0x2; break; \
    default: case 2: flags = 0x3; break; \
    } \
    env->vfp.xregs[ARM_VFP_FPSCR] = (flags << 28) \
        | (env->vfp.xregs[ARM_VFP_FPSCR] & 0x0fffffff); \
} \
void VFP_HELPER(cmpe, p)(type a, type b, CPUState *env) \
{ \
    uint32_t flags; \
    switch(type ## _compare(a, b, &env->vfp.fp_status)) { \
    case 0: flags = 0x6; break; \
    case -1: flags = 0x8; break; \
    case 1: flags = 0x2; break; \
    default: case 2: flags = 0x3; break; \
    } \
    env->vfp.xregs[ARM_VFP_FPSCR] = (flags << 28) \
        | (env->vfp.xregs[ARM_VFP_FPSCR] & 0x0fffffff); \
}
DO_VFP_cmp(s, float32)
DO_VFP_cmp(d, float64)
#undef DO_VFP_cmp

/* Integer to float and float to integer conversions */

#define CONV_ITOF(name, fsz, sign) \
    float##fsz HELPER(name)(uint32_t x, void *fpstp) \
{ \
    float_status *fpst = fpstp; \
    return sign##int32_to_##float##fsz((sign##int32_t)x, fpst); \
}

#define CONV_FTOI(name, fsz, sign, round) \
uint32_t HELPER(name)(float##fsz x, void *fpstp) \
{ \
    float_status *fpst = fpstp; \
    if (float##fsz##_is_any_nan(x)) { \
        float_raise(float_flag_invalid, fpst); \
        return 0; \
    } \
    return float##fsz##_to_##sign##int32##round(x, fpst); \
}

#define FLOAT_CONVS(name, p, fsz, sign) \
CONV_ITOF(vfp_##name##to##p, fsz, sign) \
CONV_FTOI(vfp_to##name##p, fsz, sign, ) \
CONV_FTOI(vfp_to##name##z##p, fsz, sign, _round_to_zero)

FLOAT_CONVS(si, s, 32, )
FLOAT_CONVS(si, d, 64, )
FLOAT_CONVS(ui, s, 32, u)
FLOAT_CONVS(ui, d, 64, u)

#undef CONV_ITOF
#undef CONV_FTOI
#undef FLOAT_CONVS

/* floating point conversion */
float64 VFP_HELPER(fcvtd, s)(float32 x, CPUState *env)
{
    float64 r = float32_to_float64(x, &env->vfp.fp_status);
    /* ARM requires that S<->D conversion of any kind of NaN generates
     * a quiet NaN by forcing the most significant frac bit to 1.
     */
    return float64_maybe_silence_nan(r);
}

float32 VFP_HELPER(fcvts, d)(float64 x, CPUState *env)
{
    float32 r =  float64_to_float32(x, &env->vfp.fp_status);
    /* ARM requires that S<->D conversion of any kind of NaN generates
     * a quiet NaN by forcing the most significant frac bit to 1.
     */
    return float32_maybe_silence_nan(r);
}

/* VFP3 fixed point conversion.  */
#define VFP_CONV_FIX(name, p, fsz, itype, sign) \
float##fsz HELPER(vfp_##name##to##p)(uint##fsz##_t  x, uint32_t shift, \
                                    void *fpstp) \
{ \
    float_status *fpst = fpstp; \
    float##fsz tmp; \
    tmp = sign##int32_to_##float##fsz((itype##_t)x, fpst); \
    return float##fsz##_scalbn(tmp, -(int)shift, fpst); \
} \
uint##fsz##_t HELPER(vfp_to##name##p)(float##fsz x, uint32_t shift, \
                                       void *fpstp) \
{ \
    float_status *fpst = fpstp; \
    float##fsz tmp; \
    if (float##fsz##_is_any_nan(x)) { \
        float_raise(float_flag_invalid, fpst); \
        return 0; \
    } \
    tmp = float##fsz##_scalbn(x, shift, fpst); \
    return float##fsz##_to_##itype##_round_to_zero(tmp, fpst); \
}

VFP_CONV_FIX(sh, d, 64, int16, )
VFP_CONV_FIX(sl, d, 64, int32, )
VFP_CONV_FIX(uh, d, 64, uint16, u)
VFP_CONV_FIX(ul, d, 64, uint32, u)
VFP_CONV_FIX(sh, s, 32, int16, )
VFP_CONV_FIX(sl, s, 32, int32, )
VFP_CONV_FIX(uh, s, 32, uint16, u)
VFP_CONV_FIX(ul, s, 32, uint32, u)
#undef VFP_CONV_FIX

/* Half precision conversions.  */
static float32 do_fcvt_f16_to_f32(uint32_t a, CPUState *env, float_status *s)
{
    int ieee = (env->vfp.xregs[ARM_VFP_FPSCR] & (1 << 26)) == 0;
    float32 r = float16_to_float32(make_float16(a), ieee, s);
    if (ieee) {
        return float32_maybe_silence_nan(r);
    }
    return r;
}

static uint32_t do_fcvt_f32_to_f16(float32 a, CPUState *env, float_status *s)
{
    int ieee = (env->vfp.xregs[ARM_VFP_FPSCR] & (1 << 26)) == 0;
    float16 r = float32_to_float16(a, ieee, s);
    if (ieee) {
        r = float16_maybe_silence_nan(r);
    }
    return float16_val(r);
}

float32 HELPER(neon_fcvt_f16_to_f32)(uint32_t a, CPUState *env)
{
    return do_fcvt_f16_to_f32(a, env, &env->vfp.standard_fp_status);
}

uint32_t HELPER(neon_fcvt_f32_to_f16)(float32 a, CPUState *env)
{
    return do_fcvt_f32_to_f16(a, env, &env->vfp.standard_fp_status);
}

float32 HELPER(vfp_fcvt_f16_to_f32)(uint32_t a, CPUState *env)
{
    return do_fcvt_f16_to_f32(a, env, &env->vfp.fp_status);
}

uint32_t HELPER(vfp_fcvt_f32_to_f16)(float32 a, CPUState *env)
{
    return do_fcvt_f32_to_f16(a, env, &env->vfp.fp_status);
}

#define float32_two make_float32(0x40000000)
#define float32_three make_float32(0x40400000)
#define float32_one_point_five make_float32(0x3fc00000)

float32 HELPER(recps_f32)(float32 a, float32 b, CPUState *env)
{
    float_status *s = &env->vfp.standard_fp_status;
    if ((float32_is_infinity(a) && float32_is_zero_or_denormal(b)) ||
        (float32_is_infinity(b) && float32_is_zero_or_denormal(a))) {
        if (!(float32_is_zero(a) || float32_is_zero(b))) {
            float_raise(float_flag_input_denormal, s);
        }
        return float32_two;
    }
    return float32_sub(float32_two, float32_mul(a, b, s), s);
}

float32 HELPER(rsqrts_f32)(float32 a, float32 b, CPUState *env)
{
    float_status *s = &env->vfp.standard_fp_status;
    float32 product;
    if ((float32_is_infinity(a) && float32_is_zero_or_denormal(b)) ||
        (float32_is_infinity(b) && float32_is_zero_or_denormal(a))) {
        if (!(float32_is_zero(a) || float32_is_zero(b))) {
            float_raise(float_flag_input_denormal, s);
        }
        return float32_one_point_five;
    }
    product = float32_mul(a, b, s);
    return float32_div(float32_sub(float32_three, product, s), float32_two, s);
}

/* NEON helpers.  */

/* Constants 256 and 512 are used in some helpers; we avoid relying on
 * int->float conversions at run-time.  */
#define float64_256 make_float64(0x4070000000000000LL)
#define float64_512 make_float64(0x4080000000000000LL)

/* The algorithm that must be used to calculate the estimate
 * is specified by the ARM ARM.
 */
static float64 recip_estimate(float64 a, CPUState *env)
{
    /* These calculations mustn't set any fp exception flags,
     * so we use a local copy of the fp_status.
     */
    float_status dummy_status = env->vfp.standard_fp_status;
    float_status *s = &dummy_status;
    /* q = (int)(a * 512.0) */
    float64 q = float64_mul(float64_512, a, s);
    int64_t q_int = float64_to_int64_round_to_zero(q, s);

    /* r = 1.0 / (((double)q + 0.5) / 512.0) */
    q = int64_to_float64(q_int, s);
    q = float64_add(q, float64_half, s);
    q = float64_div(q, float64_512, s);
    q = float64_div(float64_one, q, s);

    /* s = (int)(256.0 * r + 0.5) */
    q = float64_mul(q, float64_256, s);
    q = float64_add(q, float64_half, s);
    q_int = float64_to_int64_round_to_zero(q, s);

    /* return (double)s / 256.0 */
    return float64_div(int64_to_float64(q_int, s), float64_256, s);
}

float32 HELPER(recpe_f32)(float32 a, CPUState *env)
{
    float_status *s = &env->vfp.standard_fp_status;
    float64 f64;
    uint32_t val32 = float32_val(a);

    int result_exp;
    int a_exp = (val32  & 0x7f800000) >> 23;
    int sign = val32 & 0x80000000;

    if (float32_is_any_nan(a)) {
        if (float32_is_signaling_nan(a)) {
            float_raise(float_flag_invalid, s);
        }
        return float32_default_nan;
    } else if (float32_is_infinity(a)) {
        return float32_set_sign(float32_zero, float32_is_neg(a));
    } else if (float32_is_zero_or_denormal(a)) {
        if (!float32_is_zero(a)) {
            float_raise(float_flag_input_denormal, s);
        }
        float_raise(float_flag_divbyzero, s);
        return float32_set_sign(float32_infinity, float32_is_neg(a));
    } else if (a_exp >= 253) {
        float_raise(float_flag_underflow, s);
        return float32_set_sign(float32_zero, float32_is_neg(a));
    }

    f64 = make_float64((0x3feULL << 52)
                       | ((int64_t)(val32 & 0x7fffff) << 29));

    result_exp = 253 - a_exp;

    f64 = recip_estimate(f64, env);

    val32 = sign
        | ((result_exp & 0xff) << 23)
        | ((float64_val(f64) >> 29) & 0x7fffff);
    return make_float32(val32);
}

/* The algorithm that must be used to calculate the estimate
 * is specified by the ARM ARM.
 */
static float64 recip_sqrt_estimate(float64 a, CPUState *env)
{
    /* These calculations mustn't set any fp exception flags,
     * so we use a local copy of the fp_status.
     */
    float_status dummy_status = env->vfp.standard_fp_status;
    float_status *s = &dummy_status;
    float64 q;
    int64_t q_int;

    if (float64_lt(a, float64_half, s)) {
        /* range 0.25 <= a < 0.5 */

        /* a in units of 1/512 rounded down */
        /* q0 = (int)(a * 512.0);  */
        q = float64_mul(float64_512, a, s);
        q_int = float64_to_int64_round_to_zero(q, s);

        /* reciprocal root r */
        /* r = 1.0 / sqrt(((double)q0 + 0.5) / 512.0);  */
        q = int64_to_float64(q_int, s);
        q = float64_add(q, float64_half, s);
        q = float64_div(q, float64_512, s);
        q = float64_sqrt(q, s);
        q = float64_div(float64_one, q, s);
    } else {
        /* range 0.5 <= a < 1.0 */

        /* a in units of 1/256 rounded down */
        /* q1 = (int)(a * 256.0); */
        q = float64_mul(float64_256, a, s);
        int64_t q_int = float64_to_int64_round_to_zero(q, s);

        /* reciprocal root r */
        /* r = 1.0 /sqrt(((double)q1 + 0.5) / 256); */
        q = int64_to_float64(q_int, s);
        q = float64_add(q, float64_half, s);
        q = float64_div(q, float64_256, s);
        q = float64_sqrt(q, s);
        q = float64_div(float64_one, q, s);
    }
    /* r in units of 1/256 rounded to nearest */
    /* s = (int)(256.0 * r + 0.5); */

    q = float64_mul(q, float64_256,s );
    q = float64_add(q, float64_half, s);
    q_int = float64_to_int64_round_to_zero(q, s);

    /* return (double)s / 256.0;*/
    return float64_div(int64_to_float64(q_int, s), float64_256, s);
}

float32 HELPER(rsqrte_f32)(float32 a, CPUState *env)
{
    float_status *s = &env->vfp.standard_fp_status;
    int result_exp;
    float64 f64;
    uint32_t val;
    uint64_t val64;

    val = float32_val(a);

    if (float32_is_any_nan(a)) {
        if (float32_is_signaling_nan(a)) {
            float_raise(float_flag_invalid, s);
        }
        return float32_default_nan;
    } else if (float32_is_zero_or_denormal(a)) {
        if (!float32_is_zero(a)) {
            float_raise(float_flag_input_denormal, s);
        }
        float_raise(float_flag_divbyzero, s);
        return float32_set_sign(float32_infinity, float32_is_neg(a));
    } else if (float32_is_neg(a)) {
        float_raise(float_flag_invalid, s);
        return float32_default_nan;
    } else if (float32_is_infinity(a)) {
        return float32_zero;
    }

    /* Normalize to a double-precision value between 0.25 and 1.0,
     * preserving the parity of the exponent.  */
    if ((val & 0x800000) == 0) {
        f64 = make_float64(((uint64_t)(val & 0x80000000) << 32)
                           | (0x3feULL << 52)
                           | ((uint64_t)(val & 0x7fffff) << 29));
    } else {
        f64 = make_float64(((uint64_t)(val & 0x80000000) << 32)
                           | (0x3fdULL << 52)
                           | ((uint64_t)(val & 0x7fffff) << 29));
    }

    result_exp = (380 - ((val & 0x7f800000) >> 23)) / 2;

    f64 = recip_sqrt_estimate(f64, env);

    val64 = float64_val(f64);

    val = ((result_exp & 0xff) << 23)
        | ((val64 >> 29)  & 0x7fffff);
    return make_float32(val);
}

uint32_t HELPER(recpe_u32)(uint32_t a, CPUState *env)
{
    float64 f64;

    if ((a & 0x80000000) == 0) {
        return 0xffffffff;
    }

    f64 = make_float64((0x3feULL << 52)
                       | ((int64_t)(a & 0x7fffffff) << 21));

    f64 = recip_estimate (f64, env);

    return 0x80000000 | ((float64_val(f64) >> 21) & 0x7fffffff);
}

uint32_t HELPER(rsqrte_u32)(uint32_t a, CPUState *env)
{
    float64 f64;

    if ((a & 0xc0000000) == 0) {
        return 0xffffffff;
    }

    if (a & 0x80000000) {
        f64 = make_float64((0x3feULL << 52)
                           | ((uint64_t)(a & 0x7fffffff) << 21));
    } else { /* bits 31-30 == '01' */
        f64 = make_float64((0x3fdULL << 52)
                           | ((uint64_t)(a & 0x3fffffff) << 22));
    }

    f64 = recip_sqrt_estimate(f64, env);

    return 0x80000000 | ((float64_val(f64) >> 21) & 0x7fffffff);
}

/* VFPv4 fused multiply-accumulate */
float32 VFP_HELPER(muladd, s)(float32 a, float32 b, float32 c, void *fpstp)
{
    float_status *fpst = fpstp;
    return float32_muladd(a, b, c, 0, fpst);
}

float64 VFP_HELPER(muladd, d)(float64 a, float64 b, float64 c, void *fpstp)
{
    float_status *fpst = fpstp;
    return float64_muladd(a, b, c, 0, fpst);
}

void HELPER(set_teecr)(CPUState *env, uint32_t val)
{
    val &= 1;
    if (env->teecr != val) {
        env->teecr = val;
        tb_flush(env);
    }
}<|MERGE_RESOLUTION|>--- conflicted
+++ resolved
@@ -180,12 +180,8 @@
          * and valid configurations; we don't model A9UP).
          */
         set_feature(env, ARM_FEATURE_V7MP);
-<<<<<<< HEAD
         set_feature(env, ARM_FEATURE_TRUSTZONE);
-        env->vfp.xregs[ARM_VFP_FPSID] = 0x41034000; /* Guess */
-=======
         env->vfp.xregs[ARM_VFP_FPSID] = 0x41033090;
->>>>>>> 9de36b1a
         env->vfp.xregs[ARM_VFP_MVFR0] = 0x11110222;
         env->vfp.xregs[ARM_VFP_MVFR1] = 0x01111111;
         memcpy(env->cp15.c0_c1, cortexa9_cp15_c0_c1, 8 * sizeof(uint32_t));
