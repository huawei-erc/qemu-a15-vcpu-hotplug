/*
 *  ARM translation
 *
 *  Copyright (c) 2003 Fabrice Bellard
 *  Copyright (c) 2005-2007 CodeSourcery
 *  Copyright (c) 2007 OpenedHand, Ltd.
 *
 * This library is free software; you can redistribute it and/or
 * modify it under the terms of the GNU Lesser General Public
 * License as published by the Free Software Foundation; either
 * version 2 of the License, or (at your option) any later version.
 *
 * This library is distributed in the hope that it will be useful,
 * but WITHOUT ANY WARRANTY; without even the implied warranty of
 * MERCHANTABILITY or FITNESS FOR A PARTICULAR PURPOSE.  See the GNU
 * Lesser General Public License for more details.
 *
 * You should have received a copy of the GNU Lesser General Public
 * License along with this library; if not, see <http://www.gnu.org/licenses/>.
 */
#include <stdarg.h>
#include <stdlib.h>
#include <stdio.h>
#include <string.h>
#include <inttypes.h>

#include "cpu.h"
#include "exec-all.h"
#include "disas.h"
#include "tcg-op.h"
#include "qemu-log.h"

#include "helpers.h"
#define GEN_HELPER 1
#include "helpers.h"

//#define RESOURCE_LEAK_DEBUG

#define ENABLE_ARCH_5J    0
#define ENABLE_ARCH_6     arm_feature(env, ARM_FEATURE_V6)
#define ENABLE_ARCH_6K   arm_feature(env, ARM_FEATURE_V6K)
#define ENABLE_ARCH_6T2   arm_feature(env, ARM_FEATURE_THUMB2)
#define ENABLE_ARCH_7     arm_feature(env, ARM_FEATURE_V7)

#define ARCH(x) do { if (!ENABLE_ARCH_##x) goto illegal_op; } while(0)

/* internal defines */
typedef struct DisasContext {
    target_ulong pc;
    int is_jmp;
    /* Nonzero if this instruction has been conditionally skipped.  */
    int condjmp;
    /* The label that will be jumped to when the instruction is skipped.  */
    int condlabel;
    /* Thumb-2 condtional execution bits.  */
    int condexec_mask;
    int condexec_cond;
    struct TranslationBlock *tb;
    int singlestep_enabled;
    int thumb;
#if !defined(CONFIG_USER_ONLY)
    int user;
#endif
    int vfp_enabled;
    int vec_len;
    int vec_stride;
} DisasContext;

static uint32_t gen_opc_condexec_bits[OPC_BUF_SIZE];

#if defined(CONFIG_USER_ONLY)
#define IS_USER(s) 1
#else
#define IS_USER(s) (s->user)
#endif

/* These instructions trap after executing, so defer them until after the
   conditional executions state has been updated.  */
#define DISAS_WFI 4
#define DISAS_SWI 5
#define DISAS_SMC 6

static TCGv_ptr cpu_env;
/* We reuse the same 64-bit temporaries for efficiency.  */
static TCGv_i64 cpu_V0, cpu_V1, cpu_M0;
static TCGv_i32 cpu_R[16];
static TCGv_i32 cpu_exclusive_addr;
static TCGv_i32 cpu_exclusive_val;
static TCGv_i32 cpu_exclusive_high;
#ifdef CONFIG_USER_ONLY
static TCGv_i32 cpu_exclusive_test;
static TCGv_i32 cpu_exclusive_info;
#endif

/* FIXME:  These should be removed.  */
static TCGv cpu_F0s, cpu_F1s;
static TCGv_i64 cpu_F0d, cpu_F1d;

#include "gen-icount.h"

static const char *regnames[] =
    { "r0", "r1", "r2", "r3", "r4", "r5", "r6", "r7",
      "r8", "r9", "r10", "r11", "r12", "r13", "r14", "pc" };

/* initialize TCG globals.  */
void arm_translate_init(void)
{
    int i;

    cpu_env = tcg_global_reg_new_ptr(TCG_AREG0, "env");

    for (i = 0; i < 16; i++) {
        cpu_R[i] = tcg_global_mem_new_i32(TCG_AREG0,
                                          offsetof(CPUState, regs[i]),
                                          regnames[i]);
    }
    cpu_exclusive_addr = tcg_global_mem_new_i32(TCG_AREG0,
        offsetof(CPUState, exclusive_addr), "exclusive_addr");
    cpu_exclusive_val = tcg_global_mem_new_i32(TCG_AREG0,
        offsetof(CPUState, exclusive_val), "exclusive_val");
    cpu_exclusive_high = tcg_global_mem_new_i32(TCG_AREG0,
        offsetof(CPUState, exclusive_high), "exclusive_high");
#ifdef CONFIG_USER_ONLY
    cpu_exclusive_test = tcg_global_mem_new_i32(TCG_AREG0,
        offsetof(CPUState, exclusive_test), "exclusive_test");
    cpu_exclusive_info = tcg_global_mem_new_i32(TCG_AREG0,
        offsetof(CPUState, exclusive_info), "exclusive_info");
#endif

#define GEN_HELPER 2
#include "helpers.h"
}

#ifdef RESOURCE_LEAK_DEBUG
static int num_temps;

/* Allocate a temporary variable.  */
static inline TCGv_i32 new_tmp(void)
{
    num_temps++;
    return tcg_temp_new_i32();
}

static inline TCGv_i32 new_tmplocal32(void)
{
    num_temps++;
    return tcg_temp_local_new_i32();
}

static inline TCGv new_tmplocal(void)
{
    num_temps++;
    return tcg_temp_local_new();
}

static inline TCGv_i64 new_tmp64(void)
{
    num_temps++;
    return tcg_temp_new_i64();
}

static inline TCGv_ptr new_tmpptr(void)
{
    num_temps++;
    return tcg_temp_new_ptr();
}

static inline TCGv_i32 new_const(uint32_t value)
{
    num_temps++;
    return tcg_const_i32(value);
}

static inline TCGv_i64 new_const64(uint64_t value)
{
    num_temps++;
    return tcg_const_i64(value);
}

/* Release a temporary variable.  */
static inline void dead_tmp(TCGv tmp)
{
    tcg_temp_free_i32(tmp);
    num_temps--;
}

static inline void dead_tmp64(TCGv_i64 tmp)
{
    tcg_temp_free_i64(tmp);
    num_temps--;
}

static inline void dead_tmp_(TCGv tmp)
{
    tcg_temp_free(tmp);
    num_temps--;
}

static inline void dead_tmpptr(TCGv_ptr tmp)
{
    tcg_temp_free_ptr(tmp);
    num_temps--;
}

#undef tcg_temp_local_new
#undef tcg_temp_new_ptr
#undef tcg_temp_free
#undef tcg_temp_free_ptr
#define tcg_temp_new_i32() new_tmp()
#define tcg_temp_new_i64() new_tmp64()
#define tcg_temp_local_new() new_tmplocal()
#define tcg_temp_local_new_i32() new_tmplocal32()
#define tcg_temp_new_ptr() new_tmpptr()
#define tcg_const_i32(x) new_const(x)
#define tcg_const_i64(x) new_const64(x)
#define tcg_temp_free(x) dead_tmp_(x)
#define tcg_temp_free_i32(x) dead_tmp(x)
#define tcg_temp_free_i64(x) dead_tmp64(x)
#define tcg_temp_free_ptr(x) dead_tmpptr(x)
#else // RESOURCE_LEAK_DEBUG
#define new_tmp() tcg_temp_new_i32()
#define dead_tmp(x) tcg_temp_free_i32(x)
#endif // RESOOURCE_LEAK_DEBUG

static inline TCGv load_cpu_offset(int offset)
{
    TCGv tmp = new_tmp();
    tcg_gen_ld_i32(tmp, cpu_env, offset);
    return tmp;
}

#define load_cpu_field(name) load_cpu_offset(offsetof(CPUState, name))

static inline void store_cpu_offset(TCGv var, int offset)
{
    tcg_gen_st_i32(var, cpu_env, offset);
    dead_tmp(var);
}

#define store_cpu_field(var, name) \
    store_cpu_offset(var, offsetof(CPUState, name))

/* Set a variable to the value of a CPU register.  */
static void load_reg_var(DisasContext *s, TCGv var, int reg)
{
    if (reg == 15) {
        uint32_t addr;
        /* normaly, since we updated PC, we need only to add one insn */
        if (s->thumb)
            addr = (long)s->pc + 2;
        else
            addr = (long)s->pc + 4;
        tcg_gen_movi_i32(var, addr);
    } else {
        tcg_gen_mov_i32(var, cpu_R[reg]);
    }
}

/* Create a new temporary and set it to the value of a CPU register.  */
static inline TCGv load_reg(DisasContext *s, int reg)
{
    TCGv tmp = new_tmp();
    load_reg_var(s, tmp, reg);
    return tmp;
}

/* Set a CPU register.  The source must be a temporary and will be
   marked as dead.  */
static void store_reg(DisasContext *s, int reg, TCGv var)
{
    if (reg == 15) {
        tcg_gen_andi_i32(var, var, ~1);
        s->is_jmp = DISAS_JUMP;
    }
    tcg_gen_mov_i32(cpu_R[reg], var);
    dead_tmp(var);
}

/* Value extensions.  */
#define gen_uxtb(var) tcg_gen_ext8u_i32(var, var)
#define gen_uxth(var) tcg_gen_ext16u_i32(var, var)
#define gen_sxtb(var) tcg_gen_ext8s_i32(var, var)
#define gen_sxth(var) tcg_gen_ext16s_i32(var, var)

#define gen_sxtb16(var) gen_helper_sxtb16(var, var)
#define gen_uxtb16(var) gen_helper_uxtb16(var, var)


static inline void gen_set_cpsr(TCGv var, uint32_t mask)
{
    TCGv tmp_mask = tcg_const_i32(mask);
    gen_helper_cpsr_write(var, tmp_mask);
    tcg_temp_free_i32(tmp_mask);
}
/* Set NZCV flags from the high 4 bits of var.  */
#define gen_set_nzcv(var) gen_set_cpsr(var, CPSR_NZCV)

static void gen_exception(int excp)
{
    TCGv tmp = new_tmp();
    tcg_gen_movi_i32(tmp, excp);
    gen_helper_exception(tmp);
    dead_tmp(tmp);
}

static void gen_smul_dual(TCGv a, TCGv b)
{
    TCGv tmp1 = new_tmp();
    TCGv tmp2 = new_tmp();
    tcg_gen_ext16s_i32(tmp1, a);
    tcg_gen_ext16s_i32(tmp2, b);
    tcg_gen_mul_i32(tmp1, tmp1, tmp2);
    dead_tmp(tmp2);
    tcg_gen_sari_i32(a, a, 16);
    tcg_gen_sari_i32(b, b, 16);
    tcg_gen_mul_i32(b, b, a);
    tcg_gen_mov_i32(a, tmp1);
    dead_tmp(tmp1);
}

/* Byteswap each halfword.  */
static void gen_rev16(TCGv var)
{
    TCGv tmp = new_tmp();
    tcg_gen_shri_i32(tmp, var, 8);
    tcg_gen_andi_i32(tmp, tmp, 0x00ff00ff);
    tcg_gen_shli_i32(var, var, 8);
    tcg_gen_andi_i32(var, var, 0xff00ff00);
    tcg_gen_or_i32(var, var, tmp);
    dead_tmp(tmp);
}

/* Byteswap low halfword and sign extend.  */
static void gen_revsh(TCGv var)
{
    tcg_gen_ext16u_i32(var, var);
    tcg_gen_bswap16_i32(var, var);
    tcg_gen_ext16s_i32(var, var);
}

/* Unsigned bitfield extract.  */
static void gen_ubfx(TCGv var, int shift, uint32_t mask)
{
    if (shift)
        tcg_gen_shri_i32(var, var, shift);
    tcg_gen_andi_i32(var, var, mask);
}

/* Signed bitfield extract.  */
static void gen_sbfx(TCGv var, int shift, int width)
{
    uint32_t signbit;

    if (shift)
        tcg_gen_sari_i32(var, var, shift);
    if (shift + width < 32) {
        signbit = 1u << (width - 1);
        tcg_gen_andi_i32(var, var, (1u << width) - 1);
        tcg_gen_xori_i32(var, var, signbit);
        tcg_gen_subi_i32(var, var, signbit);
    }
}

/* Bitfield insertion.  Insert val into base.  Clobbers base and val.  */
static void gen_bfi(TCGv dest, TCGv base, TCGv val, int shift, uint32_t mask)
{
    tcg_gen_andi_i32(val, val, mask);
    tcg_gen_shli_i32(val, val, shift);
    tcg_gen_andi_i32(base, base, ~(mask << shift));
    tcg_gen_or_i32(dest, base, val);
}

/* Return (b << 32) + a. Mark inputs as dead */
static TCGv_i64 gen_addq_msw(TCGv_i64 a, TCGv b)
{
    TCGv_i64 tmp64 = tcg_temp_new_i64();

    tcg_gen_extu_i32_i64(tmp64, b);
    dead_tmp(b);
    tcg_gen_shli_i64(tmp64, tmp64, 32);
    tcg_gen_add_i64(a, tmp64, a);

    tcg_temp_free_i64(tmp64);
    return a;
}

/* Return (b << 32) - a. Mark inputs as dead. */
static TCGv_i64 gen_subq_msw(TCGv_i64 a, TCGv b)
{
    TCGv_i64 tmp64 = tcg_temp_new_i64();

    tcg_gen_extu_i32_i64(tmp64, b);
    dead_tmp(b);
    tcg_gen_shli_i64(tmp64, tmp64, 32);
    tcg_gen_sub_i64(a, tmp64, a);

    tcg_temp_free_i64(tmp64);
    return a;
}

/* FIXME: Most targets have native widening multiplication.
   It would be good to use that instead of a full wide multiply.  */
/* 32x32->64 multiply.  Marks inputs as dead.  */
static TCGv_i64 gen_mulu_i64_i32(TCGv a, TCGv b)
{
    TCGv_i64 tmp1 = tcg_temp_new_i64();
    TCGv_i64 tmp2 = tcg_temp_new_i64();

    tcg_gen_extu_i32_i64(tmp1, a);
    dead_tmp(a);
    tcg_gen_extu_i32_i64(tmp2, b);
    dead_tmp(b);
    tcg_gen_mul_i64(tmp1, tmp1, tmp2);
    tcg_temp_free_i64(tmp2);
    return tmp1;
}

static TCGv_i64 gen_muls_i64_i32(TCGv a, TCGv b)
{
    TCGv_i64 tmp1 = tcg_temp_new_i64();
    TCGv_i64 tmp2 = tcg_temp_new_i64();

    tcg_gen_ext_i32_i64(tmp1, a);
    dead_tmp(a);
    tcg_gen_ext_i32_i64(tmp2, b);
    dead_tmp(b);
    tcg_gen_mul_i64(tmp1, tmp1, tmp2);
    tcg_temp_free_i64(tmp2);
    return tmp1;
}

/* Swap low and high halfwords.  */
static void gen_swap_half(TCGv var)
{
    TCGv tmp = new_tmp();
    tcg_gen_shri_i32(tmp, var, 16);
    tcg_gen_shli_i32(var, var, 16);
    tcg_gen_or_i32(var, var, tmp);
    dead_tmp(tmp);
}

/* Dual 16-bit add.  Result placed in t0 and t1 is marked as dead.
    tmp = (t0 ^ t1) & 0x8000;
    t0 &= ~0x8000;
    t1 &= ~0x8000;
    t0 = (t0 + t1) ^ tmp;
 */

static void gen_add16(TCGv t0, TCGv t1)
{
    TCGv tmp = new_tmp();
    tcg_gen_xor_i32(tmp, t0, t1);
    tcg_gen_andi_i32(tmp, tmp, 0x8000);
    tcg_gen_andi_i32(t0, t0, ~0x8000);
    tcg_gen_andi_i32(t1, t1, ~0x8000);
    tcg_gen_add_i32(t0, t0, t1);
    tcg_gen_xor_i32(t0, t0, tmp);
    dead_tmp(tmp);
    dead_tmp(t1);
}

#define gen_set_CF(var) tcg_gen_st_i32(var, cpu_env, offsetof(CPUState, CF))

/* Set CF to the top bit of var.  */
static void gen_set_CF_bit31(TCGv var)
{
    TCGv tmp = new_tmp();
    tcg_gen_shri_i32(tmp, var, 31);
    gen_set_CF(tmp);
    dead_tmp(tmp);
}

/* Set N and Z flags from var.  */
static inline void gen_logic_CC(TCGv var)
{
    tcg_gen_st_i32(var, cpu_env, offsetof(CPUState, NF));
    tcg_gen_st_i32(var, cpu_env, offsetof(CPUState, ZF));
}

/* T0 += T1 + CF.  */
static void gen_adc(TCGv t0, TCGv t1)
{
    TCGv tmp;
    tcg_gen_add_i32(t0, t0, t1);
    tmp = load_cpu_field(CF);
    tcg_gen_add_i32(t0, t0, tmp);
    dead_tmp(tmp);
}

/* dest = T0 + T1 + CF. */
static void gen_add_carry(TCGv dest, TCGv t0, TCGv t1)
{
    TCGv tmp;
    tcg_gen_add_i32(dest, t0, t1);
    tmp = load_cpu_field(CF);
    tcg_gen_add_i32(dest, dest, tmp);
    dead_tmp(tmp);
}

/* dest = T0 - T1 + CF - 1.  */
static void gen_sub_carry(TCGv dest, TCGv t0, TCGv t1)
{
    TCGv tmp;
    tcg_gen_sub_i32(dest, t0, t1);
    tmp = load_cpu_field(CF);
    tcg_gen_add_i32(dest, dest, tmp);
    tcg_gen_subi_i32(dest, dest, 1);
    dead_tmp(tmp);
}

/* FIXME:  Implement this natively.  */
#define tcg_gen_abs_i32(t0, t1) gen_helper_abs(t0, t1)

static void shifter_out_im(TCGv var, int shift)
{
    TCGv tmp = new_tmp();
    if (shift == 0) {
        tcg_gen_andi_i32(tmp, var, 1);
    } else {
        tcg_gen_shri_i32(tmp, var, shift);
        if (shift != 31)
            tcg_gen_andi_i32(tmp, tmp, 1);
    }
    gen_set_CF(tmp);
    dead_tmp(tmp);
}

/* Shift by immediate.  Includes special handling for shift == 0.  */
static inline void gen_arm_shift_im(TCGv var, int shiftop, int shift, int flags)
{
    switch (shiftop) {
    case 0: /* LSL */
        if (shift != 0) {
            if (flags)
                shifter_out_im(var, 32 - shift);
            tcg_gen_shli_i32(var, var, shift);
        }
        break;
    case 1: /* LSR */
        if (shift == 0) {
            if (flags) {
                tcg_gen_shri_i32(var, var, 31);
                gen_set_CF(var);
            }
            tcg_gen_movi_i32(var, 0);
        } else {
            if (flags)
                shifter_out_im(var, shift - 1);
            tcg_gen_shri_i32(var, var, shift);
        }
        break;
    case 2: /* ASR */
        if (shift == 0)
            shift = 32;
        if (flags)
            shifter_out_im(var, shift - 1);
        if (shift == 32)
          shift = 31;
        tcg_gen_sari_i32(var, var, shift);
        break;
    case 3: /* ROR/RRX */
        if (shift != 0) {
            if (flags)
                shifter_out_im(var, shift - 1);
            tcg_gen_rotri_i32(var, var, shift); break;
        } else {
            TCGv tmp = load_cpu_field(CF);
            if (flags)
                shifter_out_im(var, 0);
            tcg_gen_shri_i32(var, var, 1);
            tcg_gen_shli_i32(tmp, tmp, 31);
            tcg_gen_or_i32(var, var, tmp);
            dead_tmp(tmp);
        }
    }
};

static inline void gen_arm_shift_reg(TCGv var, int shiftop,
                                     TCGv shift, int flags)
{
    if (flags) {
        switch (shiftop) {
        case 0: gen_helper_shl_cc(var, var, shift); break;
        case 1: gen_helper_shr_cc(var, var, shift); break;
        case 2: gen_helper_sar_cc(var, var, shift); break;
        case 3: gen_helper_ror_cc(var, var, shift); break;
        }
    } else {
        switch (shiftop) {
        case 0: gen_helper_shl(var, var, shift); break;
        case 1: gen_helper_shr(var, var, shift); break;
        case 2: gen_helper_sar(var, var, shift); break;
        case 3: tcg_gen_andi_i32(shift, shift, 0x1f);
                tcg_gen_rotr_i32(var, var, shift); break;
        }
    }
    dead_tmp(shift);
}

#define PAS_OP(pfx) \
    switch (op2) {  \
    case 0: gen_pas_helper(glue(pfx,add16)); break; \
    case 1: gen_pas_helper(glue(pfx,addsubx)); break; \
    case 2: gen_pas_helper(glue(pfx,subaddx)); break; \
    case 3: gen_pas_helper(glue(pfx,sub16)); break; \
    case 4: gen_pas_helper(glue(pfx,add8)); break; \
    case 7: gen_pas_helper(glue(pfx,sub8)); break; \
    }
static void gen_arm_parallel_addsub(int op1, int op2, TCGv a, TCGv b)
{
    TCGv_ptr tmp;

    switch (op1) {
#define gen_pas_helper(name) glue(gen_helper_,name)(a, a, b, tmp)
    case 1:
        tmp = tcg_temp_new_ptr();
        tcg_gen_addi_ptr(tmp, cpu_env, offsetof(CPUState, GE));
        PAS_OP(s)
        tcg_temp_free_ptr(tmp);
        break;
    case 5:
        tmp = tcg_temp_new_ptr();
        tcg_gen_addi_ptr(tmp, cpu_env, offsetof(CPUState, GE));
        PAS_OP(u)
        tcg_temp_free_ptr(tmp);
        break;
#undef gen_pas_helper
#define gen_pas_helper(name) glue(gen_helper_,name)(a, a, b)
    case 2:
        PAS_OP(q);
        break;
    case 3:
        PAS_OP(sh);
        break;
    case 6:
        PAS_OP(uq);
        break;
    case 7:
        PAS_OP(uh);
        break;
#undef gen_pas_helper
    }
}
#undef PAS_OP

/* For unknown reasons Arm and Thumb-2 use arbitrarily different encodings.  */
#define PAS_OP(pfx) \
    switch (op1) {  \
    case 0: gen_pas_helper(glue(pfx,add8)); break; \
    case 1: gen_pas_helper(glue(pfx,add16)); break; \
    case 2: gen_pas_helper(glue(pfx,addsubx)); break; \
    case 4: gen_pas_helper(glue(pfx,sub8)); break; \
    case 5: gen_pas_helper(glue(pfx,sub16)); break; \
    case 6: gen_pas_helper(glue(pfx,subaddx)); break; \
    }
static void gen_thumb2_parallel_addsub(int op1, int op2, TCGv a, TCGv b)
{
    TCGv_ptr tmp;

    switch (op2) {
#define gen_pas_helper(name) glue(gen_helper_,name)(a, a, b, tmp)
    case 0:
        tmp = tcg_temp_new_ptr();
        tcg_gen_addi_ptr(tmp, cpu_env, offsetof(CPUState, GE));
        PAS_OP(s)
        tcg_temp_free_ptr(tmp);
        break;
    case 4:
        tmp = tcg_temp_new_ptr();
        tcg_gen_addi_ptr(tmp, cpu_env, offsetof(CPUState, GE));
        PAS_OP(u)
        tcg_temp_free_ptr(tmp);
        break;
#undef gen_pas_helper
#define gen_pas_helper(name) glue(gen_helper_,name)(a, a, b)
    case 1:
        PAS_OP(q);
        break;
    case 2:
        PAS_OP(sh);
        break;
    case 5:
        PAS_OP(uq);
        break;
    case 6:
        PAS_OP(uh);
        break;
#undef gen_pas_helper
    }
}
#undef PAS_OP

static void gen_test_cc(int cc, int label)
{
    TCGv tmp;
    TCGv tmp2;
    int inv;

    switch (cc) {
    case 0: /* eq: Z */
        tmp = load_cpu_field(ZF);
        tcg_gen_brcondi_i32(TCG_COND_EQ, tmp, 0, label);
        break;
    case 1: /* ne: !Z */
        tmp = load_cpu_field(ZF);
        tcg_gen_brcondi_i32(TCG_COND_NE, tmp, 0, label);
        break;
    case 2: /* cs: C */
        tmp = load_cpu_field(CF);
        tcg_gen_brcondi_i32(TCG_COND_NE, tmp, 0, label);
        break;
    case 3: /* cc: !C */
        tmp = load_cpu_field(CF);
        tcg_gen_brcondi_i32(TCG_COND_EQ, tmp, 0, label);
        break;
    case 4: /* mi: N */
        tmp = load_cpu_field(NF);
        tcg_gen_brcondi_i32(TCG_COND_LT, tmp, 0, label);
        break;
    case 5: /* pl: !N */
        tmp = load_cpu_field(NF);
        tcg_gen_brcondi_i32(TCG_COND_GE, tmp, 0, label);
        break;
    case 6: /* vs: V */
        tmp = load_cpu_field(VF);
        tcg_gen_brcondi_i32(TCG_COND_LT, tmp, 0, label);
        break;
    case 7: /* vc: !V */
        tmp = load_cpu_field(VF);
        tcg_gen_brcondi_i32(TCG_COND_GE, tmp, 0, label);
        break;
    case 8: /* hi: C && !Z */
        inv = gen_new_label();
        tmp = load_cpu_field(CF);
        tcg_gen_brcondi_i32(TCG_COND_EQ, tmp, 0, inv);
        dead_tmp(tmp);
        tmp = load_cpu_field(ZF);
        tcg_gen_brcondi_i32(TCG_COND_NE, tmp, 0, label);
        gen_set_label(inv);
        break;
    case 9: /* ls: !C || Z */
        tmp = load_cpu_field(CF);
        tcg_gen_brcondi_i32(TCG_COND_EQ, tmp, 0, label);
        dead_tmp(tmp);
        tmp = load_cpu_field(ZF);
        tcg_gen_brcondi_i32(TCG_COND_EQ, tmp, 0, label);
        break;
    case 10: /* ge: N == V -> N ^ V == 0 */
        tmp = load_cpu_field(VF);
        tmp2 = load_cpu_field(NF);
        tcg_gen_xor_i32(tmp, tmp, tmp2);
        dead_tmp(tmp2);
        tcg_gen_brcondi_i32(TCG_COND_GE, tmp, 0, label);
        break;
    case 11: /* lt: N != V -> N ^ V != 0 */
        tmp = load_cpu_field(VF);
        tmp2 = load_cpu_field(NF);
        tcg_gen_xor_i32(tmp, tmp, tmp2);
        dead_tmp(tmp2);
        tcg_gen_brcondi_i32(TCG_COND_LT, tmp, 0, label);
        break;
    case 12: /* gt: !Z && N == V */
        inv = gen_new_label();
        tmp = load_cpu_field(ZF);
        tcg_gen_brcondi_i32(TCG_COND_EQ, tmp, 0, inv);
        dead_tmp(tmp);
        tmp = load_cpu_field(VF);
        tmp2 = load_cpu_field(NF);
        tcg_gen_xor_i32(tmp, tmp, tmp2);
        dead_tmp(tmp2);
        tcg_gen_brcondi_i32(TCG_COND_GE, tmp, 0, label);
        gen_set_label(inv);
        break;
    case 13: /* le: Z || N != V */
        tmp = load_cpu_field(ZF);
        tcg_gen_brcondi_i32(TCG_COND_EQ, tmp, 0, label);
        dead_tmp(tmp);
        tmp = load_cpu_field(VF);
        tmp2 = load_cpu_field(NF);
        tcg_gen_xor_i32(tmp, tmp, tmp2);
        dead_tmp(tmp2);
        tcg_gen_brcondi_i32(TCG_COND_LT, tmp, 0, label);
        break;
    default:
        fprintf(stderr, "Bad condition code 0x%x\n", cc);
        abort();
    }
    dead_tmp(tmp);
}

static const uint8_t table_logic_cc[16] = {
    1, /* and */
    1, /* xor */
    0, /* sub */
    0, /* rsb */
    0, /* add */
    0, /* adc */
    0, /* sbc */
    0, /* rsc */
    1, /* andl */
    1, /* xorl */
    0, /* cmp */
    0, /* cmn */
    1, /* orr */
    1, /* mov */
    1, /* bic */
    1, /* mvn */
};

/* Set PC and Thumb state from an immediate address.  */
static inline void gen_bx_im(DisasContext *s, uint32_t addr)
{
    TCGv tmp;

    s->is_jmp = DISAS_UPDATE;
    if (s->thumb != (addr & 1)) {
        tmp = new_tmp();
        tcg_gen_movi_i32(tmp, addr & 1);
        tcg_gen_st_i32(tmp, cpu_env, offsetof(CPUState, thumb));
        dead_tmp(tmp);
    }
    tcg_gen_movi_i32(cpu_R[15], addr & ~1);
}

/* Set PC and Thumb state from var.  var is marked as dead.  */
static inline void gen_bx(DisasContext *s, TCGv var)
{
    s->is_jmp = DISAS_UPDATE;
    tcg_gen_andi_i32(cpu_R[15], var, ~1);
    tcg_gen_andi_i32(var, var, 1);
    store_cpu_field(var, thumb);
}

/* Variant of store_reg which uses branch&exchange logic when storing
   to r15 in ARM architecture v7 and above. The source must be a temporary
   and will be marked as dead. */
static inline void store_reg_bx(CPUState *env, DisasContext *s,
                                int reg, TCGv var)
{
    if (reg == 15 && ENABLE_ARCH_7) {
        gen_bx(s, var);
    } else {
        store_reg(s, reg, var);
    }
}

static inline void gen_smc(CPUState *env, DisasContext *s)
{
    tcg_gen_movi_i32(cpu_R[15], s->pc);
    s->is_jmp = DISAS_SMC;
}

static inline TCGv gen_ld8s(TCGv addr, int index)
{
    TCGv tmp = new_tmp();
    tcg_gen_qemu_ld8s(tmp, addr, index);
    return tmp;
}
static inline TCGv gen_ld8u(TCGv addr, int index)
{
    TCGv tmp = new_tmp();
    tcg_gen_qemu_ld8u(tmp, addr, index);
    return tmp;
}
static inline TCGv gen_ld16s(TCGv addr, int index)
{
    TCGv tmp = new_tmp();
    tcg_gen_qemu_ld16s(tmp, addr, index);
    return tmp;
}
static inline TCGv gen_ld16u(TCGv addr, int index)
{
    TCGv tmp = new_tmp();
    tcg_gen_qemu_ld16u(tmp, addr, index);
    return tmp;
}
static inline TCGv gen_ld32(TCGv addr, int index)
{
    TCGv tmp = new_tmp();
    tcg_gen_qemu_ld32u(tmp, addr, index);
    return tmp;
}
static inline TCGv_i64 gen_ld64(TCGv addr, int index)
{
    TCGv_i64 tmp = tcg_temp_new_i64();
    tcg_gen_qemu_ld64(tmp, addr, index);
    return tmp;
}
static inline void gen_st8(TCGv val, TCGv addr, int index)
{
    tcg_gen_qemu_st8(val, addr, index);
    dead_tmp(val);
}
static inline void gen_st16(TCGv val, TCGv addr, int index)
{
    tcg_gen_qemu_st16(val, addr, index);
    dead_tmp(val);
}
static inline void gen_st32(TCGv val, TCGv addr, int index)
{
    tcg_gen_qemu_st32(val, addr, index);
    dead_tmp(val);
}
static inline void gen_st64(TCGv_i64 val, TCGv addr, int index)
{
    tcg_gen_qemu_st64(val, addr, index);
    tcg_temp_free_i64(val);
}

static inline void gen_set_pc_im(uint32_t val)
{
    tcg_gen_movi_i32(cpu_R[15], val);
}

/* Force a TB lookup after an instruction that changes the CPU state.  */
static inline void gen_lookup_tb(DisasContext *s)
{
    tcg_gen_movi_i32(cpu_R[15], s->pc & ~1);
    s->is_jmp = DISAS_UPDATE;
}

static inline void gen_add_data_offset(DisasContext *s, unsigned int insn,
                                       TCGv var)
{
    int val, rm, shift, shiftop;
    TCGv offset;

    if (!(insn & (1 << 25))) {
        /* immediate */
        val = insn & 0xfff;
        if (!(insn & (1 << 23)))
            val = -val;
        if (val != 0)
            tcg_gen_addi_i32(var, var, val);
    } else {
        /* shift/register */
        rm = (insn) & 0xf;
        shift = (insn >> 7) & 0x1f;
        shiftop = (insn >> 5) & 3;
        offset = load_reg(s, rm);
        gen_arm_shift_im(offset, shiftop, shift, 0);
        if (!(insn & (1 << 23)))
            tcg_gen_sub_i32(var, var, offset);
        else
            tcg_gen_add_i32(var, var, offset);
        dead_tmp(offset);
    }
}

static inline void gen_add_datah_offset(DisasContext *s, unsigned int insn,
                                        int extra, TCGv var)
{
    int val, rm;
    TCGv offset;

    if (insn & (1 << 22)) {
        /* immediate */
        val = (insn & 0xf) | ((insn >> 4) & 0xf0);
        if (!(insn & (1 << 23)))
            val = -val;
        val += extra;
        if (val != 0)
            tcg_gen_addi_i32(var, var, val);
    } else {
        /* register */
        if (extra)
            tcg_gen_addi_i32(var, var, extra);
        rm = (insn) & 0xf;
        offset = load_reg(s, rm);
        if (!(insn & (1 << 23)))
            tcg_gen_sub_i32(var, var, offset);
        else
            tcg_gen_add_i32(var, var, offset);
        dead_tmp(offset);
    }
}

#define VFP_OP2(name)                                                 \
static inline void gen_vfp_##name(int dp)                             \
{                                                                     \
    if (dp)                                                           \
        gen_helper_vfp_##name##d(cpu_F0d, cpu_F0d, cpu_F1d, cpu_env); \
    else                                                              \
        gen_helper_vfp_##name##s(cpu_F0s, cpu_F0s, cpu_F1s, cpu_env); \
}

VFP_OP2(add)
VFP_OP2(sub)
VFP_OP2(mul)
VFP_OP2(div)

#undef VFP_OP2

static inline void gen_vfp_abs(int dp)
{
    if (dp)
        gen_helper_vfp_absd(cpu_F0d, cpu_F0d);
    else
        gen_helper_vfp_abss(cpu_F0s, cpu_F0s);
}

static inline void gen_vfp_neg(int dp)
{
    if (dp)
        gen_helper_vfp_negd(cpu_F0d, cpu_F0d);
    else
        gen_helper_vfp_negs(cpu_F0s, cpu_F0s);
}

static inline void gen_vfp_sqrt(int dp)
{
    if (dp)
        gen_helper_vfp_sqrtd(cpu_F0d, cpu_F0d, cpu_env);
    else
        gen_helper_vfp_sqrts(cpu_F0s, cpu_F0s, cpu_env);
}

static inline void gen_vfp_cmp(int dp)
{
    if (dp)
        gen_helper_vfp_cmpd(cpu_F0d, cpu_F1d, cpu_env);
    else
        gen_helper_vfp_cmps(cpu_F0s, cpu_F1s, cpu_env);
}

static inline void gen_vfp_cmpe(int dp)
{
    if (dp)
        gen_helper_vfp_cmped(cpu_F0d, cpu_F1d, cpu_env);
    else
        gen_helper_vfp_cmpes(cpu_F0s, cpu_F1s, cpu_env);
}

static inline void gen_vfp_F1_ld0(int dp)
{
    if (dp)
        tcg_gen_movi_i64(cpu_F1d, 0);
    else
        tcg_gen_movi_i32(cpu_F1s, 0);
}

static inline void gen_vfp_uito(int dp)
{
    if (dp)
        gen_helper_vfp_uitod(cpu_F0d, cpu_F0s, cpu_env);
    else
        gen_helper_vfp_uitos(cpu_F0s, cpu_F0s, cpu_env);
}

static inline void gen_vfp_sito(int dp)
{
    if (dp)
        gen_helper_vfp_sitod(cpu_F0d, cpu_F0s, cpu_env);
    else
        gen_helper_vfp_sitos(cpu_F0s, cpu_F0s, cpu_env);
}

static inline void gen_vfp_toui(int dp)
{
    if (dp)
        gen_helper_vfp_touid(cpu_F0s, cpu_F0d, cpu_env);
    else
        gen_helper_vfp_touis(cpu_F0s, cpu_F0s, cpu_env);
}

static inline void gen_vfp_touiz(int dp)
{
    if (dp)
        gen_helper_vfp_touizd(cpu_F0s, cpu_F0d, cpu_env);
    else
        gen_helper_vfp_touizs(cpu_F0s, cpu_F0s, cpu_env);
}

static inline void gen_vfp_tosi(int dp)
{
    if (dp)
        gen_helper_vfp_tosid(cpu_F0s, cpu_F0d, cpu_env);
    else
        gen_helper_vfp_tosis(cpu_F0s, cpu_F0s, cpu_env);
}

static inline void gen_vfp_tosiz(int dp)
{
    if (dp)
        gen_helper_vfp_tosizd(cpu_F0s, cpu_F0d, cpu_env);
    else
        gen_helper_vfp_tosizs(cpu_F0s, cpu_F0s, cpu_env);
}

#define VFP_GEN_FIX(name) \
static inline void gen_vfp_##name(int dp, int shift) \
{ \
    TCGv tmp_shift = tcg_const_i32(shift); \
    if (dp) \
        gen_helper_vfp_##name##d(cpu_F0d, cpu_F0d, tmp_shift, cpu_env);\
    else \
        gen_helper_vfp_##name##s(cpu_F0s, cpu_F0s, tmp_shift, cpu_env);\
    tcg_temp_free_i32(tmp_shift); \
}
VFP_GEN_FIX(tosh)
VFP_GEN_FIX(tosl)
VFP_GEN_FIX(touh)
VFP_GEN_FIX(toul)
VFP_GEN_FIX(shto)
VFP_GEN_FIX(slto)
VFP_GEN_FIX(uhto)
VFP_GEN_FIX(ulto)
#undef VFP_GEN_FIX

static inline void gen_vfp_ld(DisasContext *s, int dp, TCGv addr)
{
    if (dp)
        tcg_gen_qemu_ld64(cpu_F0d, addr, IS_USER(s));
    else
        tcg_gen_qemu_ld32u(cpu_F0s, addr, IS_USER(s));
}

static inline void gen_vfp_st(DisasContext *s, int dp, TCGv addr)
{
    if (dp)
        tcg_gen_qemu_st64(cpu_F0d, addr, IS_USER(s));
    else
        tcg_gen_qemu_st32(cpu_F0s, addr, IS_USER(s));
}

static inline long
vfp_reg_offset (int dp, int reg)
{
    if (dp)
        return offsetof(CPUARMState, vfp.regs[reg]);
    else if (reg & 1) {
        return offsetof(CPUARMState, vfp.regs[reg >> 1])
          + offsetof(CPU_DoubleU, l.upper);
    } else {
        return offsetof(CPUARMState, vfp.regs[reg >> 1])
          + offsetof(CPU_DoubleU, l.lower);
    }
}

/* Return the offset of a 32-bit piece of a NEON register.
   zero is the least significant end of the register.  */
static inline long
neon_reg_offset (int reg, int n)
{
    int sreg;
    sreg = reg * 2 + n;
    return vfp_reg_offset(0, sreg);
}

static TCGv neon_load_reg(int reg, int pass)
{
    TCGv tmp = new_tmp();
    tcg_gen_ld_i32(tmp, cpu_env, neon_reg_offset(reg, pass));
    return tmp;
}

static void neon_store_reg(int reg, int pass, TCGv var)
{
    tcg_gen_st_i32(var, cpu_env, neon_reg_offset(reg, pass));
    dead_tmp(var);
}

static inline void neon_load_reg64(TCGv_i64 var, int reg)
{
    tcg_gen_ld_i64(var, cpu_env, vfp_reg_offset(1, reg));
}

static inline void neon_store_reg64(TCGv_i64 var, int reg)
{
    tcg_gen_st_i64(var, cpu_env, vfp_reg_offset(1, reg));
}

#define tcg_gen_ld_f32 tcg_gen_ld_i32
#define tcg_gen_ld_f64 tcg_gen_ld_i64
#define tcg_gen_st_f32 tcg_gen_st_i32
#define tcg_gen_st_f64 tcg_gen_st_i64

static inline void gen_mov_F0_vreg(int dp, int reg)
{
    if (dp)
        tcg_gen_ld_f64(cpu_F0d, cpu_env, vfp_reg_offset(dp, reg));
    else
        tcg_gen_ld_f32(cpu_F0s, cpu_env, vfp_reg_offset(dp, reg));
}

static inline void gen_mov_F1_vreg(int dp, int reg)
{
    if (dp)
        tcg_gen_ld_f64(cpu_F1d, cpu_env, vfp_reg_offset(dp, reg));
    else
        tcg_gen_ld_f32(cpu_F1s, cpu_env, vfp_reg_offset(dp, reg));
}

static inline void gen_mov_vreg_F0(int dp, int reg)
{
    if (dp)
        tcg_gen_st_f64(cpu_F0d, cpu_env, vfp_reg_offset(dp, reg));
    else
        tcg_gen_st_f32(cpu_F0s, cpu_env, vfp_reg_offset(dp, reg));
}

#define ARM_CP_RW_BIT	(1 << 20)

static inline void iwmmxt_load_reg(TCGv_i64 var, int reg)
{
    tcg_gen_ld_i64(var, cpu_env, offsetof(CPUState, iwmmxt.regs[reg]));
}

static inline void iwmmxt_store_reg(TCGv_i64 var, int reg)
{
    tcg_gen_st_i64(var, cpu_env, offsetof(CPUState, iwmmxt.regs[reg]));
}

static inline TCGv iwmmxt_load_creg(int reg)
{
    TCGv var = new_tmp();
    tcg_gen_ld_i32(var, cpu_env, offsetof(CPUState, iwmmxt.cregs[reg]));
    return var;
}

static inline void iwmmxt_store_creg(int reg, TCGv var)
{
    tcg_gen_st_i32(var, cpu_env, offsetof(CPUState, iwmmxt.cregs[reg]));
    dead_tmp(var);
}

static inline void gen_op_iwmmxt_movq_wRn_M0(int rn)
{
    iwmmxt_store_reg(cpu_M0, rn);
}

static inline void gen_op_iwmmxt_movq_M0_wRn(int rn)
{
    iwmmxt_load_reg(cpu_M0, rn);
}

static inline void gen_op_iwmmxt_orq_M0_wRn(int rn)
{
    iwmmxt_load_reg(cpu_V1, rn);
    tcg_gen_or_i64(cpu_M0, cpu_M0, cpu_V1);
}

static inline void gen_op_iwmmxt_andq_M0_wRn(int rn)
{
    iwmmxt_load_reg(cpu_V1, rn);
    tcg_gen_and_i64(cpu_M0, cpu_M0, cpu_V1);
}

static inline void gen_op_iwmmxt_xorq_M0_wRn(int rn)
{
    iwmmxt_load_reg(cpu_V1, rn);
    tcg_gen_xor_i64(cpu_M0, cpu_M0, cpu_V1);
}

#define IWMMXT_OP(name) \
static inline void gen_op_iwmmxt_##name##_M0_wRn(int rn) \
{ \
    iwmmxt_load_reg(cpu_V1, rn); \
    gen_helper_iwmmxt_##name(cpu_M0, cpu_M0, cpu_V1); \
}

#define IWMMXT_OP_ENV(name) \
static inline void gen_op_iwmmxt_##name##_M0_wRn(int rn) \
{ \
    iwmmxt_load_reg(cpu_V1, rn); \
    gen_helper_iwmmxt_##name(cpu_M0, cpu_env, cpu_M0, cpu_V1); \
}

#define IWMMXT_OP_ENV_SIZE(name) \
IWMMXT_OP_ENV(name##b) \
IWMMXT_OP_ENV(name##w) \
IWMMXT_OP_ENV(name##l)

#define IWMMXT_OP_ENV1(name) \
static inline void gen_op_iwmmxt_##name##_M0(void) \
{ \
    gen_helper_iwmmxt_##name(cpu_M0, cpu_env, cpu_M0); \
}

IWMMXT_OP(maddsq)
IWMMXT_OP(madduq)
IWMMXT_OP(sadb)
IWMMXT_OP(sadw)
IWMMXT_OP(mulslw)
IWMMXT_OP(mulshw)
IWMMXT_OP(mululw)
IWMMXT_OP(muluhw)
IWMMXT_OP(macsw)
IWMMXT_OP(macuw)

IWMMXT_OP_ENV_SIZE(unpackl)
IWMMXT_OP_ENV_SIZE(unpackh)

IWMMXT_OP_ENV1(unpacklub)
IWMMXT_OP_ENV1(unpackluw)
IWMMXT_OP_ENV1(unpacklul)
IWMMXT_OP_ENV1(unpackhub)
IWMMXT_OP_ENV1(unpackhuw)
IWMMXT_OP_ENV1(unpackhul)
IWMMXT_OP_ENV1(unpacklsb)
IWMMXT_OP_ENV1(unpacklsw)
IWMMXT_OP_ENV1(unpacklsl)
IWMMXT_OP_ENV1(unpackhsb)
IWMMXT_OP_ENV1(unpackhsw)
IWMMXT_OP_ENV1(unpackhsl)

IWMMXT_OP_ENV_SIZE(cmpeq)
IWMMXT_OP_ENV_SIZE(cmpgtu)
IWMMXT_OP_ENV_SIZE(cmpgts)

IWMMXT_OP_ENV_SIZE(mins)
IWMMXT_OP_ENV_SIZE(minu)
IWMMXT_OP_ENV_SIZE(maxs)
IWMMXT_OP_ENV_SIZE(maxu)

IWMMXT_OP_ENV_SIZE(subn)
IWMMXT_OP_ENV_SIZE(addn)
IWMMXT_OP_ENV_SIZE(subu)
IWMMXT_OP_ENV_SIZE(addu)
IWMMXT_OP_ENV_SIZE(subs)
IWMMXT_OP_ENV_SIZE(adds)

IWMMXT_OP_ENV(avgb0)
IWMMXT_OP_ENV(avgb1)
IWMMXT_OP_ENV(avgw0)
IWMMXT_OP_ENV(avgw1)

IWMMXT_OP(msadb)

IWMMXT_OP_ENV(packuw)
IWMMXT_OP_ENV(packul)
IWMMXT_OP_ENV(packuq)
IWMMXT_OP_ENV(packsw)
IWMMXT_OP_ENV(packsl)
IWMMXT_OP_ENV(packsq)

static void gen_op_iwmmxt_set_mup(void)
{
    TCGv tmp;
    tmp = load_cpu_field(iwmmxt.cregs[ARM_IWMMXT_wCon]);
    tcg_gen_ori_i32(tmp, tmp, 2);
    store_cpu_field(tmp, iwmmxt.cregs[ARM_IWMMXT_wCon]);
}

static void gen_op_iwmmxt_set_cup(void)
{
    TCGv tmp;
    tmp = load_cpu_field(iwmmxt.cregs[ARM_IWMMXT_wCon]);
    tcg_gen_ori_i32(tmp, tmp, 1);
    store_cpu_field(tmp, iwmmxt.cregs[ARM_IWMMXT_wCon]);
}

static void gen_op_iwmmxt_setpsr_nz(void)
{
    TCGv tmp = new_tmp();
    gen_helper_iwmmxt_setpsr_nz(tmp, cpu_M0);
    store_cpu_field(tmp, iwmmxt.cregs[ARM_IWMMXT_wCASF]);
}

static inline void gen_op_iwmmxt_addl_M0_wRn(int rn)
{
    iwmmxt_load_reg(cpu_V1, rn);
    tcg_gen_ext32u_i64(cpu_V1, cpu_V1);
    tcg_gen_add_i64(cpu_M0, cpu_M0, cpu_V1);
}

static inline int gen_iwmmxt_address(DisasContext *s, uint32_t insn, TCGv dest)
{
    int rd;
    uint32_t offset;
    TCGv tmp;

    rd = (insn >> 16) & 0xf;
    tmp = load_reg(s, rd);

    offset = (insn & 0xff) << ((insn >> 7) & 2);
    if (insn & (1 << 24)) {
        /* Pre indexed */
        if (insn & (1 << 23))
            tcg_gen_addi_i32(tmp, tmp, offset);
        else
            tcg_gen_addi_i32(tmp, tmp, -offset);
        tcg_gen_mov_i32(dest, tmp);
        if (insn & (1 << 21))
            store_reg(s, rd, tmp);
        else
            dead_tmp(tmp);
    } else if (insn & (1 << 21)) {
        /* Post indexed */
        tcg_gen_mov_i32(dest, tmp);
        if (insn & (1 << 23))
            tcg_gen_addi_i32(tmp, tmp, offset);
        else
            tcg_gen_addi_i32(tmp, tmp, -offset);
        store_reg(s, rd, tmp);
    } else if (!(insn & (1 << 23)))
        return 1;
    return 0;
}

static inline int gen_iwmmxt_shift(uint32_t insn, uint32_t mask, TCGv dest)
{
    int rd = (insn >> 0) & 0xf;
    TCGv tmp;

    if (insn & (1 << 8)) {
        if (rd < ARM_IWMMXT_wCGR0 || rd > ARM_IWMMXT_wCGR3) {
            return 1;
        } else {
            tmp = iwmmxt_load_creg(rd);
        }
    } else {
        tmp = new_tmp();
        iwmmxt_load_reg(cpu_V0, rd);
        tcg_gen_trunc_i64_i32(tmp, cpu_V0);
    }
    tcg_gen_andi_i32(tmp, tmp, mask);
    tcg_gen_mov_i32(dest, tmp);
    dead_tmp(tmp);
    return 0;
}

/* Disassemble an iwMMXt instruction.  Returns nonzero if an error occured
   (ie. an undefined instruction).  */
static int disas_iwmmxt_insn(CPUState *env, DisasContext *s, uint32_t insn)
{
    int rd, wrd;
    int rdhi, rdlo, rd0, rd1, i;
    TCGv addr;
    TCGv tmp, tmp2, tmp3;

    if ((insn & 0x0e000e00) == 0x0c000000) {
        if ((insn & 0x0fe00ff0) == 0x0c400000) {
            wrd = insn & 0xf;
            rdlo = (insn >> 12) & 0xf;
            rdhi = (insn >> 16) & 0xf;
            if (insn & ARM_CP_RW_BIT) {			/* TMRRC */
                iwmmxt_load_reg(cpu_V0, wrd);
                tcg_gen_trunc_i64_i32(cpu_R[rdlo], cpu_V0);
                tcg_gen_shri_i64(cpu_V0, cpu_V0, 32);
                tcg_gen_trunc_i64_i32(cpu_R[rdhi], cpu_V0);
            } else {					/* TMCRR */
                tcg_gen_concat_i32_i64(cpu_V0, cpu_R[rdlo], cpu_R[rdhi]);
                iwmmxt_store_reg(cpu_V0, wrd);
                gen_op_iwmmxt_set_mup();
            }
            return 0;
        }

        wrd = (insn >> 12) & 0xf;
        addr = new_tmp();
        if (gen_iwmmxt_address(s, insn, addr)) {
            dead_tmp(addr);
            return 1;
        }
        if (insn & ARM_CP_RW_BIT) {
            if ((insn >> 28) == 0xf) {			/* WLDRW wCx */
                tmp = new_tmp();
                tcg_gen_qemu_ld32u(tmp, addr, IS_USER(s));
                iwmmxt_store_creg(wrd, tmp);
            } else {
                i = 1;
                if (insn & (1 << 8)) {
                    if (insn & (1 << 22)) {		/* WLDRD */
                        tcg_gen_qemu_ld64(cpu_M0, addr, IS_USER(s));
                        i = 0;
                    } else {				/* WLDRW wRd */
                        tmp = gen_ld32(addr, IS_USER(s));
                    }
                } else {
                    if (insn & (1 << 22)) {		/* WLDRH */
                        tmp = gen_ld16u(addr, IS_USER(s));
                    } else {				/* WLDRB */
                        tmp = gen_ld8u(addr, IS_USER(s));
                    }
                }
                if (i) {
                    tcg_gen_extu_i32_i64(cpu_M0, tmp);
                    dead_tmp(tmp);
                }
                gen_op_iwmmxt_movq_wRn_M0(wrd);
            }
        } else {
            if ((insn >> 28) == 0xf) {			/* WSTRW wCx */
                tmp = iwmmxt_load_creg(wrd);
                gen_st32(tmp, addr, IS_USER(s));
            } else {
                gen_op_iwmmxt_movq_M0_wRn(wrd);
                tmp = new_tmp();
                if (insn & (1 << 8)) {
                    if (insn & (1 << 22)) {		/* WSTRD */
                        dead_tmp(tmp);
                        tcg_gen_qemu_st64(cpu_M0, addr, IS_USER(s));
                    } else {				/* WSTRW wRd */
                        tcg_gen_trunc_i64_i32(tmp, cpu_M0);
                        gen_st32(tmp, addr, IS_USER(s));
                    }
                } else {
                    if (insn & (1 << 22)) {		/* WSTRH */
                        tcg_gen_trunc_i64_i32(tmp, cpu_M0);
                        gen_st16(tmp, addr, IS_USER(s));
                    } else {				/* WSTRB */
                        tcg_gen_trunc_i64_i32(tmp, cpu_M0);
                        gen_st8(tmp, addr, IS_USER(s));
                    }
                }
            }
        }
        dead_tmp(addr);
        return 0;
    }

    if ((insn & 0x0f000000) != 0x0e000000)
        return 1;

    switch (((insn >> 12) & 0xf00) | ((insn >> 4) & 0xff)) {
    case 0x000:						/* WOR */
        wrd = (insn >> 12) & 0xf;
        rd0 = (insn >> 0) & 0xf;
        rd1 = (insn >> 16) & 0xf;
        gen_op_iwmmxt_movq_M0_wRn(rd0);
        gen_op_iwmmxt_orq_M0_wRn(rd1);
        gen_op_iwmmxt_setpsr_nz();
        gen_op_iwmmxt_movq_wRn_M0(wrd);
        gen_op_iwmmxt_set_mup();
        gen_op_iwmmxt_set_cup();
        break;
    case 0x011:						/* TMCR */
        if (insn & 0xf)
            return 1;
        rd = (insn >> 12) & 0xf;
        wrd = (insn >> 16) & 0xf;
        switch (wrd) {
        case ARM_IWMMXT_wCID:
        case ARM_IWMMXT_wCASF:
            break;
        case ARM_IWMMXT_wCon:
            gen_op_iwmmxt_set_cup();
            /* Fall through.  */
        case ARM_IWMMXT_wCSSF:
            tmp = iwmmxt_load_creg(wrd);
            tmp2 = load_reg(s, rd);
            tcg_gen_andc_i32(tmp, tmp, tmp2);
            dead_tmp(tmp2);
            iwmmxt_store_creg(wrd, tmp);
            break;
        case ARM_IWMMXT_wCGR0:
        case ARM_IWMMXT_wCGR1:
        case ARM_IWMMXT_wCGR2:
        case ARM_IWMMXT_wCGR3:
            gen_op_iwmmxt_set_cup();
            tmp = load_reg(s, rd);
            iwmmxt_store_creg(wrd, tmp);
            break;
        default:
            return 1;
        }
        break;
    case 0x100:						/* WXOR */
        wrd = (insn >> 12) & 0xf;
        rd0 = (insn >> 0) & 0xf;
        rd1 = (insn >> 16) & 0xf;
        gen_op_iwmmxt_movq_M0_wRn(rd0);
        gen_op_iwmmxt_xorq_M0_wRn(rd1);
        gen_op_iwmmxt_setpsr_nz();
        gen_op_iwmmxt_movq_wRn_M0(wrd);
        gen_op_iwmmxt_set_mup();
        gen_op_iwmmxt_set_cup();
        break;
    case 0x111:						/* TMRC */
        if (insn & 0xf)
            return 1;
        rd = (insn >> 12) & 0xf;
        wrd = (insn >> 16) & 0xf;
        tmp = iwmmxt_load_creg(wrd);
        store_reg(s, rd, tmp);
        break;
    case 0x300:						/* WANDN */
        wrd = (insn >> 12) & 0xf;
        rd0 = (insn >> 0) & 0xf;
        rd1 = (insn >> 16) & 0xf;
        gen_op_iwmmxt_movq_M0_wRn(rd0);
        tcg_gen_neg_i64(cpu_M0, cpu_M0);
        gen_op_iwmmxt_andq_M0_wRn(rd1);
        gen_op_iwmmxt_setpsr_nz();
        gen_op_iwmmxt_movq_wRn_M0(wrd);
        gen_op_iwmmxt_set_mup();
        gen_op_iwmmxt_set_cup();
        break;
    case 0x200:						/* WAND */
        wrd = (insn >> 12) & 0xf;
        rd0 = (insn >> 0) & 0xf;
        rd1 = (insn >> 16) & 0xf;
        gen_op_iwmmxt_movq_M0_wRn(rd0);
        gen_op_iwmmxt_andq_M0_wRn(rd1);
        gen_op_iwmmxt_setpsr_nz();
        gen_op_iwmmxt_movq_wRn_M0(wrd);
        gen_op_iwmmxt_set_mup();
        gen_op_iwmmxt_set_cup();
        break;
    case 0x810: case 0xa10:				/* WMADD */
        wrd = (insn >> 12) & 0xf;
        rd0 = (insn >> 0) & 0xf;
        rd1 = (insn >> 16) & 0xf;
        gen_op_iwmmxt_movq_M0_wRn(rd0);
        if (insn & (1 << 21))
            gen_op_iwmmxt_maddsq_M0_wRn(rd1);
        else
            gen_op_iwmmxt_madduq_M0_wRn(rd1);
        gen_op_iwmmxt_movq_wRn_M0(wrd);
        gen_op_iwmmxt_set_mup();
        break;
    case 0x10e: case 0x50e: case 0x90e: case 0xd0e:	/* WUNPCKIL */
        wrd = (insn >> 12) & 0xf;
        rd0 = (insn >> 16) & 0xf;
        rd1 = (insn >> 0) & 0xf;
        gen_op_iwmmxt_movq_M0_wRn(rd0);
        switch ((insn >> 22) & 3) {
        case 0:
            gen_op_iwmmxt_unpacklb_M0_wRn(rd1);
            break;
        case 1:
            gen_op_iwmmxt_unpacklw_M0_wRn(rd1);
            break;
        case 2:
            gen_op_iwmmxt_unpackll_M0_wRn(rd1);
            break;
        case 3:
            return 1;
        }
        gen_op_iwmmxt_movq_wRn_M0(wrd);
        gen_op_iwmmxt_set_mup();
        gen_op_iwmmxt_set_cup();
        break;
    case 0x10c: case 0x50c: case 0x90c: case 0xd0c:	/* WUNPCKIH */
        wrd = (insn >> 12) & 0xf;
        rd0 = (insn >> 16) & 0xf;
        rd1 = (insn >> 0) & 0xf;
        gen_op_iwmmxt_movq_M0_wRn(rd0);
        switch ((insn >> 22) & 3) {
        case 0:
            gen_op_iwmmxt_unpackhb_M0_wRn(rd1);
            break;
        case 1:
            gen_op_iwmmxt_unpackhw_M0_wRn(rd1);
            break;
        case 2:
            gen_op_iwmmxt_unpackhl_M0_wRn(rd1);
            break;
        case 3:
            return 1;
        }
        gen_op_iwmmxt_movq_wRn_M0(wrd);
        gen_op_iwmmxt_set_mup();
        gen_op_iwmmxt_set_cup();
        break;
    case 0x012: case 0x112: case 0x412: case 0x512:	/* WSAD */
        wrd = (insn >> 12) & 0xf;
        rd0 = (insn >> 16) & 0xf;
        rd1 = (insn >> 0) & 0xf;
        gen_op_iwmmxt_movq_M0_wRn(rd0);
        if (insn & (1 << 22))
            gen_op_iwmmxt_sadw_M0_wRn(rd1);
        else
            gen_op_iwmmxt_sadb_M0_wRn(rd1);
        if (!(insn & (1 << 20)))
            gen_op_iwmmxt_addl_M0_wRn(wrd);
        gen_op_iwmmxt_movq_wRn_M0(wrd);
        gen_op_iwmmxt_set_mup();
        break;
    case 0x010: case 0x110: case 0x210: case 0x310:	/* WMUL */
        wrd = (insn >> 12) & 0xf;
        rd0 = (insn >> 16) & 0xf;
        rd1 = (insn >> 0) & 0xf;
        gen_op_iwmmxt_movq_M0_wRn(rd0);
        if (insn & (1 << 21)) {
            if (insn & (1 << 20))
                gen_op_iwmmxt_mulshw_M0_wRn(rd1);
            else
                gen_op_iwmmxt_mulslw_M0_wRn(rd1);
        } else {
            if (insn & (1 << 20))
                gen_op_iwmmxt_muluhw_M0_wRn(rd1);
            else
                gen_op_iwmmxt_mululw_M0_wRn(rd1);
        }
        gen_op_iwmmxt_movq_wRn_M0(wrd);
        gen_op_iwmmxt_set_mup();
        break;
    case 0x410: case 0x510: case 0x610: case 0x710:	/* WMAC */
        wrd = (insn >> 12) & 0xf;
        rd0 = (insn >> 16) & 0xf;
        rd1 = (insn >> 0) & 0xf;
        gen_op_iwmmxt_movq_M0_wRn(rd0);
        if (insn & (1 << 21))
            gen_op_iwmmxt_macsw_M0_wRn(rd1);
        else
            gen_op_iwmmxt_macuw_M0_wRn(rd1);
        if (!(insn & (1 << 20))) {
            iwmmxt_load_reg(cpu_V1, wrd);
            tcg_gen_add_i64(cpu_M0, cpu_M0, cpu_V1);
        }
        gen_op_iwmmxt_movq_wRn_M0(wrd);
        gen_op_iwmmxt_set_mup();
        break;
    case 0x006: case 0x406: case 0x806: case 0xc06:	/* WCMPEQ */
        wrd = (insn >> 12) & 0xf;
        rd0 = (insn >> 16) & 0xf;
        rd1 = (insn >> 0) & 0xf;
        gen_op_iwmmxt_movq_M0_wRn(rd0);
        switch ((insn >> 22) & 3) {
        case 0:
            gen_op_iwmmxt_cmpeqb_M0_wRn(rd1);
            break;
        case 1:
            gen_op_iwmmxt_cmpeqw_M0_wRn(rd1);
            break;
        case 2:
            gen_op_iwmmxt_cmpeql_M0_wRn(rd1);
            break;
        case 3:
            return 1;
        }
        gen_op_iwmmxt_movq_wRn_M0(wrd);
        gen_op_iwmmxt_set_mup();
        gen_op_iwmmxt_set_cup();
        break;
    case 0x800: case 0x900: case 0xc00: case 0xd00:	/* WAVG2 */
        wrd = (insn >> 12) & 0xf;
        rd0 = (insn >> 16) & 0xf;
        rd1 = (insn >> 0) & 0xf;
        gen_op_iwmmxt_movq_M0_wRn(rd0);
        if (insn & (1 << 22)) {
            if (insn & (1 << 20))
                gen_op_iwmmxt_avgw1_M0_wRn(rd1);
            else
                gen_op_iwmmxt_avgw0_M0_wRn(rd1);
        } else {
            if (insn & (1 << 20))
                gen_op_iwmmxt_avgb1_M0_wRn(rd1);
            else
                gen_op_iwmmxt_avgb0_M0_wRn(rd1);
        }
        gen_op_iwmmxt_movq_wRn_M0(wrd);
        gen_op_iwmmxt_set_mup();
        gen_op_iwmmxt_set_cup();
        break;
    case 0x802: case 0x902: case 0xa02: case 0xb02:	/* WALIGNR */
        wrd = (insn >> 12) & 0xf;
        rd0 = (insn >> 16) & 0xf;
        rd1 = (insn >> 0) & 0xf;
        gen_op_iwmmxt_movq_M0_wRn(rd0);
        tmp = iwmmxt_load_creg(ARM_IWMMXT_wCGR0 + ((insn >> 20) & 3));
        tcg_gen_andi_i32(tmp, tmp, 7);
        iwmmxt_load_reg(cpu_V1, rd1);
        gen_helper_iwmmxt_align(cpu_M0, cpu_M0, cpu_V1, tmp);
        dead_tmp(tmp);
        gen_op_iwmmxt_movq_wRn_M0(wrd);
        gen_op_iwmmxt_set_mup();
        break;
    case 0x601: case 0x605: case 0x609: case 0x60d:	/* TINSR */
        if (((insn >> 6) & 3) == 3)
            return 1;
        rd = (insn >> 12) & 0xf;
        wrd = (insn >> 16) & 0xf;
        tmp = load_reg(s, rd);
        gen_op_iwmmxt_movq_M0_wRn(wrd);
        switch ((insn >> 6) & 3) {
        case 0:
            tmp2 = tcg_const_i32(0xff);
            tmp3 = tcg_const_i32((insn & 7) << 3);
            break;
        case 1:
            tmp2 = tcg_const_i32(0xffff);
            tmp3 = tcg_const_i32((insn & 3) << 4);
            break;
        case 2:
            tmp2 = tcg_const_i32(0xffffffff);
            tmp3 = tcg_const_i32((insn & 1) << 5);
            break;
        default:
            TCGV_UNUSED(tmp2);
            TCGV_UNUSED(tmp3);
        }
        gen_helper_iwmmxt_insr(cpu_M0, cpu_M0, tmp, tmp2, tmp3);
        tcg_temp_free_i32(tmp3);
        tcg_temp_free_i32(tmp2);
        dead_tmp(tmp);
        gen_op_iwmmxt_movq_wRn_M0(wrd);
        gen_op_iwmmxt_set_mup();
        break;
    case 0x107: case 0x507: case 0x907: case 0xd07:	/* TEXTRM */
        rd = (insn >> 12) & 0xf;
        wrd = (insn >> 16) & 0xf;
        if (rd == 15 || ((insn >> 22) & 3) == 3)
            return 1;
        gen_op_iwmmxt_movq_M0_wRn(wrd);
        tmp = new_tmp();
        switch ((insn >> 22) & 3) {
        case 0:
            tcg_gen_shri_i64(cpu_M0, cpu_M0, (insn & 7) << 3);
            tcg_gen_trunc_i64_i32(tmp, cpu_M0);
            if (insn & 8) {
                tcg_gen_ext8s_i32(tmp, tmp);
            } else {
                tcg_gen_andi_i32(tmp, tmp, 0xff);
            }
            break;
        case 1:
            tcg_gen_shri_i64(cpu_M0, cpu_M0, (insn & 3) << 4);
            tcg_gen_trunc_i64_i32(tmp, cpu_M0);
            if (insn & 8) {
                tcg_gen_ext16s_i32(tmp, tmp);
            } else {
                tcg_gen_andi_i32(tmp, tmp, 0xffff);
            }
            break;
        case 2:
            tcg_gen_shri_i64(cpu_M0, cpu_M0, (insn & 1) << 5);
            tcg_gen_trunc_i64_i32(tmp, cpu_M0);
            break;
        }
        store_reg(s, rd, tmp);
        break;
    case 0x117: case 0x517: case 0x917: case 0xd17:	/* TEXTRC */
        if ((insn & 0x000ff008) != 0x0003f000 || ((insn >> 22) & 3) == 3)
            return 1;
        tmp = iwmmxt_load_creg(ARM_IWMMXT_wCASF);
        switch ((insn >> 22) & 3) {
        case 0:
            tcg_gen_shri_i32(tmp, tmp, ((insn & 7) << 2) + 0);
            break;
        case 1:
            tcg_gen_shri_i32(tmp, tmp, ((insn & 3) << 3) + 4);
            break;
        case 2:
            tcg_gen_shri_i32(tmp, tmp, ((insn & 1) << 4) + 12);
            break;
        }
        tcg_gen_shli_i32(tmp, tmp, 28);
        gen_set_nzcv(tmp);
        dead_tmp(tmp);
        break;
    case 0x401: case 0x405: case 0x409: case 0x40d:	/* TBCST */
        if (((insn >> 6) & 3) == 3)
            return 1;
        rd = (insn >> 12) & 0xf;
        wrd = (insn >> 16) & 0xf;
        tmp = load_reg(s, rd);
        switch ((insn >> 6) & 3) {
        case 0:
            gen_helper_iwmmxt_bcstb(cpu_M0, tmp);
            break;
        case 1:
            gen_helper_iwmmxt_bcstw(cpu_M0, tmp);
            break;
        case 2:
            gen_helper_iwmmxt_bcstl(cpu_M0, tmp);
            break;
        }
        dead_tmp(tmp);
        gen_op_iwmmxt_movq_wRn_M0(wrd);
        gen_op_iwmmxt_set_mup();
        break;
    case 0x113: case 0x513: case 0x913: case 0xd13:	/* TANDC */
        if ((insn & 0x000ff00f) != 0x0003f000 || ((insn >> 22) & 3) == 3)
            return 1;
        tmp = iwmmxt_load_creg(ARM_IWMMXT_wCASF);
        tmp2 = new_tmp();
        tcg_gen_mov_i32(tmp2, tmp);
        switch ((insn >> 22) & 3) {
        case 0:
            for (i = 0; i < 7; i ++) {
                tcg_gen_shli_i32(tmp2, tmp2, 4);
                tcg_gen_and_i32(tmp, tmp, tmp2);
            }
            break;
        case 1:
            for (i = 0; i < 3; i ++) {
                tcg_gen_shli_i32(tmp2, tmp2, 8);
                tcg_gen_and_i32(tmp, tmp, tmp2);
            }
            break;
        case 2:
            tcg_gen_shli_i32(tmp2, tmp2, 16);
            tcg_gen_and_i32(tmp, tmp, tmp2);
            break;
        }
        gen_set_nzcv(tmp);
        dead_tmp(tmp2);
        dead_tmp(tmp);
        break;
    case 0x01c: case 0x41c: case 0x81c: case 0xc1c:	/* WACC */
        wrd = (insn >> 12) & 0xf;
        rd0 = (insn >> 16) & 0xf;
        gen_op_iwmmxt_movq_M0_wRn(rd0);
        switch ((insn >> 22) & 3) {
        case 0:
            gen_helper_iwmmxt_addcb(cpu_M0, cpu_M0);
            break;
        case 1:
            gen_helper_iwmmxt_addcw(cpu_M0, cpu_M0);
            break;
        case 2:
            gen_helper_iwmmxt_addcl(cpu_M0, cpu_M0);
            break;
        case 3:
            return 1;
        }
        gen_op_iwmmxt_movq_wRn_M0(wrd);
        gen_op_iwmmxt_set_mup();
        break;
    case 0x115: case 0x515: case 0x915: case 0xd15:	/* TORC */
        if ((insn & 0x000ff00f) != 0x0003f000 || ((insn >> 22) & 3) == 3)
            return 1;
        tmp = iwmmxt_load_creg(ARM_IWMMXT_wCASF);
        tmp2 = new_tmp();
        tcg_gen_mov_i32(tmp2, tmp);
        switch ((insn >> 22) & 3) {
        case 0:
            for (i = 0; i < 7; i ++) {
                tcg_gen_shli_i32(tmp2, tmp2, 4);
                tcg_gen_or_i32(tmp, tmp, tmp2);
            }
            break;
        case 1:
            for (i = 0; i < 3; i ++) {
                tcg_gen_shli_i32(tmp2, tmp2, 8);
                tcg_gen_or_i32(tmp, tmp, tmp2);
            }
            break;
        case 2:
            tcg_gen_shli_i32(tmp2, tmp2, 16);
            tcg_gen_or_i32(tmp, tmp, tmp2);
            break;
        }
        gen_set_nzcv(tmp);
        dead_tmp(tmp2);
        dead_tmp(tmp);
        break;
    case 0x103: case 0x503: case 0x903: case 0xd03:	/* TMOVMSK */
        rd = (insn >> 12) & 0xf;
        rd0 = (insn >> 16) & 0xf;
        if ((insn & 0xf) != 0 || ((insn >> 22) & 3) == 3)
            return 1;
        gen_op_iwmmxt_movq_M0_wRn(rd0);
        tmp = new_tmp();
        switch ((insn >> 22) & 3) {
        case 0:
            gen_helper_iwmmxt_msbb(tmp, cpu_M0);
            break;
        case 1:
            gen_helper_iwmmxt_msbw(tmp, cpu_M0);
            break;
        case 2:
            gen_helper_iwmmxt_msbl(tmp, cpu_M0);
            break;
        }
        store_reg(s, rd, tmp);
        break;
    case 0x106: case 0x306: case 0x506: case 0x706:	/* WCMPGT */
    case 0x906: case 0xb06: case 0xd06: case 0xf06:
        wrd = (insn >> 12) & 0xf;
        rd0 = (insn >> 16) & 0xf;
        rd1 = (insn >> 0) & 0xf;
        gen_op_iwmmxt_movq_M0_wRn(rd0);
        switch ((insn >> 22) & 3) {
        case 0:
            if (insn & (1 << 21))
                gen_op_iwmmxt_cmpgtsb_M0_wRn(rd1);
            else
                gen_op_iwmmxt_cmpgtub_M0_wRn(rd1);
            break;
        case 1:
            if (insn & (1 << 21))
                gen_op_iwmmxt_cmpgtsw_M0_wRn(rd1);
            else
                gen_op_iwmmxt_cmpgtuw_M0_wRn(rd1);
            break;
        case 2:
            if (insn & (1 << 21))
                gen_op_iwmmxt_cmpgtsl_M0_wRn(rd1);
            else
                gen_op_iwmmxt_cmpgtul_M0_wRn(rd1);
            break;
        case 3:
            return 1;
        }
        gen_op_iwmmxt_movq_wRn_M0(wrd);
        gen_op_iwmmxt_set_mup();
        gen_op_iwmmxt_set_cup();
        break;
    case 0x00e: case 0x20e: case 0x40e: case 0x60e:	/* WUNPCKEL */
    case 0x80e: case 0xa0e: case 0xc0e: case 0xe0e:
        wrd = (insn >> 12) & 0xf;
        rd0 = (insn >> 16) & 0xf;
        gen_op_iwmmxt_movq_M0_wRn(rd0);
        switch ((insn >> 22) & 3) {
        case 0:
            if (insn & (1 << 21))
                gen_op_iwmmxt_unpacklsb_M0();
            else
                gen_op_iwmmxt_unpacklub_M0();
            break;
        case 1:
            if (insn & (1 << 21))
                gen_op_iwmmxt_unpacklsw_M0();
            else
                gen_op_iwmmxt_unpackluw_M0();
            break;
        case 2:
            if (insn & (1 << 21))
                gen_op_iwmmxt_unpacklsl_M0();
            else
                gen_op_iwmmxt_unpacklul_M0();
            break;
        case 3:
            return 1;
        }
        gen_op_iwmmxt_movq_wRn_M0(wrd);
        gen_op_iwmmxt_set_mup();
        gen_op_iwmmxt_set_cup();
        break;
    case 0x00c: case 0x20c: case 0x40c: case 0x60c:	/* WUNPCKEH */
    case 0x80c: case 0xa0c: case 0xc0c: case 0xe0c:
        wrd = (insn >> 12) & 0xf;
        rd0 = (insn >> 16) & 0xf;
        gen_op_iwmmxt_movq_M0_wRn(rd0);
        switch ((insn >> 22) & 3) {
        case 0:
            if (insn & (1 << 21))
                gen_op_iwmmxt_unpackhsb_M0();
            else
                gen_op_iwmmxt_unpackhub_M0();
            break;
        case 1:
            if (insn & (1 << 21))
                gen_op_iwmmxt_unpackhsw_M0();
            else
                gen_op_iwmmxt_unpackhuw_M0();
            break;
        case 2:
            if (insn & (1 << 21))
                gen_op_iwmmxt_unpackhsl_M0();
            else
                gen_op_iwmmxt_unpackhul_M0();
            break;
        case 3:
            return 1;
        }
        gen_op_iwmmxt_movq_wRn_M0(wrd);
        gen_op_iwmmxt_set_mup();
        gen_op_iwmmxt_set_cup();
        break;
    case 0x204: case 0x604: case 0xa04: case 0xe04:	/* WSRL */
    case 0x214: case 0x614: case 0xa14: case 0xe14:
        if (((insn >> 22) & 3) == 0)
            return 1;
        wrd = (insn >> 12) & 0xf;
        rd0 = (insn >> 16) & 0xf;
        gen_op_iwmmxt_movq_M0_wRn(rd0);
        tmp = new_tmp();
        if (gen_iwmmxt_shift(insn, 0xff, tmp)) {
            dead_tmp(tmp);
            return 1;
        }
        switch ((insn >> 22) & 3) {
        case 1:
            gen_helper_iwmmxt_srlw(cpu_M0, cpu_env, cpu_M0, tmp);
            break;
        case 2:
            gen_helper_iwmmxt_srll(cpu_M0, cpu_env, cpu_M0, tmp);
            break;
        case 3:
            gen_helper_iwmmxt_srlq(cpu_M0, cpu_env, cpu_M0, tmp);
            break;
        }
        dead_tmp(tmp);
        gen_op_iwmmxt_movq_wRn_M0(wrd);
        gen_op_iwmmxt_set_mup();
        gen_op_iwmmxt_set_cup();
        break;
    case 0x004: case 0x404: case 0x804: case 0xc04:	/* WSRA */
    case 0x014: case 0x414: case 0x814: case 0xc14:
        if (((insn >> 22) & 3) == 0)
            return 1;
        wrd = (insn >> 12) & 0xf;
        rd0 = (insn >> 16) & 0xf;
        gen_op_iwmmxt_movq_M0_wRn(rd0);
        tmp = new_tmp();
        if (gen_iwmmxt_shift(insn, 0xff, tmp)) {
            dead_tmp(tmp);
            return 1;
        }
        switch ((insn >> 22) & 3) {
        case 1:
            gen_helper_iwmmxt_sraw(cpu_M0, cpu_env, cpu_M0, tmp);
            break;
        case 2:
            gen_helper_iwmmxt_sral(cpu_M0, cpu_env, cpu_M0, tmp);
            break;
        case 3:
            gen_helper_iwmmxt_sraq(cpu_M0, cpu_env, cpu_M0, tmp);
            break;
        }
        dead_tmp(tmp);
        gen_op_iwmmxt_movq_wRn_M0(wrd);
        gen_op_iwmmxt_set_mup();
        gen_op_iwmmxt_set_cup();
        break;
    case 0x104: case 0x504: case 0x904: case 0xd04:	/* WSLL */
    case 0x114: case 0x514: case 0x914: case 0xd14:
        if (((insn >> 22) & 3) == 0)
            return 1;
        wrd = (insn >> 12) & 0xf;
        rd0 = (insn >> 16) & 0xf;
        gen_op_iwmmxt_movq_M0_wRn(rd0);
        tmp = new_tmp();
        if (gen_iwmmxt_shift(insn, 0xff, tmp)) {
            dead_tmp(tmp);
            return 1;
        }
        switch ((insn >> 22) & 3) {
        case 1:
            gen_helper_iwmmxt_sllw(cpu_M0, cpu_env, cpu_M0, tmp);
            break;
        case 2:
            gen_helper_iwmmxt_slll(cpu_M0, cpu_env, cpu_M0, tmp);
            break;
        case 3:
            gen_helper_iwmmxt_sllq(cpu_M0, cpu_env, cpu_M0, tmp);
            break;
        }
        dead_tmp(tmp);
        gen_op_iwmmxt_movq_wRn_M0(wrd);
        gen_op_iwmmxt_set_mup();
        gen_op_iwmmxt_set_cup();
        break;
    case 0x304: case 0x704: case 0xb04: case 0xf04:	/* WROR */
    case 0x314: case 0x714: case 0xb14: case 0xf14:
        if (((insn >> 22) & 3) == 0)
            return 1;
        wrd = (insn >> 12) & 0xf;
        rd0 = (insn >> 16) & 0xf;
        gen_op_iwmmxt_movq_M0_wRn(rd0);
        tmp = new_tmp();
        switch ((insn >> 22) & 3) {
        case 1:
            if (gen_iwmmxt_shift(insn, 0xf, tmp)) {
                dead_tmp(tmp);
                return 1;
            }
            gen_helper_iwmmxt_rorw(cpu_M0, cpu_env, cpu_M0, tmp);
            break;
        case 2:
            if (gen_iwmmxt_shift(insn, 0x1f, tmp)) {
                dead_tmp(tmp);
                return 1;
            }
            gen_helper_iwmmxt_rorl(cpu_M0, cpu_env, cpu_M0, tmp);
            break;
        case 3:
            if (gen_iwmmxt_shift(insn, 0x3f, tmp)) {
                dead_tmp(tmp);
                return 1;
            }
            gen_helper_iwmmxt_rorq(cpu_M0, cpu_env, cpu_M0, tmp);
            break;
        }
        dead_tmp(tmp);
        gen_op_iwmmxt_movq_wRn_M0(wrd);
        gen_op_iwmmxt_set_mup();
        gen_op_iwmmxt_set_cup();
        break;
    case 0x116: case 0x316: case 0x516: case 0x716:	/* WMIN */
    case 0x916: case 0xb16: case 0xd16: case 0xf16:
        wrd = (insn >> 12) & 0xf;
        rd0 = (insn >> 16) & 0xf;
        rd1 = (insn >> 0) & 0xf;
        gen_op_iwmmxt_movq_M0_wRn(rd0);
        switch ((insn >> 22) & 3) {
        case 0:
            if (insn & (1 << 21))
                gen_op_iwmmxt_minsb_M0_wRn(rd1);
            else
                gen_op_iwmmxt_minub_M0_wRn(rd1);
            break;
        case 1:
            if (insn & (1 << 21))
                gen_op_iwmmxt_minsw_M0_wRn(rd1);
            else
                gen_op_iwmmxt_minuw_M0_wRn(rd1);
            break;
        case 2:
            if (insn & (1 << 21))
                gen_op_iwmmxt_minsl_M0_wRn(rd1);
            else
                gen_op_iwmmxt_minul_M0_wRn(rd1);
            break;
        case 3:
            return 1;
        }
        gen_op_iwmmxt_movq_wRn_M0(wrd);
        gen_op_iwmmxt_set_mup();
        break;
    case 0x016: case 0x216: case 0x416: case 0x616:	/* WMAX */
    case 0x816: case 0xa16: case 0xc16: case 0xe16:
        wrd = (insn >> 12) & 0xf;
        rd0 = (insn >> 16) & 0xf;
        rd1 = (insn >> 0) & 0xf;
        gen_op_iwmmxt_movq_M0_wRn(rd0);
        switch ((insn >> 22) & 3) {
        case 0:
            if (insn & (1 << 21))
                gen_op_iwmmxt_maxsb_M0_wRn(rd1);
            else
                gen_op_iwmmxt_maxub_M0_wRn(rd1);
            break;
        case 1:
            if (insn & (1 << 21))
                gen_op_iwmmxt_maxsw_M0_wRn(rd1);
            else
                gen_op_iwmmxt_maxuw_M0_wRn(rd1);
            break;
        case 2:
            if (insn & (1 << 21))
                gen_op_iwmmxt_maxsl_M0_wRn(rd1);
            else
                gen_op_iwmmxt_maxul_M0_wRn(rd1);
            break;
        case 3:
            return 1;
        }
        gen_op_iwmmxt_movq_wRn_M0(wrd);
        gen_op_iwmmxt_set_mup();
        break;
    case 0x002: case 0x102: case 0x202: case 0x302:	/* WALIGNI */
    case 0x402: case 0x502: case 0x602: case 0x702:
        wrd = (insn >> 12) & 0xf;
        rd0 = (insn >> 16) & 0xf;
        rd1 = (insn >> 0) & 0xf;
        gen_op_iwmmxt_movq_M0_wRn(rd0);
        tmp = tcg_const_i32((insn >> 20) & 3);
        iwmmxt_load_reg(cpu_V1, rd1);
        gen_helper_iwmmxt_align(cpu_M0, cpu_M0, cpu_V1, tmp);
        tcg_temp_free_i32(tmp);
        gen_op_iwmmxt_movq_wRn_M0(wrd);
        gen_op_iwmmxt_set_mup();
        break;
    case 0x01a: case 0x11a: case 0x21a: case 0x31a:	/* WSUB */
    case 0x41a: case 0x51a: case 0x61a: case 0x71a:
    case 0x81a: case 0x91a: case 0xa1a: case 0xb1a:
    case 0xc1a: case 0xd1a: case 0xe1a: case 0xf1a:
        wrd = (insn >> 12) & 0xf;
        rd0 = (insn >> 16) & 0xf;
        rd1 = (insn >> 0) & 0xf;
        gen_op_iwmmxt_movq_M0_wRn(rd0);
        switch ((insn >> 20) & 0xf) {
        case 0x0:
            gen_op_iwmmxt_subnb_M0_wRn(rd1);
            break;
        case 0x1:
            gen_op_iwmmxt_subub_M0_wRn(rd1);
            break;
        case 0x3:
            gen_op_iwmmxt_subsb_M0_wRn(rd1);
            break;
        case 0x4:
            gen_op_iwmmxt_subnw_M0_wRn(rd1);
            break;
        case 0x5:
            gen_op_iwmmxt_subuw_M0_wRn(rd1);
            break;
        case 0x7:
            gen_op_iwmmxt_subsw_M0_wRn(rd1);
            break;
        case 0x8:
            gen_op_iwmmxt_subnl_M0_wRn(rd1);
            break;
        case 0x9:
            gen_op_iwmmxt_subul_M0_wRn(rd1);
            break;
        case 0xb:
            gen_op_iwmmxt_subsl_M0_wRn(rd1);
            break;
        default:
            return 1;
        }
        gen_op_iwmmxt_movq_wRn_M0(wrd);
        gen_op_iwmmxt_set_mup();
        gen_op_iwmmxt_set_cup();
        break;
    case 0x01e: case 0x11e: case 0x21e: case 0x31e:	/* WSHUFH */
    case 0x41e: case 0x51e: case 0x61e: case 0x71e:
    case 0x81e: case 0x91e: case 0xa1e: case 0xb1e:
    case 0xc1e: case 0xd1e: case 0xe1e: case 0xf1e:
        wrd = (insn >> 12) & 0xf;
        rd0 = (insn >> 16) & 0xf;
        gen_op_iwmmxt_movq_M0_wRn(rd0);
        tmp = tcg_const_i32(((insn >> 16) & 0xf0) | (insn & 0x0f));
        gen_helper_iwmmxt_shufh(cpu_M0, cpu_env, cpu_M0, tmp);
        tcg_temp_free_i32(tmp);
        gen_op_iwmmxt_movq_wRn_M0(wrd);
        gen_op_iwmmxt_set_mup();
        gen_op_iwmmxt_set_cup();
        break;
    case 0x018: case 0x118: case 0x218: case 0x318:	/* WADD */
    case 0x418: case 0x518: case 0x618: case 0x718:
    case 0x818: case 0x918: case 0xa18: case 0xb18:
    case 0xc18: case 0xd18: case 0xe18: case 0xf18:
        wrd = (insn >> 12) & 0xf;
        rd0 = (insn >> 16) & 0xf;
        rd1 = (insn >> 0) & 0xf;
        gen_op_iwmmxt_movq_M0_wRn(rd0);
        switch ((insn >> 20) & 0xf) {
        case 0x0:
            gen_op_iwmmxt_addnb_M0_wRn(rd1);
            break;
        case 0x1:
            gen_op_iwmmxt_addub_M0_wRn(rd1);
            break;
        case 0x3:
            gen_op_iwmmxt_addsb_M0_wRn(rd1);
            break;
        case 0x4:
            gen_op_iwmmxt_addnw_M0_wRn(rd1);
            break;
        case 0x5:
            gen_op_iwmmxt_adduw_M0_wRn(rd1);
            break;
        case 0x7:
            gen_op_iwmmxt_addsw_M0_wRn(rd1);
            break;
        case 0x8:
            gen_op_iwmmxt_addnl_M0_wRn(rd1);
            break;
        case 0x9:
            gen_op_iwmmxt_addul_M0_wRn(rd1);
            break;
        case 0xb:
            gen_op_iwmmxt_addsl_M0_wRn(rd1);
            break;
        default:
            return 1;
        }
        gen_op_iwmmxt_movq_wRn_M0(wrd);
        gen_op_iwmmxt_set_mup();
        gen_op_iwmmxt_set_cup();
        break;
    case 0x008: case 0x108: case 0x208: case 0x308:	/* WPACK */
    case 0x408: case 0x508: case 0x608: case 0x708:
    case 0x808: case 0x908: case 0xa08: case 0xb08:
    case 0xc08: case 0xd08: case 0xe08: case 0xf08:
        if (!(insn & (1 << 20)) || ((insn >> 22) & 3) == 0)
            return 1;
        wrd = (insn >> 12) & 0xf;
        rd0 = (insn >> 16) & 0xf;
        rd1 = (insn >> 0) & 0xf;
        gen_op_iwmmxt_movq_M0_wRn(rd0);
        switch ((insn >> 22) & 3) {
        case 1:
            if (insn & (1 << 21))
                gen_op_iwmmxt_packsw_M0_wRn(rd1);
            else
                gen_op_iwmmxt_packuw_M0_wRn(rd1);
            break;
        case 2:
            if (insn & (1 << 21))
                gen_op_iwmmxt_packsl_M0_wRn(rd1);
            else
                gen_op_iwmmxt_packul_M0_wRn(rd1);
            break;
        case 3:
            if (insn & (1 << 21))
                gen_op_iwmmxt_packsq_M0_wRn(rd1);
            else
                gen_op_iwmmxt_packuq_M0_wRn(rd1);
            break;
        }
        gen_op_iwmmxt_movq_wRn_M0(wrd);
        gen_op_iwmmxt_set_mup();
        gen_op_iwmmxt_set_cup();
        break;
    case 0x201: case 0x203: case 0x205: case 0x207:
    case 0x209: case 0x20b: case 0x20d: case 0x20f:
    case 0x211: case 0x213: case 0x215: case 0x217:
    case 0x219: case 0x21b: case 0x21d: case 0x21f:
        wrd = (insn >> 5) & 0xf;
        rd0 = (insn >> 12) & 0xf;
        rd1 = (insn >> 0) & 0xf;
        if (rd0 == 0xf || rd1 == 0xf)
            return 1;
        gen_op_iwmmxt_movq_M0_wRn(wrd);
        tmp = load_reg(s, rd0);
        tmp2 = load_reg(s, rd1);
        switch ((insn >> 16) & 0xf) {
        case 0x0:					/* TMIA */
            gen_helper_iwmmxt_muladdsl(cpu_M0, cpu_M0, tmp, tmp2);
            break;
        case 0x8:					/* TMIAPH */
            gen_helper_iwmmxt_muladdsw(cpu_M0, cpu_M0, tmp, tmp2);
            break;
        case 0xc: case 0xd: case 0xe: case 0xf:		/* TMIAxy */
            if (insn & (1 << 16))
                tcg_gen_shri_i32(tmp, tmp, 16);
            if (insn & (1 << 17))
                tcg_gen_shri_i32(tmp2, tmp2, 16);
            gen_helper_iwmmxt_muladdswl(cpu_M0, cpu_M0, tmp, tmp2);
            break;
        default:
            dead_tmp(tmp2);
            dead_tmp(tmp);
            return 1;
        }
        dead_tmp(tmp2);
        dead_tmp(tmp);
        gen_op_iwmmxt_movq_wRn_M0(wrd);
        gen_op_iwmmxt_set_mup();
        break;
    default:
        return 1;
    }

    return 0;
}

/* Disassemble an XScale DSP instruction.  Returns nonzero if an error occured
   (ie. an undefined instruction).  */
static int disas_dsp_insn(CPUState *env, DisasContext *s, uint32_t insn)
{
    int acc, rd0, rd1, rdhi, rdlo;
    TCGv tmp, tmp2;

    if ((insn & 0x0ff00f10) == 0x0e200010) {
        /* Multiply with Internal Accumulate Format */
        rd0 = (insn >> 12) & 0xf;
        rd1 = insn & 0xf;
        acc = (insn >> 5) & 7;

        if (acc != 0)
            return 1;

        tmp = load_reg(s, rd0);
        tmp2 = load_reg(s, rd1);
        switch ((insn >> 16) & 0xf) {
        case 0x0:					/* MIA */
            gen_helper_iwmmxt_muladdsl(cpu_M0, cpu_M0, tmp, tmp2);
            break;
        case 0x8:					/* MIAPH */
            gen_helper_iwmmxt_muladdsw(cpu_M0, cpu_M0, tmp, tmp2);
            break;
        case 0xc:					/* MIABB */
        case 0xd:					/* MIABT */
        case 0xe:					/* MIATB */
        case 0xf:					/* MIATT */
            if (insn & (1 << 16))
                tcg_gen_shri_i32(tmp, tmp, 16);
            if (insn & (1 << 17))
                tcg_gen_shri_i32(tmp2, tmp2, 16);
            gen_helper_iwmmxt_muladdswl(cpu_M0, cpu_M0, tmp, tmp2);
            break;
        default:
            return 1;
        }
        dead_tmp(tmp2);
        dead_tmp(tmp);

        gen_op_iwmmxt_movq_wRn_M0(acc);
        return 0;
    }

    if ((insn & 0x0fe00ff8) == 0x0c400000) {
        /* Internal Accumulator Access Format */
        rdhi = (insn >> 16) & 0xf;
        rdlo = (insn >> 12) & 0xf;
        acc = insn & 7;

        if (acc != 0)
            return 1;

        if (insn & ARM_CP_RW_BIT) {			/* MRA */
            iwmmxt_load_reg(cpu_V0, acc);
            tcg_gen_trunc_i64_i32(cpu_R[rdlo], cpu_V0);
            tcg_gen_shri_i64(cpu_V0, cpu_V0, 32);
            tcg_gen_trunc_i64_i32(cpu_R[rdhi], cpu_V0);
            tcg_gen_andi_i32(cpu_R[rdhi], cpu_R[rdhi], (1 << (40 - 32)) - 1);
        } else {					/* MAR */
            tcg_gen_concat_i32_i64(cpu_V0, cpu_R[rdlo], cpu_R[rdhi]);
            iwmmxt_store_reg(cpu_V0, acc);
        }
        return 0;
    }

    return 1;
}

/* Disassemble system coprocessor instruction.  Return nonzero if
   instruction is not defined.  */
static int disas_cp_insn(CPUState *env, DisasContext *s, uint32_t insn)
{
    TCGv tmp, tmp2;
    uint32_t rd = (insn >> 12) & 0xf;
    uint32_t cp = (insn >> 8) & 0xf;

    if (insn & ARM_CP_RW_BIT) {
        if (!env->cp[cp].cp_read)
            return 1;
        gen_set_pc_im(s->pc);
        tmp = new_tmp();
        tmp2 = tcg_const_i32(insn);
        gen_helper_get_cp(tmp, cpu_env, tmp2);
        tcg_temp_free_i32(tmp2);
        store_reg(s, rd, tmp);
    } else {
        if (!env->cp[cp].cp_write)
            return 1;
        gen_set_pc_im(s->pc);
        tmp = load_reg(s, rd);
        tmp2 = tcg_const_i32(insn);
        gen_helper_set_cp(cpu_env, tmp2, tmp);
        tcg_temp_free_i32(tmp2);
        dead_tmp(tmp);
    }
    return 0;
}

static int cp15_user_ok(uint32_t insn)
{
    int cpn = (insn >> 16) & 0xf;
    int cpm = insn & 0xf;
    int op = ((insn >> 5) & 7) | ((insn >> 18) & 0x38);

    if (cpn == 13 && cpm == 0) {
        /* TLS register.  */
        if (op == 2 || (op == 3 && (insn & ARM_CP_RW_BIT)))
            return 1;
    }
    if (cpn == 7) {
        /* ISB, DSB, DMB.  */
        if ((cpm == 5 && op == 4)
                || (cpm == 10 && (op == 4 || op == 5)))
            return 1;
    }
    return 0;
}

static int cp15_tls_load_store(CPUState *env, DisasContext *s, uint32_t insn, uint32_t rd)
{
    TCGv tmp;
    int cpn = (insn >> 16) & 0xf;
    int cpm = insn & 0xf;
    int op = ((insn >> 5) & 7) | ((insn >> 18) & 0x38);

    if (!arm_feature(env, ARM_FEATURE_V6K))
        return 0;

    if (!(cpn == 13 && cpm == 0))
        return 0;

    if (insn & ARM_CP_RW_BIT) {
        switch (op) {
        case 2:
            tmp = load_cpu_field(cp15.c13_tls1);
            break;
        case 3:
            tmp = load_cpu_field(cp15.c13_tls2);
            break;
        case 4:
            tmp = load_cpu_field(cp15.c13_tls3);
            break;
        default:
            return 0;
        }
        store_reg(s, rd, tmp);

    } else {
        tmp = load_reg(s, rd);
        switch (op) {
        case 2:
            store_cpu_field(tmp, cp15.c13_tls1);
            break;
        case 3:
            store_cpu_field(tmp, cp15.c13_tls2);
            break;
        case 4:
            store_cpu_field(tmp, cp15.c13_tls3);
            break;
        default:
            dead_tmp(tmp);
            return 0;
        }
    }
    return 1;
}

/* Disassemble system coprocessor (cp15) instruction.  Return nonzero if
   instruction is not defined.  */
static int disas_cp15_insn(CPUState *env, DisasContext *s, uint32_t insn)
{
    uint32_t rd;
    TCGv tmp, tmp2;

    /* M profile cores use memory mapped registers instead of cp15.  */
    if (arm_feature(env, ARM_FEATURE_M))
	return 1;

    if ((insn & (1 << 25)) == 0) {
        if (insn & (1 << 20)) {
            /* mrrc */
            return 1;
        }
        /* mcrr.  Used for block cache operations, so implement as no-op.  */
        return 0;
    }
    if ((insn & (1 << 4)) == 0) {
        /* cdp */
        return 1;
    }
    if (IS_USER(s) && !cp15_user_ok(insn)) {
        return 1;
    }
    if ((insn & 0x0fff0fff) == 0x0e070f90
        || (insn & 0x0fff0fff) == 0x0e070f58) {
        /* Wait for interrupt.  */
        gen_set_pc_im(s->pc);
        s->is_jmp = DISAS_WFI;
        return 0;
    }
    rd = (insn >> 12) & 0xf;

    if (cp15_tls_load_store(env, s, insn, rd))
        return 0;

    tmp2 = tcg_const_i32(insn);
    if (insn & ARM_CP_RW_BIT) {
        tmp = new_tmp();
        gen_helper_get_cp15(tmp, cpu_env, tmp2);
        /* If the destination register is r15 then sets condition codes.  */
        if (rd != 15)
            store_reg(s, rd, tmp);
        else
            dead_tmp(tmp);
    } else {
        tmp = load_reg(s, rd);
        gen_helper_set_cp15(cpu_env, tmp2, tmp);
        dead_tmp(tmp);
        /* Normally we would always end the TB here, but Linux
         * arch/arm/mach-pxa/sleep.S expects two instructions following
         * an MMU enable to execute from cache.  Imitate this behaviour.  */
        if (!arm_feature(env, ARM_FEATURE_XSCALE) ||
                (insn & 0x0fff0fff) != 0x0e010f10)
            gen_lookup_tb(s);
    }
    tcg_temp_free_i32(tmp2);
    return 0;
}

#define VFP_REG_SHR(x, n) (((n) > 0) ? (x) >> (n) : (x) << -(n))
#define VFP_SREG(insn, bigbit, smallbit) \
  ((VFP_REG_SHR(insn, bigbit - 1) & 0x1e) | (((insn) >> (smallbit)) & 1))
#define VFP_DREG(reg, insn, bigbit, smallbit) do { \
    if (arm_feature(env, ARM_FEATURE_VFP3)) { \
        reg = (((insn) >> (bigbit)) & 0x0f) \
              | (((insn) >> ((smallbit) - 4)) & 0x10); \
    } else { \
        if (insn & (1 << (smallbit))) \
            return 1; \
        reg = ((insn) >> (bigbit)) & 0x0f; \
    }} while (0)

#define VFP_SREG_D(insn) VFP_SREG(insn, 12, 22)
#define VFP_DREG_D(reg, insn) VFP_DREG(reg, insn, 12, 22)
#define VFP_SREG_N(insn) VFP_SREG(insn, 16,  7)
#define VFP_DREG_N(reg, insn) VFP_DREG(reg, insn, 16,  7)
#define VFP_SREG_M(insn) VFP_SREG(insn,  0,  5)
#define VFP_DREG_M(reg, insn) VFP_DREG(reg, insn,  0,  5)

/* Move between integer and VFP cores.  */
static TCGv gen_vfp_mrs(void)
{
    TCGv tmp = new_tmp();
    tcg_gen_mov_i32(tmp, cpu_F0s);
    return tmp;
}

static void gen_vfp_msr(TCGv tmp)
{
    tcg_gen_mov_i32(cpu_F0s, tmp);
    dead_tmp(tmp);
}

static void gen_neon_dup_u8(TCGv var, int shift)
{
    TCGv tmp = new_tmp();
    if (shift)
        tcg_gen_shri_i32(var, var, shift);
    tcg_gen_ext8u_i32(var, var);
    tcg_gen_shli_i32(tmp, var, 8);
    tcg_gen_or_i32(var, var, tmp);
    tcg_gen_shli_i32(tmp, var, 16);
    tcg_gen_or_i32(var, var, tmp);
    dead_tmp(tmp);
}

static void gen_neon_dup_low16(TCGv var)
{
    TCGv tmp = new_tmp();
    tcg_gen_ext16u_i32(var, var);
    tcg_gen_shli_i32(tmp, var, 16);
    tcg_gen_or_i32(var, var, tmp);
    dead_tmp(tmp);
}

static void gen_neon_dup_high16(TCGv var)
{
    TCGv tmp = new_tmp();
    tcg_gen_andi_i32(var, var, 0xffff0000);
    tcg_gen_shri_i32(tmp, var, 16);
    tcg_gen_or_i32(var, var, tmp);
    dead_tmp(tmp);
}

/* Disassemble a VFP instruction.  Returns nonzero if an error occured
   (ie. an undefined instruction).  */
static int disas_vfp_insn(CPUState * env, DisasContext *s, uint32_t insn)
{
    uint32_t rd, rn, rm, op, i, n, offset, delta_d, delta_m, bank_mask;
    int dp, veclen;
    TCGv addr;
    TCGv tmp;
    TCGv tmp2;

    if (!arm_feature(env, ARM_FEATURE_VFP))
        return 1;

    if (!s->vfp_enabled) {
        /* VFP disabled.  Only allow fmxr/fmrx to/from some control regs.  */
        if ((insn & 0x0fe00fff) != 0x0ee00a10)
            return 1;
        rn = (insn >> 16) & 0xf;
        if (rn != ARM_VFP_FPSID && rn != ARM_VFP_FPEXC
            && rn != ARM_VFP_MVFR1 && rn != ARM_VFP_MVFR0)
            return 1;
    }
    dp = ((insn & 0xf00) == 0xb00);
    switch ((insn >> 24) & 0xf) {
    case 0xe:
        if (insn & (1 << 4)) {
            /* single register transfer */
            rd = (insn >> 12) & 0xf;
            if (dp) {
                int size;
                int pass;

                VFP_DREG_N(rn, insn);
                if (insn & 0xf)
                    return 1;
                if (insn & 0x00c00060
                    && !arm_feature(env, ARM_FEATURE_NEON))
                    return 1;

                pass = (insn >> 21) & 1;
                if (insn & (1 << 22)) {
                    size = 0;
                    offset = ((insn >> 5) & 3) * 8;
                } else if (insn & (1 << 5)) {
                    size = 1;
                    offset = (insn & (1 << 6)) ? 16 : 0;
                } else {
                    size = 2;
                    offset = 0;
                }
                if (insn & ARM_CP_RW_BIT) {
                    /* vfp->arm */
                    tmp = neon_load_reg(rn, pass);
                    switch (size) {
                    case 0:
                        if (offset)
                            tcg_gen_shri_i32(tmp, tmp, offset);
                        if (insn & (1 << 23))
                            gen_uxtb(tmp);
                        else
                            gen_sxtb(tmp);
                        break;
                    case 1:
                        if (insn & (1 << 23)) {
                            if (offset) {
                                tcg_gen_shri_i32(tmp, tmp, 16);
                            } else {
                                gen_uxth(tmp);
                            }
                        } else {
                            if (offset) {
                                tcg_gen_sari_i32(tmp, tmp, 16);
                            } else {
                                gen_sxth(tmp);
                            }
                        }
                        break;
                    case 2:
                        break;
                    }
                    store_reg(s, rd, tmp);
                } else {
                    /* arm->vfp */
                    tmp = load_reg(s, rd);
                    if (insn & (1 << 23)) {
                        /* VDUP */
                        if (size == 0) {
                            gen_neon_dup_u8(tmp, 0);
                        } else if (size == 1) {
                            gen_neon_dup_low16(tmp);
                        }
                        for (n = 0; n <= pass * 2; n++) {
                            tmp2 = new_tmp();
                            tcg_gen_mov_i32(tmp2, tmp);
                            neon_store_reg(rn, n, tmp2);
                        }
                        neon_store_reg(rn, n, tmp);
                    } else {
                        /* VMOV */
                        switch (size) {
                        case 0:
                            tmp2 = neon_load_reg(rn, pass);
                            gen_bfi(tmp, tmp2, tmp, offset, 0xff);
                            dead_tmp(tmp2);
                            break;
                        case 1:
                            tmp2 = neon_load_reg(rn, pass);
                            gen_bfi(tmp, tmp2, tmp, offset, 0xffff);
                            dead_tmp(tmp2);
                            break;
                        case 2:
                            break;
                        }
                        neon_store_reg(rn, pass, tmp);
                    }
                }
            } else { /* !dp */
                if ((insn & 0x6f) != 0x00)
                    return 1;
                rn = VFP_SREG_N(insn);
                if (insn & ARM_CP_RW_BIT) {
                    /* vfp->arm */
                    if (insn & (1 << 21)) {
                        /* system register */
                        rn >>= 1;

                        switch (rn) {
                        case ARM_VFP_FPSID:
                            /* VFP2 allows access to FSID from userspace.
                               VFP3 restricts all id registers to privileged
                               accesses.  */
                            if (IS_USER(s)
                                && arm_feature(env, ARM_FEATURE_VFP3))
                                return 1;
                            tmp = load_cpu_field(vfp.xregs[rn]);
                            break;
                        case ARM_VFP_FPEXC:
                            if (IS_USER(s))
                                return 1;
                            tmp = load_cpu_field(vfp.xregs[rn]);
                            break;
                        case ARM_VFP_FPINST:
                        case ARM_VFP_FPINST2:
                            /* Not present in VFP3.  */
                            if (IS_USER(s)
                                || arm_feature(env, ARM_FEATURE_VFP3))
                                return 1;
                            tmp = load_cpu_field(vfp.xregs[rn]);
                            break;
                        case ARM_VFP_FPSCR:
                            if (rd == 15) {
                                tmp = load_cpu_field(vfp.xregs[ARM_VFP_FPSCR]);
                                tcg_gen_andi_i32(tmp, tmp, 0xf0000000);
                            } else {
                                tmp = new_tmp();
                                gen_helper_vfp_get_fpscr(tmp, cpu_env);
                            }
                            break;
                        case ARM_VFP_MVFR0:
                        case ARM_VFP_MVFR1:
                            if (IS_USER(s)
                                || !arm_feature(env, ARM_FEATURE_VFP3))
                                return 1;
                            tmp = load_cpu_field(vfp.xregs[rn]);
                            break;
                        default:
                            return 1;
                        }
                    } else {
                        gen_mov_F0_vreg(0, rn);
                        tmp = gen_vfp_mrs();
                    }
                    if (rd == 15) {
                        /* Set the 4 flag bits in the CPSR.  */
                        gen_set_nzcv(tmp);
                        dead_tmp(tmp);
                    } else {
                        store_reg(s, rd, tmp);
                    }
                } else {
                    /* arm->vfp */
                    tmp = load_reg(s, rd);
                    if (insn & (1 << 21)) {
                        rn >>= 1;
                        /* system register */
                        switch (rn) {
                        case ARM_VFP_FPSID:
                        case ARM_VFP_MVFR0:
                        case ARM_VFP_MVFR1:
                            /* Writes are ignored.  */
                            break;
                        case ARM_VFP_FPSCR:
                            gen_helper_vfp_set_fpscr(cpu_env, tmp);
                            dead_tmp(tmp);
                            gen_lookup_tb(s);
                            break;
                        case ARM_VFP_FPEXC:
                            if (IS_USER(s))
                                return 1;
                            /* TODO: VFP subarchitecture support.
                             * For now, keep the EN bit only */
                            tcg_gen_andi_i32(tmp, tmp, 1 << 30);
                            store_cpu_field(tmp, vfp.xregs[rn]);
                            gen_lookup_tb(s);
                            break;
                        case ARM_VFP_FPINST:
                        case ARM_VFP_FPINST2:
                            store_cpu_field(tmp, vfp.xregs[rn]);
                            break;
                        default:
                            return 1;
                        }
                    } else {
                        gen_vfp_msr(tmp);
                        gen_mov_vreg_F0(0, rn);
                    }
                }
            }
        } else {
            /* data processing */
            /* The opcode is in bits 23, 21, 20 and 6.  */
            op = ((insn >> 20) & 8) | ((insn >> 19) & 6) | ((insn >> 6) & 1);
            if (dp) {
                if (op == 15) {
                    /* rn is opcode */
                    rn = ((insn >> 15) & 0x1e) | ((insn >> 7) & 1);
                } else {
                    /* rn is register number */
                    VFP_DREG_N(rn, insn);
                }

                if (op == 15 && (rn == 15 || ((rn & 0x1c) == 0x18))) {
                    /* Integer or single precision destination.  */
                    rd = VFP_SREG_D(insn);
                } else {
                    VFP_DREG_D(rd, insn);
                }
                if (op == 15 &&
                    (((rn & 0x1c) == 0x10) || ((rn & 0x14) == 0x14))) {
                    /* VCVT from int is always from S reg regardless of dp bit.
                     * VCVT with immediate frac_bits has same format as SREG_M
                     */
                    rm = VFP_SREG_M(insn);
                } else {
                    VFP_DREG_M(rm, insn);
                }
            } else {
                rn = VFP_SREG_N(insn);
                if (op == 15 && rn == 15) {
                    /* Double precision destination.  */
                    VFP_DREG_D(rd, insn);
                } else {
                    rd = VFP_SREG_D(insn);
                }
                /* NB that we implicitly rely on the encoding for the frac_bits
                 * in VCVT of fixed to float being the same as that of an SREG_M
                 */
                rm = VFP_SREG_M(insn);
            }

            veclen = s->vec_len;
            if (op == 15 && rn > 3)
                veclen = 0;

            /* Shut up compiler warnings.  */
            delta_m = 0;
            delta_d = 0;
            bank_mask = 0;

            if (veclen > 0) {
                if (dp)
                    bank_mask = 0xc;
                else
                    bank_mask = 0x18;

                /* Figure out what type of vector operation this is.  */
                if ((rd & bank_mask) == 0) {
                    /* scalar */
                    veclen = 0;
                } else {
                    if (dp)
                        delta_d = (s->vec_stride >> 1) + 1;
                    else
                        delta_d = s->vec_stride + 1;

                    if ((rm & bank_mask) == 0) {
                        /* mixed scalar/vector */
                        delta_m = 0;
                    } else {
                        /* vector */
                        delta_m = delta_d;
                    }
                }
            }

            /* Load the initial operands.  */
            if (op == 15) {
                switch (rn) {
                case 16:
                case 17:
                    /* Integer source */
                    gen_mov_F0_vreg(0, rm);
                    break;
                case 8:
                case 9:
                    /* Compare */
                    gen_mov_F0_vreg(dp, rd);
                    gen_mov_F1_vreg(dp, rm);
                    break;
                case 10:
                case 11:
                    /* Compare with zero */
                    gen_mov_F0_vreg(dp, rd);
                    gen_vfp_F1_ld0(dp);
                    break;
                case 20:
                case 21:
                case 22:
                case 23:
                case 28:
                case 29:
                case 30:
                case 31:
                    /* Source and destination the same.  */
                    gen_mov_F0_vreg(dp, rd);
                    break;
                default:
                    /* One source operand.  */
                    gen_mov_F0_vreg(dp, rm);
                    break;
                }
            } else {
                /* Two source operands.  */
                gen_mov_F0_vreg(dp, rn);
                gen_mov_F1_vreg(dp, rm);
            }

            for (;;) {
                /* Perform the calculation.  */
                switch (op) {
                case 0: /* mac: fd + (fn * fm) */
                    gen_vfp_mul(dp);
                    gen_mov_F1_vreg(dp, rd);
                    gen_vfp_add(dp);
                    break;
                case 1: /* nmac: fd - (fn * fm) */
                    gen_vfp_mul(dp);
                    gen_vfp_neg(dp);
                    gen_mov_F1_vreg(dp, rd);
                    gen_vfp_add(dp);
                    break;
                case 2: /* msc: -fd + (fn * fm) */
                    gen_vfp_mul(dp);
                    gen_mov_F1_vreg(dp, rd);
                    gen_vfp_sub(dp);
                    break;
                case 3: /* nmsc: -fd - (fn * fm)  */
                    gen_vfp_mul(dp);
                    gen_vfp_neg(dp);
                    gen_mov_F1_vreg(dp, rd);
                    gen_vfp_sub(dp);
                    break;
                case 4: /* mul: fn * fm */
                    gen_vfp_mul(dp);
                    break;
                case 5: /* nmul: -(fn * fm) */
                    gen_vfp_mul(dp);
                    gen_vfp_neg(dp);
                    break;
                case 6: /* add: fn + fm */
                    gen_vfp_add(dp);
                    break;
                case 7: /* sub: fn - fm */
                    gen_vfp_sub(dp);
                    break;
                case 8: /* div: fn / fm */
                    gen_vfp_div(dp);
                    break;
                case 14: /* fconst */
                    if (!arm_feature(env, ARM_FEATURE_VFP3))
                      return 1;

                    n = (insn << 12) & 0x80000000;
                    i = ((insn >> 12) & 0x70) | (insn & 0xf);
                    if (dp) {
                        if (i & 0x40)
                            i |= 0x3f80;
                        else
                            i |= 0x4000;
                        n |= i << 16;
                        tcg_gen_movi_i64(cpu_F0d, ((uint64_t)n) << 32);
                    } else {
                        if (i & 0x40)
                            i |= 0x780;
                        else
                            i |= 0x800;
                        n |= i << 19;
                        tcg_gen_movi_i32(cpu_F0s, n);
                    }
                    break;
                case 15: /* extension space */
                    switch (rn) {
                    case 0: /* cpy */
                        /* no-op */
                        break;
                    case 1: /* abs */
                        gen_vfp_abs(dp);
                        break;
                    case 2: /* neg */
                        gen_vfp_neg(dp);
                        break;
                    case 3: /* sqrt */
                        gen_vfp_sqrt(dp);
                        break;
                    case 4: /* vcvtb.f32.f16 */
                        if (!arm_feature(env, ARM_FEATURE_VFP_FP16))
                          return 1;
                        tmp = gen_vfp_mrs();
                        tcg_gen_ext16u_i32(tmp, tmp);
                        gen_helper_vfp_fcvt_f16_to_f32(cpu_F0s, tmp, cpu_env);
                        dead_tmp(tmp);
                        break;
                    case 5: /* vcvtt.f32.f16 */
                        if (!arm_feature(env, ARM_FEATURE_VFP_FP16))
                          return 1;
                        tmp = gen_vfp_mrs();
                        tcg_gen_shri_i32(tmp, tmp, 16);
                        gen_helper_vfp_fcvt_f16_to_f32(cpu_F0s, tmp, cpu_env);
                        dead_tmp(tmp);
                        break;
                    case 6: /* vcvtb.f16.f32 */
                        if (!arm_feature(env, ARM_FEATURE_VFP_FP16))
                          return 1;
                        tmp = new_tmp();
                        gen_helper_vfp_fcvt_f32_to_f16(tmp, cpu_F0s, cpu_env);
                        gen_mov_F0_vreg(0, rd);
                        tmp2 = gen_vfp_mrs();
                        tcg_gen_andi_i32(tmp2, tmp2, 0xffff0000);
                        tcg_gen_or_i32(tmp, tmp, tmp2);
                        dead_tmp(tmp2);
                        gen_vfp_msr(tmp);
                        break;
                    case 7: /* vcvtt.f16.f32 */
                        if (!arm_feature(env, ARM_FEATURE_VFP_FP16))
                          return 1;
                        tmp = new_tmp();
                        gen_helper_vfp_fcvt_f32_to_f16(tmp, cpu_F0s, cpu_env);
                        tcg_gen_shli_i32(tmp, tmp, 16);
                        gen_mov_F0_vreg(0, rd);
                        tmp2 = gen_vfp_mrs();
                        tcg_gen_ext16u_i32(tmp2, tmp2);
                        tcg_gen_or_i32(tmp, tmp, tmp2);
                        dead_tmp(tmp2);
                        gen_vfp_msr(tmp);
                        break;
                    case 8: /* cmp */
                        gen_vfp_cmp(dp);
                        break;
                    case 9: /* cmpe */
                        gen_vfp_cmpe(dp);
                        break;
                    case 10: /* cmpz */
                        gen_vfp_cmp(dp);
                        break;
                    case 11: /* cmpez */
                        gen_vfp_F1_ld0(dp);
                        gen_vfp_cmpe(dp);
                        break;
                    case 15: /* single<->double conversion */
                        if (dp)
                            gen_helper_vfp_fcvtsd(cpu_F0s, cpu_F0d, cpu_env);
                        else
                            gen_helper_vfp_fcvtds(cpu_F0d, cpu_F0s, cpu_env);
                        break;
                    case 16: /* fuito */
                        gen_vfp_uito(dp);
                        break;
                    case 17: /* fsito */
                        gen_vfp_sito(dp);
                        break;
                    case 20: /* fshto */
                        if (!arm_feature(env, ARM_FEATURE_VFP3))
                          return 1;
                        gen_vfp_shto(dp, 16 - rm);
                        break;
                    case 21: /* fslto */
                        if (!arm_feature(env, ARM_FEATURE_VFP3))
                          return 1;
                        gen_vfp_slto(dp, 32 - rm);
                        break;
                    case 22: /* fuhto */
                        if (!arm_feature(env, ARM_FEATURE_VFP3))
                          return 1;
                        gen_vfp_uhto(dp, 16 - rm);
                        break;
                    case 23: /* fulto */
                        if (!arm_feature(env, ARM_FEATURE_VFP3))
                          return 1;
                        gen_vfp_ulto(dp, 32 - rm);
                        break;
                    case 24: /* ftoui */
                        gen_vfp_toui(dp);
                        break;
                    case 25: /* ftouiz */
                        gen_vfp_touiz(dp);
                        break;
                    case 26: /* ftosi */
                        gen_vfp_tosi(dp);
                        break;
                    case 27: /* ftosiz */
                        gen_vfp_tosiz(dp);
                        break;
                    case 28: /* ftosh */
                        if (!arm_feature(env, ARM_FEATURE_VFP3))
                          return 1;
                        gen_vfp_tosh(dp, 16 - rm);
                        break;
                    case 29: /* ftosl */
                        if (!arm_feature(env, ARM_FEATURE_VFP3))
                          return 1;
                        gen_vfp_tosl(dp, 32 - rm);
                        break;
                    case 30: /* ftouh */
                        if (!arm_feature(env, ARM_FEATURE_VFP3))
                          return 1;
                        gen_vfp_touh(dp, 16 - rm);
                        break;
                    case 31: /* ftoul */
                        if (!arm_feature(env, ARM_FEATURE_VFP3))
                          return 1;
                        gen_vfp_toul(dp, 32 - rm);
                        break;
                    default: /* undefined */
                        printf ("rn:%d\n", rn);
                        return 1;
                    }
                    break;
                default: /* undefined */
                    printf ("op:%d\n", op);
                    return 1;
                }

                /* Write back the result.  */
                if (op == 15 && (rn >= 8 && rn <= 11))
                    ; /* Comparison, do nothing.  */
                else if (op == 15 && dp && ((rn & 0x1c) == 0x18))
                    /* VCVT double to int: always integer result. */
                    gen_mov_vreg_F0(0, rd);
                else if (op == 15 && rn == 15)
                    /* conversion */
                    gen_mov_vreg_F0(!dp, rd);
                else
                    gen_mov_vreg_F0(dp, rd);

                /* break out of the loop if we have finished  */
                if (veclen == 0)
                    break;

                if (op == 15 && delta_m == 0) {
                    /* single source one-many */
                    while (veclen--) {
                        rd = ((rd + delta_d) & (bank_mask - 1))
                             | (rd & bank_mask);
                        gen_mov_vreg_F0(dp, rd);
                    }
                    break;
                }
                /* Setup the next operands.  */
                veclen--;
                rd = ((rd + delta_d) & (bank_mask - 1))
                     | (rd & bank_mask);

                if (op == 15) {
                    /* One source operand.  */
                    rm = ((rm + delta_m) & (bank_mask - 1))
                         | (rm & bank_mask);
                    gen_mov_F0_vreg(dp, rm);
                } else {
                    /* Two source operands.  */
                    rn = ((rn + delta_d) & (bank_mask - 1))
                         | (rn & bank_mask);
                    gen_mov_F0_vreg(dp, rn);
                    if (delta_m) {
                        rm = ((rm + delta_m) & (bank_mask - 1))
                             | (rm & bank_mask);
                        gen_mov_F1_vreg(dp, rm);
                    }
                }
            }
        }
        break;
    case 0xc:
    case 0xd:
        if (dp && (insn & 0x03e00000) == 0x00400000) {
            /* two-register transfer */
            rn = (insn >> 16) & 0xf;
            rd = (insn >> 12) & 0xf;
            if (dp) {
                VFP_DREG_M(rm, insn);
            } else {
                rm = VFP_SREG_M(insn);
            }

            if (insn & ARM_CP_RW_BIT) {
                /* vfp->arm */
                if (dp) {
                    gen_mov_F0_vreg(0, rm * 2);
                    tmp = gen_vfp_mrs();
                    store_reg(s, rd, tmp);
                    gen_mov_F0_vreg(0, rm * 2 + 1);
                    tmp = gen_vfp_mrs();
                    store_reg(s, rn, tmp);
                } else {
                    gen_mov_F0_vreg(0, rm);
                    tmp = gen_vfp_mrs();
                    store_reg(s, rn, tmp);
                    gen_mov_F0_vreg(0, rm + 1);
                    tmp = gen_vfp_mrs();
                    store_reg(s, rd, tmp);
                }
            } else {
                /* arm->vfp */
                if (dp) {
                    tmp = load_reg(s, rd);
                    gen_vfp_msr(tmp);
                    gen_mov_vreg_F0(0, rm * 2);
                    tmp = load_reg(s, rn);
                    gen_vfp_msr(tmp);
                    gen_mov_vreg_F0(0, rm * 2 + 1);
                } else {
                    tmp = load_reg(s, rn);
                    gen_vfp_msr(tmp);
                    gen_mov_vreg_F0(0, rm);
                    tmp = load_reg(s, rd);
                    gen_vfp_msr(tmp);
                    gen_mov_vreg_F0(0, rm + 1);
                }
            }
        } else {
            /* Load/store */
            rn = (insn >> 16) & 0xf;
            if (dp)
                VFP_DREG_D(rd, insn);
            else
                rd = VFP_SREG_D(insn);
            if (s->thumb && rn == 15) {
                addr = new_tmp();
                tcg_gen_movi_i32(addr, s->pc & ~2);
            } else {
                addr = load_reg(s, rn);
            }
            if ((insn & 0x01200000) == 0x01000000) {
                /* Single load/store */
                offset = (insn & 0xff) << 2;
                if ((insn & (1 << 23)) == 0)
                    offset = -offset;
                tcg_gen_addi_i32(addr, addr, offset);
                if (insn & (1 << 20)) {
                    gen_vfp_ld(s, dp, addr);
                    gen_mov_vreg_F0(dp, rd);
                } else {
                    gen_mov_F0_vreg(dp, rd);
                    gen_vfp_st(s, dp, addr);
                }
                dead_tmp(addr);
            } else {
                /* load/store multiple */
                if (dp)
                    n = (insn >> 1) & 0x7f;
                else
                    n = insn & 0xff;

                if (insn & (1 << 24)) /* pre-decrement */
                    tcg_gen_addi_i32(addr, addr, -((insn & 0xff) << 2));

                if (dp)
                    offset = 8;
                else
                    offset = 4;
                tmp = tcg_const_i32(offset);
                for (i = 0; i < n; i++) {
                    if (insn & ARM_CP_RW_BIT) {
                        /* load */
                        gen_vfp_ld(s, dp, addr);
                        gen_mov_vreg_F0(dp, rd + i);
                    } else {
                        /* store */
                        gen_mov_F0_vreg(dp, rd + i);
                        gen_vfp_st(s, dp, addr);
                    }
                    tcg_gen_add_i32(addr, addr, tmp);
                }
                tcg_temp_free_i32(tmp);
                if (insn & (1 << 21)) {
                    /* writeback */
                    if (insn & (1 << 24))
                        offset = -offset * n;
                    else if (dp && (insn & 1))
                        offset = 4;
                    else
                        offset = 0;

                    if (offset != 0)
                        tcg_gen_addi_i32(addr, addr, offset);
                    store_reg(s, rn, addr);
                } else {
                    dead_tmp(addr);
                }
            }
        }
        break;
    default:
        /* Should never happen.  */
        return 1;
    }
    return 0;
}

static inline void gen_goto_tb(DisasContext *s, int n, uint32_t dest)
{
    TranslationBlock *tb;

    tb = s->tb;
    if ((tb->pc & TARGET_PAGE_MASK) == (dest & TARGET_PAGE_MASK)) {
        tcg_gen_goto_tb(n);
        gen_set_pc_im(dest);
        tcg_gen_exit_tb((long)tb + n);
    } else {
        gen_set_pc_im(dest);
        tcg_gen_exit_tb(0);
    }
}

static inline void gen_jmp (DisasContext *s, uint32_t dest)
{
    if (unlikely(s->singlestep_enabled)) {
        /* An indirect jump so that we still trigger the debug exception.  */
        if (s->thumb)
            dest |= 1;
        gen_bx_im(s, dest);
    } else {
        gen_goto_tb(s, 0, dest);
        s->is_jmp = DISAS_TB_JUMP;
    }
}

static inline void gen_mulxy(TCGv t0, TCGv t1, int x, int y)
{
    if (x)
        tcg_gen_sari_i32(t0, t0, 16);
    else
        gen_sxth(t0);
    if (y)
        tcg_gen_sari_i32(t1, t1, 16);
    else
        gen_sxth(t1);
    tcg_gen_mul_i32(t0, t0, t1);
}

/* Return the mask of PSR bits set by a MSR instruction.  */
static uint32_t msr_mask(CPUState *env, DisasContext *s, int flags, int spsr) {
    uint32_t mask;

    mask = 0;
    if (flags & (1 << 0))
        mask |= 0xff;
    if (flags & (1 << 1))
        mask |= 0xff00;
    if (flags & (1 << 2))
        mask |= 0xff0000;
    if (flags & (1 << 3))
        mask |= 0xff000000;

    /* Mask out undefined bits.  */
    mask &= ~CPSR_RESERVED;
    if (!arm_feature(env, ARM_FEATURE_V6))
        mask &= ~(CPSR_E | CPSR_GE);
    if (!arm_feature(env, ARM_FEATURE_THUMB2))
        mask &= ~CPSR_IT;
    /* Mask out execution state bits.  */
    if (!spsr)
        mask &= ~CPSR_EXEC;
    /* Mask out privileged bits.  */
    if (IS_USER(s))
        mask &= CPSR_USER;
    return mask;
}

/* Returns nonzero if access to the PSR is not permitted. Marks t0 as dead. */
static int gen_set_psr(DisasContext *s, uint32_t mask, int spsr, TCGv t0)
{
    TCGv tmp;
    if (spsr) {
        /* ??? This is also undefined in system mode.  */
        if (IS_USER(s))
            return 1;

        tmp = load_cpu_field(spsr);
        tcg_gen_andi_i32(tmp, tmp, ~mask);
        tcg_gen_andi_i32(t0, t0, mask);
        tcg_gen_or_i32(tmp, tmp, t0);
        store_cpu_field(tmp, spsr);
    } else {
        gen_set_cpsr(t0, mask);
    }
    dead_tmp(t0);
    gen_lookup_tb(s);
    return 0;
}

/* Returns nonzero if access to the PSR is not permitted.  */
static int gen_set_psr_im(DisasContext *s, uint32_t mask, int spsr, uint32_t val)
{
    TCGv tmp;
    tmp = new_tmp();
    tcg_gen_movi_i32(tmp, val);
    return gen_set_psr(s, mask, spsr, tmp);
}

/* Generate an old-style exception return. Marks pc as dead. */
static void gen_exception_return(DisasContext *s, TCGv pc)
{
    TCGv tmp;
    store_reg(s, 15, pc);
    tmp = load_cpu_field(spsr);
    gen_set_cpsr(tmp, 0xffffffff);
    dead_tmp(tmp);
    s->is_jmp = DISAS_UPDATE;
}

/* Generate a v6 exception return.  Marks both values as dead.  */
static void gen_rfe(DisasContext *s, TCGv pc, TCGv cpsr)
{
    gen_set_cpsr(cpsr, 0xffffffff);
    dead_tmp(cpsr);
    store_reg(s, 15, pc);
    s->is_jmp = DISAS_UPDATE;
}

static inline void
gen_set_condexec (DisasContext *s)
{
    if (s->condexec_mask) {
        uint32_t val = (s->condexec_cond << 4) | (s->condexec_mask >> 1);
        TCGv tmp = new_tmp();
        tcg_gen_movi_i32(tmp, val);
        store_cpu_field(tmp, condexec_bits);
    }
}

static void gen_exception_insn(DisasContext *s, int offset, int excp)
{
    gen_set_condexec(s);
    gen_set_pc_im(s->pc - offset);
    gen_exception(excp);
    s->is_jmp = DISAS_JUMP;
}

static void gen_nop_hint(DisasContext *s, int val)
{
    switch (val) {
    case 3: /* wfi */
        gen_set_pc_im(s->pc);
        s->is_jmp = DISAS_WFI;
        break;
    case 2: /* wfe */
    case 4: /* sev */
        /* TODO: Implement SEV and WFE.  May help SMP performance.  */
    default: /* nop */
        break;
    }
}

#define CPU_V001 cpu_V0, cpu_V0, cpu_V1

static inline int gen_neon_add(int size, TCGv t0, TCGv t1)
{
    switch (size) {
    case 0: gen_helper_neon_add_u8(t0, t0, t1); break;
    case 1: gen_helper_neon_add_u16(t0, t0, t1); break;
    case 2: tcg_gen_add_i32(t0, t0, t1); break;
    default: return 1;
    }
    return 0;
}

static inline void gen_neon_rsb(int size, TCGv t0, TCGv t1)
{
    switch (size) {
    case 0: gen_helper_neon_sub_u8(t0, t1, t0); break;
    case 1: gen_helper_neon_sub_u16(t0, t1, t0); break;
    case 2: tcg_gen_sub_i32(t0, t1, t0); break;
    default: return;
    }
}

/* 32-bit pairwise ops end up the same as the elementwise versions.  */
#define gen_helper_neon_pmax_s32  gen_helper_neon_max_s32
#define gen_helper_neon_pmax_u32  gen_helper_neon_max_u32
#define gen_helper_neon_pmin_s32  gen_helper_neon_min_s32
#define gen_helper_neon_pmin_u32  gen_helper_neon_min_u32

#define GEN_NEON_INTEGER_OP_ENV(name) do { \
    switch ((size << 1) | u) { \
    case 0: \
        gen_helper_neon_##name##_s8(tmp, cpu_env, tmp, tmp2); \
        break; \
    case 1: \
        gen_helper_neon_##name##_u8(tmp, cpu_env, tmp, tmp2); \
        break; \
    case 2: \
        gen_helper_neon_##name##_s16(tmp, cpu_env, tmp, tmp2); \
        break; \
    case 3: \
        gen_helper_neon_##name##_u16(tmp, cpu_env, tmp, tmp2); \
        break; \
    case 4: \
        gen_helper_neon_##name##_s32(tmp, cpu_env, tmp, tmp2); \
        break; \
    case 5: \
        gen_helper_neon_##name##_u32(tmp, cpu_env, tmp, tmp2); \
        break; \
    default: return 1; \
    }} while (0)

#define GEN_NEON_INTEGER_OP(name) do { \
    switch ((size << 1) | u) { \
    case 0: \
        gen_helper_neon_##name##_s8(tmp, tmp, tmp2); \
        break; \
    case 1: \
        gen_helper_neon_##name##_u8(tmp, tmp, tmp2); \
        break; \
    case 2: \
        gen_helper_neon_##name##_s16(tmp, tmp, tmp2); \
        break; \
    case 3: \
        gen_helper_neon_##name##_u16(tmp, tmp, tmp2); \
        break; \
    case 4: \
        gen_helper_neon_##name##_s32(tmp, tmp, tmp2); \
        break; \
    case 5: \
        gen_helper_neon_##name##_u32(tmp, tmp, tmp2); \
        break; \
    default: return 1; \
    }} while (0)

static TCGv neon_load_scratch(int scratch)
{
    TCGv tmp = new_tmp();
    tcg_gen_ld_i32(tmp, cpu_env, offsetof(CPUARMState, vfp.scratch[scratch]));
    return tmp;
}

static void neon_store_scratch(int scratch, TCGv var)
{
    tcg_gen_st_i32(var, cpu_env, offsetof(CPUARMState, vfp.scratch[scratch]));
    dead_tmp(var);
}

static inline TCGv neon_get_scalar(int size, int reg)
{
    TCGv tmp;
    if (size == 1) {
        tmp = neon_load_reg(reg & 7, reg >> 4);
        if (reg & 8) {
            gen_neon_dup_high16(tmp);
        } else {
            gen_neon_dup_low16(tmp);
        }
    } else {
        tmp = neon_load_reg(reg & 15, reg >> 4);
    }
    return tmp;
}

static void gen_neon_trn_u8(TCGv t0, TCGv t1)
{
    TCGv rd, tmp;

    rd = new_tmp();
    tmp = new_tmp();

    tcg_gen_shli_i32(rd, t0, 8);
    tcg_gen_andi_i32(rd, rd, 0xff00ff00);
    tcg_gen_andi_i32(tmp, t1, 0x00ff00ff);
    tcg_gen_or_i32(rd, rd, tmp);

    tcg_gen_shri_i32(t1, t1, 8);
    tcg_gen_andi_i32(t1, t1, 0x00ff00ff);
    tcg_gen_andi_i32(tmp, t0, 0xff00ff00);
    tcg_gen_or_i32(t1, t1, tmp);
    tcg_gen_mov_i32(t0, rd);

    dead_tmp(tmp);
    dead_tmp(rd);
}

static void gen_neon_trn_u16(TCGv t0, TCGv t1)
{
    TCGv rd, tmp;

    rd = new_tmp();
    tmp = new_tmp();

    tcg_gen_shli_i32(rd, t0, 16);
    tcg_gen_andi_i32(tmp, t1, 0xffff);
    tcg_gen_or_i32(rd, rd, tmp);
    tcg_gen_shri_i32(t1, t1, 16);
    tcg_gen_andi_i32(tmp, t0, 0xffff0000);
    tcg_gen_or_i32(t1, t1, tmp);
    tcg_gen_mov_i32(t0, rd);

    dead_tmp(tmp);
    dead_tmp(rd);
}

static struct {
    int nregs;
    int interleave;
    int spacing;
} neon_ls_element_type[11] = {
    {4, 4, 1},
    {4, 4, 2},
    {4, 1, 1},
    {4, 2, 1},
    {3, 3, 1},
    {3, 3, 2},
    {3, 1, 1},
    {1, 1, 1},
    {2, 2, 1},
    {2, 2, 2},
    {2, 1, 1}
};

/* Translate a NEON load/store element instruction.  Return nonzero if the
   instruction is invalid.  */
static int disas_neon_ls_insn(CPUState * env, DisasContext *s, uint32_t insn)
{
    int rd, rn, rm;
    int op;
    int nregs;
    int interleave;
    int spacing;
    int stride;
    int size;
    int reg;
    int pass;
    int load;
    int shift;
    TCGv addr;
    TCGv tmp;
    TCGv tmp2;

    if (!s->vfp_enabled)
      return 1;
    VFP_DREG_D(rd, insn);
    rn = (insn >> 16) & 0xf;
    rm = insn & 0xf;
    load = (insn & (1 << 21)) != 0;
    addr = new_tmp();
    if ((insn & (1 << 23)) == 0) {
        /* Load store all elements.  */
        op = (insn >> 8) & 0xf;
        size = (insn >> 6) & 3;
        if (op > 10) {
            dead_tmp(addr);
            return 1;
        }
        nregs = neon_ls_element_type[op].nregs;
        interleave = neon_ls_element_type[op].interleave;
        spacing = neon_ls_element_type[op].spacing;
        if (size == 3 && (interleave | spacing) != 1) {
            dead_tmp(addr);
            return 1;
        }
        tcg_gen_movi_i32(addr, insn);
        gen_helper_neon_vldst_all(cpu_env, addr);
        stride = nregs * 8;
    } else {
        size = (insn >> 10) & 3;
        if (size == 3) {
            /* Load single element to all lanes.  */
            if (!load) {
                dead_tmp(addr);
                return 1;
            }
            size = (insn >> 6) & 3;
            nregs = ((insn >> 8) & 3) + 1;
            if (nregs == 1) {
                stride = 0;
            } else {
                stride = (insn & (1 << 5)) ? 2 : 1;
            }
            load_reg_var(s, addr, rn);
            for (reg = 0; reg < nregs; reg++) {
                switch (size) {
                case 0:
                    tmp = gen_ld8u(addr, IS_USER(s));
                    gen_neon_dup_u8(tmp, 0);
                    break;
                case 1:
                    tmp = gen_ld16u(addr, IS_USER(s));
                    gen_neon_dup_low16(tmp);
                    break;
                case 2:
                    tmp = gen_ld32(addr, IS_USER(s));
                    break;
                case 3:
                    dead_tmp(addr);
                    return 1;
                default: /* Avoid compiler warnings.  */
                    abort();
                }
                if (stride && reg < nregs - 1) {
                    tcg_gen_addi_i32(addr, addr, 1 << size);
                } else if (!stride) {
                    tcg_gen_st_i32(tmp, cpu_env, neon_reg_offset(rd + 1, 0));
                    tcg_gen_st_i32(tmp, cpu_env, neon_reg_offset(rd + 1, 1));
                }
                tmp2 = new_tmp();
                tcg_gen_mov_i32(tmp2, tmp);
                neon_store_reg(rd, 0, tmp2);
                neon_store_reg(rd, 1, tmp);
                rd += stride;
            }
            stride = (1 << size) * nregs;
        } else {
            /* Single element.  */
            pass = (insn >> 7) & 1;
            switch (size) {
            case 0:
                shift = ((insn >> 5) & 3) * 8;
                stride = 1;
                break;
            case 1:
                shift = ((insn >> 6) & 1) * 16;
                stride = (insn & (1 << 5)) ? 2 : 1;
                break;
            case 2:
                shift = 0;
                stride = (insn & (1 << 6)) ? 2 : 1;
                break;
            default:
                abort();
            }
            nregs = ((insn >> 8) & 3) + 1;
            load_reg_var(s, addr, rn);
            for (reg = 0; reg < nregs; reg++) {
                if (load) {
                    switch (size) {
                    case 0:
                        tmp = gen_ld8u(addr, IS_USER(s));
                        break;
                    case 1:
                        tmp = gen_ld16u(addr, IS_USER(s));
                        break;
                    case 2:
                        tmp = gen_ld32(addr, IS_USER(s));
                        break;
                    default: /* Avoid compiler warnings.  */
                        abort();
                    }
                    if (size != 2) {
                        tmp2 = neon_load_reg(rd, pass);
                        gen_bfi(tmp, tmp2, tmp, shift, size ? 0xffff : 0xff);
                        dead_tmp(tmp2);
                    }
                    neon_store_reg(rd, pass, tmp);
                } else { /* Store */
                    tmp = neon_load_reg(rd, pass);
                    if (shift)
                        tcg_gen_shri_i32(tmp, tmp, shift);
                    switch (size) {
                    case 0:
                        gen_st8(tmp, addr, IS_USER(s));
                        break;
                    case 1:
                        gen_st16(tmp, addr, IS_USER(s));
                        break;
                    case 2:
                        gen_st32(tmp, addr, IS_USER(s));
                        break;
                    }
                }
                rd += stride;
                tcg_gen_addi_i32(addr, addr, 1 << size);
            }
            stride = nregs * (1 << size);
        }
    }
    dead_tmp(addr);
    if (rm != 15) {
        TCGv base;

        base = load_reg(s, rn);
        if (rm == 13) {
            tcg_gen_addi_i32(base, base, stride);
        } else {
            TCGv index;
            index = load_reg(s, rm);
            tcg_gen_add_i32(base, base, index);
            dead_tmp(index);
        }
        store_reg(s, rn, base);
    }
    return 0;
}

/* Bitwise select.  dest = c ? t : f.  Clobbers T and F.  */
static void gen_neon_bsl(TCGv dest, TCGv t, TCGv f, TCGv c)
{
    tcg_gen_and_i32(t, t, c);
    tcg_gen_andc_i32(f, f, c);
    tcg_gen_or_i32(dest, t, f);
}

static inline void gen_neon_narrow(int size, TCGv dest, TCGv_i64 src)
{
    switch (size) {
    case 0: gen_helper_neon_narrow_u8(dest, src); break;
    case 1: gen_helper_neon_narrow_u16(dest, src); break;
    case 2: tcg_gen_trunc_i64_i32(dest, src); break;
    default: abort();
    }
}

static inline void gen_neon_narrow_sats(int size, TCGv dest, TCGv_i64 src)
{
    switch (size) {
    case 0: gen_helper_neon_narrow_sat_s8(dest, cpu_env, src); break;
    case 1: gen_helper_neon_narrow_sat_s16(dest, cpu_env, src); break;
    case 2: gen_helper_neon_narrow_sat_s32(dest, cpu_env, src); break;
    default: abort();
    }
}

static inline void gen_neon_narrow_satu(int size, TCGv dest, TCGv_i64 src)
{
    switch (size) {
    case 0: gen_helper_neon_narrow_sat_u8(dest, cpu_env, src); break;
    case 1: gen_helper_neon_narrow_sat_u16(dest, cpu_env, src); break;
    case 2: gen_helper_neon_narrow_sat_u32(dest, cpu_env, src); break;
    default: abort();
    }
}

static inline void gen_neon_unarrow_sats(int size, TCGv dest, TCGv_i64 src)
{
    switch(size) {
    case 0: gen_helper_neon_unarrow_sat8(dest, cpu_env, src); break;
    case 1: gen_helper_neon_unarrow_sat16(dest, cpu_env, src); break;
    case 2: gen_helper_neon_unarrow_sat32(dest, cpu_env, src); break;
    default: abort();
    }
}

static inline void gen_neon_shift_narrow(int size, TCGv var, TCGv shift,
                                         int q, int u)
{
    if (q) {
        if (u) {
            switch (size) {
            case 1: gen_helper_neon_rshl_u16(var, var, shift); break;
            case 2: gen_helper_neon_rshl_u32(var, var, shift); break;
            default: abort();
            }
        } else {
            switch (size) {
            case 1: gen_helper_neon_rshl_s16(var, var, shift); break;
            case 2: gen_helper_neon_rshl_s32(var, var, shift); break;
            default: abort();
            }
        }
    } else {
        if (u) {
            switch (size) {
            case 1: gen_helper_neon_shl_u16(var, var, shift); break;
            case 2: gen_helper_neon_shl_u32(var, var, shift); break;
            default: abort();
            }
        } else {
            switch (size) {
            case 1: gen_helper_neon_shl_s16(var, var, shift); break;
            case 2: gen_helper_neon_shl_s32(var, var, shift); break;
            default: abort();
            }
        }
    }
}

static inline void gen_neon_widen(TCGv_i64 dest, TCGv src, int size, int u)
{
    if (u) {
        switch (size) {
        case 0: gen_helper_neon_widen_u8(dest, src); break;
        case 1: gen_helper_neon_widen_u16(dest, src); break;
        case 2: tcg_gen_extu_i32_i64(dest, src); break;
        default: abort();
        }
    } else {
        switch (size) {
        case 0: gen_helper_neon_widen_s8(dest, src); break;
        case 1: gen_helper_neon_widen_s16(dest, src); break;
        case 2: tcg_gen_ext_i32_i64(dest, src); break;
        default: abort();
        }
    }
    dead_tmp(src);
}

static inline void gen_neon_addl(int size)
{
    switch (size) {
    case 0: gen_helper_neon_addl_u16(CPU_V001); break;
    case 1: gen_helper_neon_addl_u32(CPU_V001); break;
    case 2: tcg_gen_add_i64(CPU_V001); break;
    default: abort();
    }
}

static inline void gen_neon_subl(int size)
{
    switch (size) {
    case 0: gen_helper_neon_subl_u16(CPU_V001); break;
    case 1: gen_helper_neon_subl_u32(CPU_V001); break;
    case 2: tcg_gen_sub_i64(CPU_V001); break;
    default: abort();
    }
}

static inline void gen_neon_negl(TCGv_i64 var, int size)
{
    switch (size) {
    case 0: gen_helper_neon_negl_u16(var, var); break;
    case 1: gen_helper_neon_negl_u32(var, var); break;
    case 2: gen_helper_neon_negl_u64(var, var); break;
    default: abort();
    }
}

static inline void gen_neon_addl_saturate(TCGv_i64 op0, TCGv_i64 op1, int size)
{
    switch (size) {
    case 1: gen_helper_neon_addl_saturate_s32(op0, cpu_env, op0, op1); break;
    case 2: gen_helper_neon_addl_saturate_s64(op0, cpu_env, op0, op1); break;
    default: abort();
    }
}

static inline void gen_neon_mull(TCGv_i64 dest, TCGv a, TCGv b, int size, int u)
{
    TCGv_i64 tmp;

    switch ((size << 1) | u) {
    case 0: gen_helper_neon_mull_s8(dest, a, b); break;
    case 1: gen_helper_neon_mull_u8(dest, a, b); break;
    case 2: gen_helper_neon_mull_s16(dest, a, b); break;
    case 3: gen_helper_neon_mull_u16(dest, a, b); break;
    case 4:
        tmp = gen_muls_i64_i32(a, b);
        tcg_gen_mov_i64(dest, tmp);
        break;
    case 5:
        tmp = gen_mulu_i64_i32(a, b);
        tcg_gen_mov_i64(dest, tmp);
        break;
    default: abort();
    }

    /* gen_helper_neon_mull_[su]{8|16} do not free their parameters.
       Don't forget to clean them now.  */
    if (size < 2) {
      dead_tmp(a);
      dead_tmp(b);
    }
}

/* Translate a NEON data processing instruction.  Return nonzero if the
   instruction is invalid.
   We process data in a mixture of 32-bit and 64-bit chunks.
   Mostly we use 32-bit chunks so we can use normal scalar instructions.  */

static int disas_neon_data_insn(CPUState * env, DisasContext *s, uint32_t insn)
{
    int op;
    int q;
    int rd, rn, rm;
    int size;
    int shift;
    int pass;
    int count;
    int pairwise;
    int u;
    int n;
    uint32_t imm, mask;
    TCGv tmp, tmp2, tmp3, tmp4, tmp5;
    TCGv_i64 tmp64;

    if (!s->vfp_enabled)
      return 1;
    q = (insn & (1 << 6)) != 0;
    u = (insn >> 24) & 1;
    VFP_DREG_D(rd, insn);
    VFP_DREG_N(rn, insn);
    VFP_DREG_M(rm, insn);
    size = (insn >> 20) & 3;
    if ((insn & (1 << 23)) == 0) {
        /* Three register same length.  */
        op = ((insn >> 7) & 0x1e) | ((insn >> 4) & 1);
        if (op == 24 || op == 25 || (q && ((rd | rn | rm) & 1))) {
            return 1;
        }
        if (size == 3) {
            if (op == 1 || op == 5 || op == 8 || op == 9 || op == 10
                || op == 11 || op == 16) {
                /* 64-bit element instructions.  */
                for (pass = 0; pass < (q ? 2 : 1); pass++) {
                    neon_load_reg64(cpu_V0, rn + pass);
                    neon_load_reg64(cpu_V1, rm + pass);
                    switch (op) {
                    case 1: /* VQADD */
                        if (u) {
                            gen_helper_neon_add_saturate_u64(CPU_V001);
                        } else {
                            gen_helper_neon_add_saturate_s64(CPU_V001);
                        }
                        break;
                    case 5: /* VQSUB */
                        if (u) {
                            gen_helper_neon_sub_saturate_u64(CPU_V001);
                        } else {
                            gen_helper_neon_sub_saturate_s64(CPU_V001);
                        }
                        break;
                    case 8: /* VSHL */
                        if (u) {
                            gen_helper_neon_shl_u64(cpu_V0, cpu_V1, cpu_V0);
                        } else {
                            gen_helper_neon_shl_s64(cpu_V0, cpu_V1, cpu_V0);
                        }
                        break;
                    case 9: /* VQSHL */
                        if (u) {
                            gen_helper_neon_qshl_u64(cpu_V0, cpu_env,
                                                     cpu_V1, cpu_V0);
                        } else {
                            gen_helper_neon_qshl_s64(cpu_V0, cpu_env,
                                                     cpu_V1, cpu_V0);
                        }
                        break;
                    case 10: /* VRSHL */
                        if (u) {
                            gen_helper_neon_rshl_u64(cpu_V0, cpu_V1, cpu_V0);
                        } else {
                            gen_helper_neon_rshl_s64(cpu_V0, cpu_V1, cpu_V0);
                        }
                        break;
                    case 11: /* VQRSHL */
                        if (u) {
                            gen_helper_neon_qrshl_u64(cpu_V0, cpu_env,
                                                      cpu_V1, cpu_V0);
                        } else {
                            gen_helper_neon_qrshl_s64(cpu_V0, cpu_env,
                                                      cpu_V1, cpu_V0);
                        }
                        break;
                    case 16:
                        if (u) {
                            tcg_gen_sub_i64(CPU_V001);
                        } else {
                            tcg_gen_add_i64(CPU_V001);
                        }
                        break;
                    default:
                        abort();
                    }
                    neon_store_reg64(cpu_V0, rd + pass);
                }
            return 0;
        }
        if (op != 3) {
            return 1;
        }
        }
        pairwise = 0;
        switch (op) {
        case 8: /* VSHL */
        case 9: /* VQSHL */
        case 10: /* VRSHL */
        case 11: /* VQRSHL */
            {
                int rtmp;
                /* Shift instruction operands are reversed.  */
                rtmp = rn;
                rn = rm;
                rm = rtmp;
            }
            break;
        case 19: /* VMUL */
            if (u && size) {
                return 1;
            }
            break;
        case 23: /* VPADD */
            if (u) {
                return 1;
            }
            /* fall through */
        case 20: /* VPMAX */
        case 21: /* VPMIN */
            pairwise = 1;
            break;
        case 22: /* VQDMULH/VQRDMULH */
            if (!size) {
                return 1;
            }
            break;
        case 26: /* VADD/VSUB/VPADD/VABD (float) */
            pairwise = (u && size < 2);
            /* fall through */
        case 27: /* VMLA/VMLS/VMUL (float) */
            if (size & 1) {
                return 1;
            }
            break;
        case 28: /* VCEQ/VCGE/VCGT (float) */
            if ((!u && size) || (size & 1)) {
                return 1;
            }
            break;
        case 29: /* VACGE/VACGT (float) */
            if (!u || (size & 1)) {
                return 1;
            }
            break;
        case 30: /* VPMIN/VPMAX (float) */
            pairwise = u;
            if (size & 1) {
                return 1;
            }
            break;
        case 31: /* VRECPS/VRSQRTS */
            if (u || (size & 1)) {
                return 1;
            }
            break;
        default:
            break;
        }
        if (pairwise && q) {
            return 1;
        }

        for (pass = 0; pass < (q ? 4 : 2); pass++) {
            if (pairwise) {
                /* Pairwise.  */
                if (!pass) {
                    tmp = neon_load_reg(rn, 0);
                    tmp2 = neon_load_reg(rn, 1);
                } else {
                    tmp = neon_load_reg(rm, 0);
                    tmp2 = neon_load_reg(rm, 1);
                }
            } else {
                /* Elementwise.  */
                tmp = neon_load_reg(rn, pass);
                tmp2 = neon_load_reg(rm, pass);
            }
            switch (op) {
            case 0: /* VHADD */
                GEN_NEON_INTEGER_OP(hadd);
                break;
            case 1: /* VQADD */
                GEN_NEON_INTEGER_OP_ENV(qadd);
                break;
            case 2: /* VRHADD */
                GEN_NEON_INTEGER_OP(rhadd);
                break;
            case 3: /* Logic ops.  */
                switch ((u << 2) | size) {
                case 0: /* VAND */
                    tcg_gen_and_i32(tmp, tmp, tmp2);
                    break;
                case 1: /* VBIC */
                    tcg_gen_andc_i32(tmp, tmp, tmp2);
                    break;
                case 2: /* VORR, VMOV */
                    tcg_gen_or_i32(tmp, tmp, tmp2);
                    break;
                case 3: /* VORN */
                    tcg_gen_orc_i32(tmp, tmp, tmp2);
                    break;
                case 4: /* VEOR */
                    tcg_gen_xor_i32(tmp, tmp, tmp2);
                    break;
                case 5: /* VBSL */
                    tmp3 = neon_load_reg(rd, pass);
                    gen_neon_bsl(tmp, tmp, tmp2, tmp3);
                    dead_tmp(tmp3);
                    break;
                case 6: /* VBIT */
                    tmp3 = neon_load_reg(rd, pass);
                    gen_neon_bsl(tmp, tmp, tmp3, tmp2);
                    dead_tmp(tmp3);
                    break;
                case 7: /* VBIF */
                    tmp3 = neon_load_reg(rd, pass);
                    gen_neon_bsl(tmp, tmp3, tmp, tmp2);
                    dead_tmp(tmp3);
                    break;
                }
                break;
            case 4: /* VHSUB */
                GEN_NEON_INTEGER_OP(hsub);
                break;
            case 5: /* VQSUB */
                GEN_NEON_INTEGER_OP_ENV(qsub);
                break;
            case 6: /* VCGT */
                GEN_NEON_INTEGER_OP(cgt);
                break;
            case 7: /* VCGE */
                GEN_NEON_INTEGER_OP(cge);
                break;
            case 8: /* VSHL */
                GEN_NEON_INTEGER_OP(shl);
                break;
            case 9: /* VQSHL */
                GEN_NEON_INTEGER_OP_ENV(qshl);
                break;
            case 10: /* VRSHL */
                GEN_NEON_INTEGER_OP(rshl);
                break;
            case 11: /* VQRSHL */
                GEN_NEON_INTEGER_OP_ENV(qrshl);
                break;
            case 12: /* VMAX */
                GEN_NEON_INTEGER_OP(max);
                break;
            case 13: /* VMIN */
                GEN_NEON_INTEGER_OP(min);
                break;
            case 14: /* VABD */
                GEN_NEON_INTEGER_OP(abd);
                break;
            case 15: /* VABA */
                GEN_NEON_INTEGER_OP(abd);
                dead_tmp(tmp2);
                tmp2 = neon_load_reg(rd, pass);
                gen_neon_add(size, tmp, tmp2);
                break;
            case 16:
                if (!u) { /* VADD */
                    if (gen_neon_add(size, tmp, tmp2)) {
                        abort(); /* size == 3 is handled earlier */
                    }
                } else { /* VSUB */
                    switch (size) {
                    case 0: gen_helper_neon_sub_u8(tmp, tmp, tmp2); break;
                    case 1: gen_helper_neon_sub_u16(tmp, tmp, tmp2); break;
                    case 2: tcg_gen_sub_i32(tmp, tmp, tmp2); break;
                    default: abort(); /* size == 3 is handled earlier */
                    }
                }
                break;
            case 17:
                if (!u) { /* VTST */
                    switch (size) {
                    case 0: gen_helper_neon_tst_u8(tmp, tmp, tmp2); break;
                    case 1: gen_helper_neon_tst_u16(tmp, tmp, tmp2); break;
                    case 2: gen_helper_neon_tst_u32(tmp, tmp, tmp2); break;
                    default: abort(); /* size == 3 is handled earlier */
                    }
                } else { /* VCEQ */
                    switch (size) {
                    case 0: gen_helper_neon_ceq_u8(tmp, tmp, tmp2); break;
                    case 1: gen_helper_neon_ceq_u16(tmp, tmp, tmp2); break;
                    case 2: gen_helper_neon_ceq_u32(tmp, tmp, tmp2); break;
                    default: abort(); /* size == 3 is handled earlier */
                    }
                }
                break;
            case 18: /* Multiply.  */
                switch (size) {
                case 0: gen_helper_neon_mul_u8(tmp, tmp, tmp2); break;
                case 1: gen_helper_neon_mul_u16(tmp, tmp, tmp2); break;
                case 2: tcg_gen_mul_i32(tmp, tmp, tmp2); break;
                default: abort(); /* size == 3 is handled earlier */
                }
                dead_tmp(tmp2);
                tmp2 = neon_load_reg(rd, pass);
                if (u) { /* VMLS */
                    gen_neon_rsb(size, tmp, tmp2);
                } else { /* VMLA */
                    gen_neon_add(size, tmp, tmp2);
                }
                break;
            case 19: /* VMUL */
                if (u) { /* polynomial */
                    gen_helper_neon_mul_p8(tmp, tmp, tmp2);
                } else { /* Integer */
                    switch (size) {
                    case 0: gen_helper_neon_mul_u8(tmp, tmp, tmp2); break;
                    case 1: gen_helper_neon_mul_u16(tmp, tmp, tmp2); break;
                    case 2: tcg_gen_mul_i32(tmp, tmp, tmp2); break;
                    default: abort(); /* size == 3 is handled earlier */
                    }
                }
                break;
            case 20: /* VPMAX */
                GEN_NEON_INTEGER_OP(pmax);
                break;
            case 21: /* VPMIN */
                GEN_NEON_INTEGER_OP(pmin);
                break;
            case 22: /* Multiply high.  */
                if (!u) { /* VQDMULH */
                    switch (size) {
                    case 1:
                        gen_helper_neon_qdmulh_s16(tmp, cpu_env, tmp, tmp2);
                        break;
                    case 2:
                        gen_helper_neon_qdmulh_s32(tmp, cpu_env, tmp, tmp2);
                        break;
                    default:
                        abort(); /* size == 0,3 is handled earlier */
                    }
                } else { /* VQRDHMUL */
                    switch (size) {
                    case 1:
                        gen_helper_neon_qrdmulh_s16(tmp, cpu_env, tmp, tmp2);
                        break;
                    case 2:
                        gen_helper_neon_qrdmulh_s32(tmp, cpu_env, tmp, tmp2);
                        break;
                    default:
                        abort(); /* size == 0,3 is handled earlier */
                    }
                }
                break;
            case 23: /* VPADD */
                switch (size) {
                case 0: gen_helper_neon_padd_u8(tmp, tmp, tmp2); break;
                case 1: gen_helper_neon_padd_u16(tmp, tmp, tmp2); break;
                case 2: tcg_gen_add_i32(tmp, tmp, tmp2); break;
                default: abort(); /* size == 3 is handled earlier */
                }
                break;
            case 26: /* Floating point arithmetic.  */
                switch ((u << 2) | size) {
                case 0: /* VADD */
                    gen_helper_neon_add_f32(tmp, tmp, tmp2);
                    break;
                case 2: /* VSUB */
                    gen_helper_neon_sub_f32(tmp, tmp, tmp2);
                    break;
                case 4: /* VPADD */
                    gen_helper_neon_add_f32(tmp, tmp, tmp2);
                    break;
                case 6: /* VABD */
                    gen_helper_neon_abd_f32(tmp, tmp, tmp2);
                    break;
                default:
                    abort(); /* other values are handled earlier */
                }
                break;
            case 27: /* Float multiply.  */
                gen_helper_neon_mul_f32(tmp, tmp, tmp2);
                if (!u) {
                    dead_tmp(tmp2);
                    tmp2 = neon_load_reg(rd, pass);
                    if (size == 0) {
                        gen_helper_neon_add_f32(tmp, tmp, tmp2);
                    } else {
                        gen_helper_neon_sub_f32(tmp, tmp2, tmp);
                    }
                }
                break;
            case 28: /* Float compare.  */
                if (!u) {
                    gen_helper_neon_ceq_f32(tmp, tmp, tmp2);
                } else {
                    if (size == 0) {
                        gen_helper_neon_cge_f32(tmp, tmp, tmp2);
                    } else {
                        gen_helper_neon_cgt_f32(tmp, tmp, tmp2);
                    }
                }
                break;
            case 29: /* Float compare absolute.  */
                if (size == 0) {
                    gen_helper_neon_acge_f32(tmp, tmp, tmp2);
                } else {
                    gen_helper_neon_acgt_f32(tmp, tmp, tmp2);
                }
                break;
            case 30: /* Float min/max.  */
                if (size == 0) {
                    gen_helper_neon_max_f32(tmp, tmp, tmp2);
                } else {
                    gen_helper_neon_min_f32(tmp, tmp, tmp2);
                }
                break;
            case 31:
                if (size == 0) {
                    gen_helper_recps_f32(tmp, tmp, tmp2, cpu_env);
                } else {
                    gen_helper_rsqrts_f32(tmp, tmp, tmp2, cpu_env);
                }
                break;
            default:
                abort();
            }
            dead_tmp(tmp2);

            /* Save the result.  For elementwise operations we can put it
               straight into the destination register.  For pairwise operations
               we have to be careful to avoid clobbering the source operands.*/
            if (pairwise && rd == rm) {
                neon_store_scratch(pass, tmp);
            } else {
                neon_store_reg(rd, pass, tmp);
            }
        } /* for pass */
        if (pairwise && rd == rm) {
            for (pass = 0; pass < (q ? 4 : 2); pass++) {
                tmp = neon_load_scratch(pass);
                neon_store_reg(rd, pass, tmp);
            }
        }
        /* End of 3 register same size operations.  */
    } else if (insn & (1 << 4)) {
        if ((insn & 0x00380080) != 0) {
            /* Two registers and shift.  */
            op = (insn >> 8) & 0xf;
            if (insn & (1 << 7)) {
                if (op & 8) {
                    return 1;
                }
                /* 64-bit shift.   */
                size = 3;
            } else {
                size = 2;
                while ((insn & (1 << (size + 19))) == 0) {
                    size--;
                }
            }
            shift = (insn >> 16) & ((1 << (3 + size)) - 1);
            /* To avoid excessive dumplication of ops we implement shift
               by immediate using the variable shift operations.  */
            if (op < 8) {
                /* Shift by immediate:
                   VSHR, VSRA, VRSHR, VRSRA, VSRI, VSHL, VSLI, VQSHL, VQSHLU */
                /* Right shifts are encoded as N - shift, where N is the
                   element size in bits.  */
                if ((q && ((rd | rm) & 1))
                    || (!u && (op == 4 || op == 6))) {
                    return 1;
                }
                if (op <= 4) {
                    shift = shift - (1 << (size + 3));
                }
                if (size == 3) {
                    count = q + 1;
                } else {
                    count = q ? 4: 2;
                }
                switch (size) {
                case 0:
                    imm = (uint8_t) shift;
                    imm |= imm << 8;
                    imm |= imm << 16;
                    break;
                case 1:
                    imm = (uint16_t) shift;
                    imm |= imm << 16;
                    break;
                case 2:
                case 3:
                    imm = shift;
                    break;
                default:
                    abort();
                }

                for (pass = 0; pass < count; pass++) {
                    if (size == 3) {
                        neon_load_reg64(cpu_V0, rm + pass);
                        tcg_gen_movi_i64(cpu_V1, imm);
                        switch (op) {
                        case 0:  /* VSHR */
                        case 1:  /* VSRA */
                            if (u) {
                                gen_helper_neon_shl_u64(cpu_V0, cpu_V0,
                                                        cpu_V1);
                            } else {
                                gen_helper_neon_shl_s64(cpu_V0, cpu_V0,
                                                        cpu_V1);
                            }
                            break;
                        case 2: /* VRSHR */
                        case 3: /* VRSRA */
                            if (u) {
                                gen_helper_neon_rshl_u64(cpu_V0, cpu_V0,
                                                         cpu_V1);
                            } else {
                                gen_helper_neon_rshl_s64(cpu_V0, cpu_V0,
                                                         cpu_V1);
                            }
                            break;
                        case 4: /* VSRI */
                            gen_helper_neon_shl_u64(cpu_V0, cpu_V0, cpu_V1);
                            break;
                        case 5: /* VSHL, VSLI */
                            gen_helper_neon_shl_u64(cpu_V0, cpu_V0, cpu_V1);
                            break;
                        case 6: /* VQSHLU */
                            if (u) {
                                gen_helper_neon_qshlu_s64(cpu_V0, cpu_env,
                                                          cpu_V0, cpu_V1);
                            } else {
                                return 1;
                            }
                            break;
                        case 7: /* VQSHL */
                            if (u) {
                                gen_helper_neon_qshl_u64(cpu_V0, cpu_env,
                                                         cpu_V0, cpu_V1);
                            } else {
                                gen_helper_neon_qshl_s64(cpu_V0, cpu_env,
                                                         cpu_V0, cpu_V1);
                            }
                            break;
                        }
                        if (op == 1 || op == 3) {
                            /* Accumulate.  */
                            neon_load_reg64(cpu_V1, rd + pass);
                            tcg_gen_add_i64(cpu_V0, cpu_V0, cpu_V1);
                        } else if (op == 4 || (op == 5 && u)) {
                            /* Insert */
                            neon_load_reg64(cpu_V1, rd + pass);
                            uint64_t mask;
                            if (op == 4) {
                                mask = 0xffffffffffffffffull >> -shift;
                            } else {
                                mask = 0xffffffffffffffffull << shift;
                            }
                            tcg_gen_andi_i64(cpu_V0, cpu_V0, mask);
                            tcg_gen_andi_i64(cpu_V1, cpu_V1, ~mask);
                            tcg_gen_or_i64(cpu_V0, cpu_V0, cpu_V1);
                        }
                        neon_store_reg64(cpu_V0, rd + pass);
                    } else { /* size < 3 */
                        /* Operands in T0 and T1.  */
                        tmp = neon_load_reg(rm, pass);
                        tmp2 = tcg_const_i32(imm);
                        switch (op) {
                        case 0:  /* VSHR */
                        case 1:  /* VSRA */
                            GEN_NEON_INTEGER_OP(shl);
                            break;
                        case 2: /* VRSHR */
                        case 3: /* VRSRA */
                            GEN_NEON_INTEGER_OP(rshl);
                            break;
                        case 4: /* VSRI */
                        case 5: /* VSHL, VSLI */
                            switch (size) {
                            case 0:
                                gen_helper_neon_shl_u8(tmp, tmp, tmp2);
                                break;
                            case 1:
                                gen_helper_neon_shl_u16(tmp, tmp, tmp2);
                                break;
                            case 2:
                                gen_helper_neon_shl_u32(tmp, tmp, tmp2);
                                break;
                            default:
                                abort(); /* size == 3 is handled earlier */
                            }
                            break;
                        case 6: /* VQSHLU */
                            if (!u) {
                                return 1;
                            }
                            switch (size) {
                            case 0:
                                gen_helper_neon_qshlu_s8(tmp, cpu_env,
                                                         tmp, tmp2);
                                break;
                            case 1:
                                gen_helper_neon_qshlu_s16(tmp, cpu_env,
                                                          tmp, tmp2);
                                break;
                            case 2:
                                gen_helper_neon_qshlu_s32(tmp, cpu_env,
                                                          tmp, tmp2);
                                break;
                            default:
                                abort(); /* size == 3 is handled earlier */
                            }
                            break;
                        case 7: /* VQSHL */
                            GEN_NEON_INTEGER_OP_ENV(qshl);
                            break;
                        }
                        tcg_temp_free_i32(tmp2);

                        if (op == 1 || op == 3) {
                            /* Accumulate.  */
                            tmp2 = neon_load_reg(rd, pass);
                            gen_neon_add(size, tmp, tmp2);
                            dead_tmp(tmp2);
                        } else if (op == 4 || (op == 5 && u)) {
                            /* Insert */
                            switch (size) {
                            case 0:
                                if (op == 4) {
                                    mask = 0xff >> -shift;
                                } else {
                                    mask = (uint8_t)(0xff << shift);
                                }
                                mask |= mask << 8;
                                mask |= mask << 16;
                                break;
                            case 1:
                                if (op == 4) {
                                    mask = 0xffff >> -shift;
                                } else {
                                    mask = (uint16_t)(0xffff << shift);
                                }
                                mask |= mask << 16;
                                break;
                            case 2:
                                if (shift < -31 || shift > 31) {
                                    mask = 0;
                                } else {
                                    if (op == 4) {
                                        mask = 0xffffffffu >> -shift;
                                    } else {
                                        mask = 0xffffffffu << shift;
                                    }
                                }
                                break;
                            default:
                                abort(); /* size == 3 is handled earlier */
                            }
                            tmp2 = neon_load_reg(rd, pass);
                            tcg_gen_andi_i32(tmp, tmp, mask);
                            tcg_gen_andi_i32(tmp2, tmp2, ~mask);
                            tcg_gen_or_i32(tmp, tmp, tmp2);
                            dead_tmp(tmp2);
                        }
                        neon_store_reg(rd, pass, tmp);
                    }
                } /* for pass */
            } else if (op < 10) {
                /* Shift by immediate and narrow:
                   VSHRN, VRSHRN, VQSHRN, VQSHRUN, VQRSHRN, VQRSHRUN */
                if (rm & 1) {
                    return 1;
                }
                shift = shift - (1 << (size + 3));
                size++;
                switch (size) {
                case 1:
                    imm = (uint16_t)shift;
                    imm |= imm << 16;
                    tmp2 = tcg_const_i32(imm);
                    TCGV_UNUSED_I64(tmp64);
                    break;
                case 2:
                    imm = (uint32_t)shift;
                    tmp2 = tcg_const_i32(imm);
                    TCGV_UNUSED_I64(tmp64);
                    break;
                case 3:
                    tmp64 = tcg_const_i64(shift);
                    TCGV_UNUSED(tmp2);
                    break;
                default:
                    abort();
                }

                TCGV_UNUSED(tmp5);
                for (pass = 0; pass < 2; pass++) {
                    if (size == 3) {
                        neon_load_reg64(cpu_V0, rm + pass);
                        if (q) {
                            if ((op == 8 && !u) || (op == 9 && u)) {
                                gen_helper_neon_rshl_u64(cpu_V0, cpu_V0,
                                                         tmp64);
                            } else {
                                gen_helper_neon_rshl_s64(cpu_V0, cpu_V0,
                                                         tmp64);
                            }
                        } else {
                            if ((op == 8 && !u) || (op == 9 && u)) {
                                gen_helper_neon_shl_u64(cpu_V0, cpu_V0,
                                                        tmp64);
                            } else {
                                gen_helper_neon_shl_s64(cpu_V0, cpu_V0,
                                                        tmp64);
                            }
                        }
                    } else {
                        tmp = neon_load_reg(rm + pass, 0);
                        gen_neon_shift_narrow(size, tmp, tmp2, q,
                                              (op == 8) ? !u : u);
                        tmp3 = neon_load_reg(rm + pass, 1);
                        gen_neon_shift_narrow(size, tmp3, tmp2, q,
                                              (op == 8) ? !u : u);
                        tcg_gen_concat_i32_i64(cpu_V0, tmp, tmp3);
                        dead_tmp(tmp);
                        dead_tmp(tmp3);
                    }
                    tmp4 = new_tmp();
                    if (op == 8) {
                        if (u) { /* VQSHRUN / VQRSHRUN */
                            gen_neon_unarrow_sats(size - 1, tmp4, cpu_V0);
                        } else { /* VSHRN / VRSHRN */
                            gen_neon_narrow(size - 1, tmp4, cpu_V0);
                        }
                    } else { /* VQSHRN / VQRSHRN */
                        if (u) {
                            gen_neon_narrow_satu(size - 1, tmp4, cpu_V0);
                        } else {
                            gen_neon_narrow_sats(size - 1, tmp4, cpu_V0);
                        }
                    }
                    if (!pass) {
                        tmp5 = tmp4;
                    }
                } /* for pass */
                neon_store_reg(rd, 0, tmp5);
                neon_store_reg(rd, 1, tmp4);
                if (size == 3) {
                    tcg_temp_free_i64(tmp64);
                } else {
                    tcg_temp_free_i32(tmp2);
                }
            } else if (op == 10) {
                /* VSHLL */
                if (q) {
                    return 1;
                }
                tmp = neon_load_reg(rm, 0);
                tmp2 = neon_load_reg(rm, 1);
                for (pass = 0; pass < 2; pass++) {
                    if (pass == 1) {
                        tmp = tmp2;
                    }
                    gen_neon_widen(cpu_V0, tmp, size, u);

                    if (shift != 0) {
                        /* The shift is less than the width of the source
                           type, so we can just shift the whole register.  */
                        tcg_gen_shli_i64(cpu_V0, cpu_V0, shift);
                        if (size < 2) {
                            uint64_t imm64;
                            if (size == 0) {
                                imm = (0xffu >> (8 - shift));
                                imm |= imm << 16;
                            } else {
                                imm = 0xffff >> (16 - shift);
                            }
                            imm64 = imm | (((uint64_t)imm) << 32);
                            tcg_gen_andi_i64(cpu_V0, cpu_V0, ~imm64);
                        }
                    }
                    neon_store_reg64(cpu_V0, rd + pass);
                }
            } else if (op >= 14) {
                /* VCVT fixed-point.  */
                if (!(insn & (1 << 21)) || (q && ((rd | rm) & 1))) {
                    return 1;
                }
                /* We have already masked out the must-be-1 top bit of imm6,
                 * hence this 32-shift where the ARM ARM has 64-imm6.
                 */
                shift = 32 - shift;
                for (pass = 0; pass < (q ? 4 : 2); pass++) {
                    tcg_gen_ld_f32(cpu_F0s, cpu_env, neon_reg_offset(rm, pass));
                    if (!(op & 1)) {
                        if (u)
                            gen_vfp_ulto(0, shift);
                        else
                            gen_vfp_slto(0, shift);
                    } else {
                        if (u)
                            gen_vfp_toul(0, shift);
                        else
                            gen_vfp_tosl(0, shift);
                    }
                    tcg_gen_st_f32(cpu_F0s, cpu_env,
                                   neon_reg_offset(rd, pass));
                }
            } else {
                return 1;
            }
        } else { /* (insn & 0x00380080) == 0 */
            int invert;

            op = (insn >> 8) & 0xf;
            /* One register and immediate.  */
            imm = (u << 7) | ((insn >> 12) & 0x70) | (insn & 0xf);
            invert = (insn & (1 << 5)) != 0;
            switch (op) {
            case 0: case 1:
                /* no-op */
                break;
            case 2: case 3:
                imm <<= 8;
                break;
            case 4: case 5:
                imm <<= 16;
                break;
            case 6: case 7:
                imm <<= 24;
                break;
            case 8: case 9:
                imm |= imm << 16;
                break;
            case 10: case 11:
                imm = (imm << 8) | (imm << 24);
                break;
            case 12:
                imm = (imm << 8) | 0xff;
                break;
            case 13:
                imm = (imm << 16) | 0xffff;
                break;
            case 14:
                imm |= (imm << 8) | (imm << 16) | (imm << 24);
                if (invert) {
                    imm = ~imm;
                }
                break;
            case 15:
                if (invert) {
                    return 1;
                }
                imm = ((imm & 0x80) << 24) | ((imm & 0x3f) << 19)
                      | ((imm & 0x40) ? (0x1f << 25) : (1 << 30));
                break;
            }
            if (invert)
                imm = ~imm;

            for (pass = 0; pass < (q ? 4 : 2); pass++) {
                if (op & 1 && op < 12) {
                    tmp = neon_load_reg(rd, pass);
                    if (invert) {
                        /* The immediate value has already been inverted, so
                           BIC becomes AND.  */
                        tcg_gen_andi_i32(tmp, tmp, imm);
                    } else {
                        tcg_gen_ori_i32(tmp, tmp, imm);
                    }
                } else {
                    /* VMOV, VMVN.  */
                    tmp = new_tmp();
                    if (op == 14 && invert) {
                        uint32_t val;
                        val = 0;
                        for (n = 0; n < 4; n++) {
                            if (imm & (1 << (n + (pass & 1) * 4)))
                                val |= 0xff << (n * 8);
                        }
                        tcg_gen_movi_i32(tmp, val);
                    } else {
                        tcg_gen_movi_i32(tmp, imm);
                    }
                }
                neon_store_reg(rd, pass, tmp);
            }
        }
    } else { /* (insn & 0x00800010 == 0x00800000) */
        if (size != 3) {
            op = (insn >> 8) & 0xf;
            if (!q) {
                /* Three registers of different lengths.  */

                if (op == 15
                    || (op < 4 && ((rd & 1) || ((op & 1) && (rn & 1))))
                    || ((op == 4 || op == 6) && ((rn | rm) & 1))
                    || ((op == 5 || op >= 7) && (rd & 1))
                    || ((op == 9 || op == 11) && (u || size == 0))
                    || (op == 13 && size == 0)
                    || (op == 14 && (u || size))) {
                    return 1;
                }

                int src1_wide = (op == 1 || op == 3 || op == 4 || op == 6);
                int src2_wide = (op == 4 || op == 6);
                int prewiden = (op < 4);

                /* Avoid overlapping operands.  Wide source operands are
                   always aligned so will never overlap with wide
                   destinations in problematic ways.  */
                if (rd == rm && !src2_wide) {
                    tmp = neon_load_reg(rm, 1);
                    neon_store_scratch(2, tmp);
                } else if (rd == rn && !src1_wide) {
                    tmp = neon_load_reg(rn, 1);
                    neon_store_scratch(2, tmp);
                }
                TCGV_UNUSED(tmp3);
                for (pass = 0; pass < 2; pass++) {
                    if (src1_wide) {
                        neon_load_reg64(cpu_V0, rn + pass);
                        TCGV_UNUSED(tmp);
                    } else {
                        if (pass == 1 && rd == rn) {
                            tmp = neon_load_scratch(2);
                        } else {
                            tmp = neon_load_reg(rn, pass);
                        }
                        if (prewiden) {
                            gen_neon_widen(cpu_V0, tmp, size, u);
                        }
                    }
                    if (src2_wide) {
                        neon_load_reg64(cpu_V1, rm + pass);
                        TCGV_UNUSED(tmp2);
                    } else {
                        if (pass == 1 && rd == rm) {
                            tmp2 = neon_load_scratch(2);
                        } else {
                            tmp2 = neon_load_reg(rm, pass);
                        }
                        if (prewiden) {
                            gen_neon_widen(cpu_V1, tmp2, size, u);
                        }
                    }
                    switch (op) {
                    case 0: case 1: case 4: /* VADDL, VADDW, VADDHN, VRADDHN */
                        gen_neon_addl(size);
                        break;
                    case 2: case 3: case 6: /* VSUBL, VSUBW, VSUBHN, VRSUBHN */
                        gen_neon_subl(size);
                        break;
                    case 5: case 7: /* VABAL, VABDL */
                        switch ((size << 1) | u) {
                        case 0:
                            gen_helper_neon_abdl_s16(cpu_V0, tmp, tmp2);
                            break;
                        case 1:
                            gen_helper_neon_abdl_u16(cpu_V0, tmp, tmp2);
                            break;
                        case 2:
                            gen_helper_neon_abdl_s32(cpu_V0, tmp, tmp2);
                            break;
                        case 3:
                            gen_helper_neon_abdl_u32(cpu_V0, tmp, tmp2);
                            break;
                        case 4:
                            gen_helper_neon_abdl_s64(cpu_V0, tmp, tmp2);
                            break;
                        case 5:
                            gen_helper_neon_abdl_u64(cpu_V0, tmp, tmp2);
                            break;
                        default: abort(); /* size == 3 is handled earlier */
                        }
                        dead_tmp(tmp2);
                        dead_tmp(tmp);
                        break;
                    case 8: case 9: case 10: case 11: case 12: case 13:
                        /* VMLAL, VQDMLAL, VMLSL, VQDMLSL, VMULL, VQDMULL */
                        gen_neon_mull(cpu_V0, tmp, tmp2, size, u);
                        break;
                    case 14: /* Polynomial VMULL */
                        gen_helper_neon_mull_p8(cpu_V0, tmp, tmp2);
                        dead_tmp(tmp2);
                        dead_tmp(tmp);
                        break;
                    default: /* 15 is RESERVED.  */
                        abort(); /* op == 15 is handled earlier */
                    }
                    if (op == 5 || op == 13 || (op >= 8 && op <= 11)) {
                        /* Accumulate.  */
                        if (op == 10) {
                            gen_neon_negl(cpu_V0, size);
                        }

                        if (op != 13) {
                            neon_load_reg64(cpu_V1, rd + pass);
                        }

                        switch (op) {
                        case 5: case 8: case 10: /* VABAL, VMLAL, VMLSL */
                            gen_neon_addl(size);
                            break;
                        case 9: case 11: /* VQDMLAL, VQDMLSL */
                            gen_neon_addl_saturate(cpu_V0, cpu_V0, size);
                            if (op == 11) {
                                gen_neon_negl(cpu_V0, size);
                            }
                            gen_neon_addl_saturate(cpu_V0, cpu_V1, size);
                            break;
                        case 13: /* VQDMULL */
                            gen_neon_addl_saturate(cpu_V0, cpu_V0, size);
                            break;
                        default:
                            abort();
                        }
                        neon_store_reg64(cpu_V0, rd + pass);
                    } else if (op == 4 || op == 6) {
                        /* Narrowing operation.  */
                        tmp = new_tmp();
                        if (!u) {
                            switch (size) {
                            case 0:
                                gen_helper_neon_narrow_high_u8(tmp, cpu_V0);
                                break;
                            case 1:
                                gen_helper_neon_narrow_high_u16(tmp, cpu_V0);
                                break;
                            case 2:
                                tcg_gen_shri_i64(cpu_V0, cpu_V0, 32);
                                tcg_gen_trunc_i64_i32(tmp, cpu_V0);
                                break;
                            default: abort(); /* size == 3 is handled earlier */
                            }
                        } else {
                            switch (size) {
                            case 0:
                                gen_helper_neon_narrow_round_high_u8(tmp, cpu_V0);
                                break;
                            case 1:
                                gen_helper_neon_narrow_round_high_u16(tmp, cpu_V0);
                                break;
                            case 2:
                                tcg_gen_addi_i64(cpu_V0, cpu_V0, 1u << 31);
                                tcg_gen_shri_i64(cpu_V0, cpu_V0, 32);
                                tcg_gen_trunc_i64_i32(tmp, cpu_V0);
                                break;
                            default: abort(); /* size == 3 is handled earlier */
                            }
                        }
                        if (pass == 0) {
                            tmp3 = tmp;
                        } else {
                            neon_store_reg(rd, 0, tmp3);
                            neon_store_reg(rd, 1, tmp);
                        }
                    } else {
                        /* Write back the result.  */
                        neon_store_reg64(cpu_V0, rd + pass);
                    }
                }
            } else {
                /* Two registers and a scalar.  */
                switch (op) {
                case 0: /* Integer VMLA scalar */
                case 1: /* Float VMLA scalar */
                case 4: /* Integer VMLS scalar */
                case 5: /* Floating point VMLS scalar */
                case 8: /* Integer VMUL scalar */
                case 9: /* Floating point VMUL scalar */
                    if (size <= (op & 1)) {
                        return 1;
                    }
                    /* fall through */
                case 12: /* VQDMULH scalar */
                case 13: /* VQRDMULH scalar */
                    if (u && ((rd | rn) & 1)) {
                        return 1;
                    }
                    tmp = neon_get_scalar(size, rm);
                    neon_store_scratch(0, tmp);
                    for (pass = 0; pass < (u ? 4 : 2); pass++) {
                        tmp = neon_load_scratch(0);
                        tmp2 = neon_load_reg(rn, pass);
                        if (op == 12) {
                            if (size == 1) {
                                gen_helper_neon_qdmulh_s16(tmp, cpu_env, tmp,
                                                           tmp2);
                            } else { /* TODO: what happens when size == 0? */
                                gen_helper_neon_qdmulh_s32(tmp, cpu_env, tmp,
                                                           tmp2);
                            }
                        } else if (op == 13) {
                            if (size == 1) {
                                gen_helper_neon_qrdmulh_s16(tmp, cpu_env, tmp,
                                                            tmp2);
                            } else { /* TODO: what happens when size == 0? */
                                gen_helper_neon_qrdmulh_s32(tmp, cpu_env, tmp,
                                                            tmp2);
                            }
                        } else if (op & 1) {
                            gen_helper_neon_mul_f32(tmp, tmp, tmp2);
                        } else {
                            switch (size) {
                            case 0:
                                gen_helper_neon_mul_u8(tmp, tmp, tmp2);
                                break;
                            case 1:
                                gen_helper_neon_mul_u16(tmp, tmp, tmp2);
                                break;
                            case 2:
                                tcg_gen_mul_i32(tmp, tmp, tmp2);
                                break;
                            default:
                                abort(); /* size == 3 is handled earlier */
                            }
                        }
                        dead_tmp(tmp2);
                        if (op < 8) {
                            /* Accumulate.  */
                            tmp2 = neon_load_reg(rd, pass);
                            switch (op) {
                            case 0:
                                gen_neon_add(size, tmp, tmp2);
                                break;
                            case 1:
                                gen_helper_neon_add_f32(tmp, tmp, tmp2);
                                break;
                            case 4:
                                gen_neon_rsb(size, tmp, tmp2);
                                break;
                            case 5:
                                gen_helper_neon_sub_f32(tmp, tmp2, tmp);
                                break;
                            default:
                                abort(); /* size == 3 is handled earlier */
                            }
                            dead_tmp(tmp2);
                        }
                        neon_store_reg(rd, pass, tmp);
                    }
                    break;
                case 3: /* VQDMLAL scalar */
                case 7: /* VQDMLSL scalar */
                case 11: /* VQDMULL scalar */
                    if (u) {
                        return 1;
                    }
                    /* fall through */
                case 2: /* VMLAL sclar */
                case 6: /* VMLSL scalar */
                case 10: /* VMULL scalar */
                    if (size == 0 || (rd & 1)) {
                        return 1;
                    }

                    tmp2 = neon_get_scalar(size, rm);
                    /* We need a copy of tmp2 because gen_neon_mull
                     * deletes it during pass 0.  */
                    tmp4 = new_tmp();
                    tcg_gen_mov_i32(tmp4, tmp2);
                    tmp3 = neon_load_reg(rn, 1);

                    for (pass = 0; pass < 2; pass++) {
                        if (pass == 0) {
                            tmp = neon_load_reg(rn, 0);
                        } else {
                            tmp = tmp3;
                            tmp2 = tmp4;
                        }
                        gen_neon_mull(cpu_V0, tmp, tmp2, size, u);
<<<<<<< HEAD
                        dead_tmp(tmp);
                        if (op == 6) {
=======
                        if (op == 6 || op == 7) {
>>>>>>> 45d1aa82
                            gen_neon_negl(cpu_V0, size);
                        }
                        if (op != 11) {
                            neon_load_reg64(cpu_V1, rd + pass);
                        }
                        switch (op) {
                        case 2: case 6:
                            gen_neon_addl(size);
                            break;
                        case 3: case 7:
                            gen_neon_addl_saturate(cpu_V0, cpu_V0, size);
                            if (op == 7) {
                                gen_neon_negl(cpu_V0, size);
                            }
                            gen_neon_addl_saturate(cpu_V0, cpu_V1, size);
                            break;
                        case 10:
                            /* no-op */
                            break;
                        case 11:
                            gen_neon_addl_saturate(cpu_V0, cpu_V0, size);
                            break;
                        default:
                            abort();
                        }
                        neon_store_reg64(cpu_V0, rd + pass);
                    }


                    break;
                default: /* 14 and 15 are RESERVED */
                    return 1;
                }
            }
        } else { /* size == 3 */
            if (!u) {
                /* Extract.  */
                imm = (insn >> 8) & 0xf;

                if ((imm > 7 && !q)
                    || (q && ((rd | rn | rm) & 1))) {
                    return 1;
                }

                if (imm == 0) {
                    neon_load_reg64(cpu_V0, rn);
                    if (q) {
                        neon_load_reg64(cpu_V1, rn + 1);
                    }
                } else if (imm == 8) {
                    neon_load_reg64(cpu_V0, rn + 1);
                    if (q) {
                        neon_load_reg64(cpu_V1, rm);
                    }
                } else if (q) {
                    tmp64 = tcg_temp_new_i64();
                    if (imm < 8) {
                        neon_load_reg64(cpu_V0, rn);
                        neon_load_reg64(tmp64, rn + 1);
                    } else {
                        neon_load_reg64(cpu_V0, rn + 1);
                        neon_load_reg64(tmp64, rm);
                    }
                    tcg_gen_shri_i64(cpu_V0, cpu_V0, (imm & 7) * 8);
                    tcg_gen_shli_i64(cpu_V1, tmp64, 64 - ((imm & 7) * 8));
                    tcg_gen_or_i64(cpu_V0, cpu_V0, cpu_V1);
                    if (imm < 8) {
                        neon_load_reg64(cpu_V1, rm);
                    } else {
                        neon_load_reg64(cpu_V1, rm + 1);
                        imm -= 8;
                    }
                    tcg_gen_shli_i64(cpu_V1, cpu_V1, 64 - (imm * 8));
                    tcg_gen_shri_i64(tmp64, tmp64, imm * 8);
                    tcg_gen_or_i64(cpu_V1, cpu_V1, tmp64);
                    tcg_temp_free_i64(tmp64);
                } else {
                    /* BUGFIX */
                    neon_load_reg64(cpu_V0, rn);
                    tcg_gen_shri_i64(cpu_V0, cpu_V0, imm * 8);
                    neon_load_reg64(cpu_V1, rm);
                    tcg_gen_shli_i64(cpu_V1, cpu_V1, 64 - (imm * 8));
                    tcg_gen_or_i64(cpu_V0, cpu_V0, cpu_V1);
                }
                neon_store_reg64(cpu_V0, rd);
                if (q) {
                    neon_store_reg64(cpu_V1, rd + 1);
                }
            } else if ((insn & (1 << 11)) == 0) {
                /* Two register misc.  */
                op = ((insn >> 12) & 0x30) | ((insn >> 7) & 0xf);
                size = (insn >> 18) & 3;
                if ((q && (op < 36 || op > 46) && ((rd | rm) & 1))
                    || (op >= 56 && size != 2)) {
                    return 1;
                }
                switch (op) {
                case 0: /* VREV64 */
                    if (size == 3) {
                        return 1;
                    }
                    for (pass = 0; pass < (q ? 2 : 1); pass++) {
                        tmp = neon_load_reg(rm, pass * 2);
                        tmp2 = neon_load_reg(rm, pass * 2 + 1);
                        switch (size) {
                        case 0: tcg_gen_bswap32_i32(tmp, tmp); break;
                        case 1: gen_swap_half(tmp); break;
                        case 2: /* no-op */ break;
                        default: abort();
                        }
                        neon_store_reg(rd, pass * 2 + 1, tmp);
                        if (size == 2) {
                            neon_store_reg(rd, pass * 2, tmp2);
                        } else {
                            switch (size) {
                            case 0: tcg_gen_bswap32_i32(tmp2, tmp2); break;
                            case 1: gen_swap_half(tmp2); break;
                            default: abort();
                            }
                            neon_store_reg(rd, pass * 2, tmp2);
                        }
                    }
                    break;
                case 4: case 5: /* VPADDL */
                case 12: case 13: /* VPADAL */
                    if (size == 3) {
                        return 1;
                    }
                    for (pass = 0; pass < q + 1; pass++) {
                        tmp = neon_load_reg(rm, pass * 2);
                        gen_neon_widen(cpu_V0, tmp, size, op & 1);
                        tmp = neon_load_reg(rm, pass * 2 + 1);
                        gen_neon_widen(cpu_V1, tmp, size, op & 1);
                        switch (size) {
                        case 0: gen_helper_neon_paddl_u16(CPU_V001); break;
                        case 1: gen_helper_neon_paddl_u32(CPU_V001); break;
                        case 2: tcg_gen_add_i64(CPU_V001); break;
                        default: abort();
                        }
                        if (op >= 12) {
                            /* Accumulate.  */
                            neon_load_reg64(cpu_V1, rd + pass);
                            gen_neon_addl(size);
                        }
                        neon_store_reg64(cpu_V0, rd + pass);
                    }
                    break;
                case 33: /* VTRN */
                    switch (size) {
                    case 0: case 1:
                        goto elementwise;
                    case 2:
                        for (n = 0; n < (q ? 4 : 2); n += 2) {
                            tmp = neon_load_reg(rm, n);
                            tmp2 = neon_load_reg(rd, n + 1);
                            neon_store_reg(rm, n, tmp2);
                            neon_store_reg(rd, n + 1, tmp);
                        }
                        break;
                    default:
                        return 1;
                    }
                    break;
                case 34: /* VUZP */
                    if (size == 3 || (!q && size == 2)) {
                        return 1;
                    }
                    tmp = tcg_const_i32(insn);
                    gen_helper_neon_unzip(cpu_env, tmp);
                    tcg_temp_free_i32(tmp);
                    break;
                case 35: /* VZIP */
                    if (size == 3 || (!q && size == 2)) {
                        return 1;
                    }
                    tmp = tcg_const_i32(insn);
                    gen_helper_neon_zip(cpu_env, tmp);
                    tcg_temp_free_i32(tmp);
                    break;
                case 36: case 37: /* VMOVN, VQMOVUN, VQMOVN */
                    if (size == 3 || (rm & 1)) {
                        return 1;
                    }
                    TCGV_UNUSED(tmp2);
                    for (pass = 0; pass < 2; pass++) {
                        neon_load_reg64(cpu_V0, rm + pass);
                        tmp = new_tmp();
                        if (op == 36) {
                            if (q) { /* VQMOVUN */
                                gen_neon_unarrow_sats(size, tmp, cpu_V0);
                            } else { /* VMOVN */
                                gen_neon_narrow(size, tmp, cpu_V0);
                            }
                        } else { /* VQMOVN */
                            if (q) {
                                gen_neon_narrow_satu(size, tmp, cpu_V0);
                            } else {
                                gen_neon_narrow_sats(size, tmp, cpu_V0);
                            }
                        }
                        if (pass == 0) {
                            tmp2 = tmp;
                        } else {
                            neon_store_reg(rd, 0, tmp2);
                            neon_store_reg(rd, 1, tmp);
                        }
                    }
                    break;
                case 38: /* VSHLL */
                    if (q || size == 3 || (rd & 1)) {
                        return 1;
                    }
                    tmp = neon_load_reg(rm, 0);
                    tmp2 = neon_load_reg(rm, 1);
                    for (pass = 0; pass < 2; pass++) {
                        if (pass == 1) {
                            tmp = tmp2;
                        }
                        gen_neon_widen(cpu_V0, tmp, size, 1);
                        tcg_gen_shli_i64(cpu_V0, cpu_V0, 8 << size);
                        neon_store_reg64(cpu_V0, rd + pass);
                    }
                    break;
                case 44: /* VCVT.F16.F32 */
                    if (!arm_feature(env, ARM_FEATURE_VFP_FP16)
                        || q || size != 1 || (rm & 1)) {
                        return 1;
                    }
                    tmp = new_tmp();
                    tmp2 = new_tmp();
                    tcg_gen_ld_f32(cpu_F0s, cpu_env, neon_reg_offset(rm, 0));
                    gen_helper_vfp_fcvt_f32_to_f16(tmp, cpu_F0s, cpu_env);
                    tcg_gen_ld_f32(cpu_F0s, cpu_env, neon_reg_offset(rm, 1));
                    gen_helper_vfp_fcvt_f32_to_f16(tmp2, cpu_F0s, cpu_env);
                    tcg_gen_shli_i32(tmp2, tmp2, 16);
                    tcg_gen_or_i32(tmp2, tmp2, tmp);
                    tcg_gen_ld_f32(cpu_F0s, cpu_env, neon_reg_offset(rm, 2));
                    gen_helper_vfp_fcvt_f32_to_f16(tmp, cpu_F0s, cpu_env);
                    tcg_gen_ld_f32(cpu_F0s, cpu_env, neon_reg_offset(rm, 3));
                    neon_store_reg(rd, 0, tmp2);
                    tmp2 = new_tmp();
                    gen_helper_vfp_fcvt_f32_to_f16(tmp2, cpu_F0s, cpu_env);
                    tcg_gen_shli_i32(tmp2, tmp2, 16);
                    tcg_gen_or_i32(tmp2, tmp2, tmp);
                    neon_store_reg(rd, 1, tmp2);
                    dead_tmp(tmp);
                    break;
                case 46: /* VCVT.F32.F16 */
                    if (!arm_feature(env, ARM_FEATURE_VFP_FP16)
                        || q || size != 1 || (rd & 1)) {
                        return 1;
                    }
                    tmp3 = new_tmp();
                    tmp = neon_load_reg(rm, 0);
                    tmp2 = neon_load_reg(rm, 1);
                    tcg_gen_ext16u_i32(tmp3, tmp);
                    gen_helper_vfp_fcvt_f16_to_f32(cpu_F0s, tmp3, cpu_env);
                    tcg_gen_st_f32(cpu_F0s, cpu_env, neon_reg_offset(rd, 0));
                    tcg_gen_shri_i32(tmp3, tmp, 16);
                    gen_helper_vfp_fcvt_f16_to_f32(cpu_F0s, tmp3, cpu_env);
                    tcg_gen_st_f32(cpu_F0s, cpu_env, neon_reg_offset(rd, 1));
                    dead_tmp(tmp);
                    tcg_gen_ext16u_i32(tmp3, tmp2);
                    gen_helper_vfp_fcvt_f16_to_f32(cpu_F0s, tmp3, cpu_env);
                    tcg_gen_st_f32(cpu_F0s, cpu_env, neon_reg_offset(rd, 2));
                    tcg_gen_shri_i32(tmp3, tmp2, 16);
                    gen_helper_vfp_fcvt_f16_to_f32(cpu_F0s, tmp3, cpu_env);
                    tcg_gen_st_f32(cpu_F0s, cpu_env, neon_reg_offset(rd, 3));
                    dead_tmp(tmp2);
                    dead_tmp(tmp3);
                    break;
                default:
                elementwise:
                    for (pass = 0; pass < (q ? 4 : 2); pass++) {
                        if (op == 30 || op == 31 || op >= 58) {
                            tcg_gen_ld_f32(cpu_F0s, cpu_env,
                                           neon_reg_offset(rm, pass));
                            TCGV_UNUSED(tmp);
                        } else {
                            tmp = neon_load_reg(rm, pass);
                        }
                        switch (op) {
                        case 1: /* VREV32 */
                            switch (size) {
                            case 0: tcg_gen_bswap32_i32(tmp, tmp); break;
                            case 1: gen_swap_half(tmp); break;
                            default: dead_tmp(tmp); return 1;
                            }
                            break;
                        case 2: /* VREV16 */
                            if (size != 0) {
                                dead_tmp(tmp);
                                return 1;
                            }
                            gen_rev16(tmp);
                            break;
                        case 8: /* VCLS */
                            switch (size) {
                            case 0: gen_helper_neon_cls_s8(tmp, tmp); break;
                            case 1: gen_helper_neon_cls_s16(tmp, tmp); break;
                            case 2: gen_helper_neon_cls_s32(tmp, tmp); break;
                            default: dead_tmp(tmp); return 1;
                            }
                            break;
                        case 9: /* VCLZ */
                            switch (size) {
                            case 0: gen_helper_neon_clz_u8(tmp, tmp); break;
                            case 1: gen_helper_neon_clz_u16(tmp, tmp); break;
                            case 2: gen_helper_clz(tmp, tmp); break;
                            default: dead_tmp(tmp); return 1;
                            }
                            break;
                        case 10: /* VCNT */
                            if (size != 0) {
                                dead_tmp(tmp);
                                return 1;
                            }
                            gen_helper_neon_cnt_u8(tmp, tmp);
                            break;
                        case 11: /* VMVN */
                            if (size != 0) {
                                dead_tmp(tmp);
                                return 1;
                            }
                            tcg_gen_not_i32(tmp, tmp);
                            break;
                        case 14: /* VQABS */
                            switch (size) {
                            case 0: gen_helper_neon_qabs_s8(tmp, cpu_env, tmp); break;
                            case 1: gen_helper_neon_qabs_s16(tmp, cpu_env, tmp); break;
                            case 2: gen_helper_neon_qabs_s32(tmp, cpu_env, tmp); break;
                            default: dead_tmp(tmp); return 1;
                            }
                            break;
                        case 15: /* VQNEG */
                            switch (size) {
                            case 0: gen_helper_neon_qneg_s8(tmp, cpu_env, tmp); break;
                            case 1: gen_helper_neon_qneg_s16(tmp, cpu_env, tmp); break;
                            case 2: gen_helper_neon_qneg_s32(tmp, cpu_env, tmp); break;
                            default: dead_tmp(tmp); return 1;
                            }
                            break;
                        case 16: case 19: /* VCGT #0, VCLE #0 */
                            tmp2 = tcg_const_i32(0);
                            switch (size) {
                            case 0: gen_helper_neon_cgt_s8(tmp, tmp, tmp2); break;
                            case 1: gen_helper_neon_cgt_s16(tmp, tmp, tmp2); break;
                            case 2: gen_helper_neon_cgt_s32(tmp, tmp, tmp2); break;
                            default: tcg_temp_free_i32(tmp2); dead_tmp(tmp); return 1;
                            }
                            tcg_temp_free_i32(tmp2);
                            if (op == 19) {
                                tcg_gen_not_i32(tmp, tmp);
                            }
                            break;
                        case 17: case 20: /* VCGE #0, VCLT #0 */
                            tmp2 = tcg_const_i32(0);
                            switch (size) {
                            case 0: gen_helper_neon_cge_s8(tmp, tmp, tmp2); break;
                            case 1: gen_helper_neon_cge_s16(tmp, tmp, tmp2); break;
                            case 2: gen_helper_neon_cge_s32(tmp, tmp, tmp2); break;
                            default: tcg_temp_free_i32(tmp2); dead_tmp(tmp); return 1;
                            }
                            tcg_temp_free_i32(tmp2);
                            if (op == 20) {
                                tcg_gen_not_i32(tmp, tmp);
                            }
                            break;
                        case 18: /* VCEQ #0 */
                            tmp2 = tcg_const_i32(0);
                            switch (size) {
                            case 0: gen_helper_neon_ceq_u8(tmp, tmp, tmp2); break;
                            case 1: gen_helper_neon_ceq_u16(tmp, tmp, tmp2); break;
                            case 2: gen_helper_neon_ceq_u32(tmp, tmp, tmp2); break;
                            default: tcg_temp_free_i32(tmp2); dead_tmp(tmp); return 1;
                            }
                            tcg_temp_free_i32(tmp2);
                            break;
                        case 22: /* VABS */
                            switch (size) {
                            case 0: gen_helper_neon_abs_s8(tmp, tmp); break;
                            case 1: gen_helper_neon_abs_s16(tmp, tmp); break;
                            case 2: tcg_gen_abs_i32(tmp, tmp); break;
                            default: dead_tmp(tmp); return 1;
                            }
                            break;
                        case 23: /* VNEG */
                            if (size == 3) {
                                dead_tmp(tmp);
                                return 1;
                            }
                            tmp2 = tcg_const_i32(0);
                            gen_neon_rsb(size, tmp, tmp2);
                            tcg_temp_free_i32(tmp2);
                            break;
                        case 24: case 27: /* Float VCGT #0, Float VCLE #0 */
                            if (size != 2) {
                                dead_tmp(tmp);
                                return 1;
                            }
                            tmp2 = tcg_const_i32(0);
                            gen_helper_neon_cgt_f32(tmp, tmp, tmp2);
                            tcg_temp_free_i32(tmp2);
                            if (op == 27) {
                                tcg_gen_not_i32(tmp, tmp);
                            }
                            break;
                        case 25: case 28: /* Float VCGE #0, Float VCLT #0 */
                            if (size != 2) {
                                dead_tmp(tmp);
                                return 1;
                            }
                            tmp2 = tcg_const_i32(0);
                            gen_helper_neon_cge_f32(tmp, tmp, tmp2);
                            tcg_temp_free_i32(tmp2);
                            if (op == 28) {
                                tcg_gen_not_i32(tmp, tmp);
                            }
                            break;
                        case 26: /* Float VCEQ #0 */
                            if (size != 2) {
                                dead_tmp(tmp);
                                return 1;
                            }
                            tmp2 = tcg_const_i32(0);
                            gen_helper_neon_ceq_f32(tmp, tmp, tmp2);
                            tcg_temp_free_i32(tmp2);
                            break;
                        case 30: /* Float VABS */
                            if (size != 2) {
                                return 1;
                            }
                            gen_vfp_abs(0);
                            break;
                        case 31: /* Float VNEG */
                            if (size != 2) {
                                return 1;
                            }
                            gen_vfp_neg(0);
                            break;
                        case 32: /* VSWP */
                            if (size != 0) {
                                dead_tmp(tmp);
                                return 1;
                            }
                            tmp2 = neon_load_reg(rd, pass);
                            neon_store_reg(rm, pass, tmp2);
                            break;
                        case 33: /* VTRN */
                            tmp2 = neon_load_reg(rd, pass);
                            switch (size) {
                            case 0: gen_neon_trn_u8(tmp, tmp2); break;
                            case 1: gen_neon_trn_u16(tmp, tmp2); break;
                            default: abort(); /* size == 2,3 is handled earlier */
                            }
                            neon_store_reg(rm, pass, tmp2);
                            break;
                        case 56: /* Integer VRECPE */
                            gen_helper_recpe_u32(tmp, tmp, cpu_env);
                            break;
                        case 57: /* Integer VRSQRTE */
                            gen_helper_rsqrte_u32(tmp, tmp, cpu_env);
                            break;
                        case 58: /* Float VRECPE */
                            gen_helper_recpe_f32(cpu_F0s, cpu_F0s, cpu_env);
                            break;
                        case 59: /* Float VRSQRTE */
                            gen_helper_rsqrte_f32(cpu_F0s, cpu_F0s, cpu_env);
                            break;
                        case 60: /* VCVT.F32.S32 */
                            gen_vfp_sito(0);
                            break;
                        case 61: /* VCVT.F32.U32 */
                            gen_vfp_uito(0);
                            break;
                        case 62: /* VCVT.S32.F32 */
                            gen_vfp_tosiz(0);
                            break;
                        case 63: /* VCVT.U32.F32 */
                            gen_vfp_touiz(0);
                            break;
                        default:
                            /* Reserved: 3, 6, 7, 21, 29, 39-43, 45, 47-55 */
                            dead_tmp(tmp);
                            return 1;
                        }
                        if (op == 30 || op == 31 || op >= 58) {
                            tcg_gen_st_f32(cpu_F0s, cpu_env,
                                           neon_reg_offset(rd, pass));
                        } else {
                            neon_store_reg(rd, pass, tmp);
                        }
                    }
                    break;
                }
            } else if ((insn & (1 << 10)) == 0) {
                /* VTBL, VTBX.  */
                n = ((insn >> 5) & 0x18) + 8;
                if (q) {
                    tmp = neon_load_reg(rd, 0);
                } else {
                    tmp = new_tmp();
                    tcg_gen_movi_i32(tmp, 0);
                }
                tmp2 = neon_load_reg(rm, 0);
                tmp4 = tcg_const_i32(rn);
                tmp5 = tcg_const_i32(n);
                gen_helper_neon_tbl(tmp2, tmp2, tmp, tmp4, tmp5);
                dead_tmp(tmp);
                if (q) {
                    tmp = neon_load_reg(rd, 1);
                } else {
                    tmp = new_tmp();
                    tcg_gen_movi_i32(tmp, 0);
                }
                tmp3 = neon_load_reg(rm, 1);
                gen_helper_neon_tbl(tmp3, tmp3, tmp, tmp4, tmp5);
                tcg_temp_free_i32(tmp5);
                tcg_temp_free_i32(tmp4);
                neon_store_reg(rd, 0, tmp2);
                neon_store_reg(rd, 1, tmp3);
                dead_tmp(tmp);
            } else if ((insn & 0x380) == 0) {
                /* VDUP */
                if ((insn & (7 << 16)) == 0 || (q && (rd & 1))) {
                    return 1;
                }
                if (insn & (1 << 19)) {
                    tmp = neon_load_reg(rm, 1);
                } else {
                    tmp = neon_load_reg(rm, 0);
                }
                if (insn & (1 << 16)) {
                    gen_neon_dup_u8(tmp, ((insn >> 17) & 3) * 8);
                } else if (insn & (1 << 17)) {
                    if ((insn >> 18) & 1) {
                        gen_neon_dup_high16(tmp);
                    } else {
                        gen_neon_dup_low16(tmp);
                    }
                }
                for (pass = 0; pass < (q ? 4 : 2); pass++) {
                    tmp2 = new_tmp();
                    tcg_gen_mov_i32(tmp2, tmp);
                    neon_store_reg(rd, pass, tmp2);
                }
                dead_tmp(tmp);
            } else {
                return 1;
            }
        }
    }
    return 0;
}

static int disas_cp14_read(CPUState * env, DisasContext *s, uint32_t insn)
{
    int crn = (insn >> 16) & 0xf;
    int crm = insn & 0xf;
    int op1 = (insn >> 21) & 7;
    int op2 = (insn >> 5) & 7;
    int rt = (insn >> 12) & 0xf;
    TCGv tmp;

    /* Minimal set of debug registers, since we don't support debug */
    if (op1 == 0 && crn == 0 && op2 == 0) {
        switch (crm) {
        case 0:
            /* DBGDIDR */
            tmp = load_cpu_field(cp14_dbgdidr);
            store_reg(s, rt, tmp);
            return 0;
        case 1:
        case 2:
            /* DBGDRAR and DBGDSAR: v7 only. Always RAZ since we
             * don't implement memory mapped debug components
             */
            if (ENABLE_ARCH_7) {
                tmp = tcg_const_i32(0);
                store_reg(s, rt, tmp);
                return 0;
            }
            break;
        default:
            break;
        }
    }

    if (arm_feature(env, ARM_FEATURE_THUMB2EE)) {
        if (op1 == 6 && crn == 0 && crm == 0 && op2 == 0) {
            /* TEECR */
            if (IS_USER(s))
                return 1;
            tmp = load_cpu_field(teecr);
            store_reg(s, rt, tmp);
            return 0;
        }
        if (op1 == 6 && crn == 1 && crm == 0 && op2 == 0) {
            /* TEEHBR */
            if (IS_USER(s) && (env->teecr & 1))
                return 1;
            tmp = load_cpu_field(teehbr);
            store_reg(s, rt, tmp);
            return 0;
        }
    }
    fprintf(stderr, "Unknown cp14 read op1:%d crn:%d crm:%d op2:%d\n",
            op1, crn, crm, op2);
    return 1;
}

static int disas_cp14_write(CPUState * env, DisasContext *s, uint32_t insn)
{
    int crn = (insn >> 16) & 0xf;
    int crm = insn & 0xf;
    int op1 = (insn >> 21) & 7;
    int op2 = (insn >> 5) & 7;
    int rt = (insn >> 12) & 0xf;
    TCGv tmp;

    if (arm_feature(env, ARM_FEATURE_THUMB2EE)) {
        if (op1 == 6 && crn == 0 && crm == 0 && op2 == 0) {
            /* TEECR */
            if (IS_USER(s))
                return 1;
            tmp = load_reg(s, rt);
            gen_helper_set_teecr(cpu_env, tmp);
            dead_tmp(tmp);
            return 0;
        }
        if (op1 == 6 && crn == 1 && crm == 0 && op2 == 0) {
            /* TEEHBR */
            if (IS_USER(s) && (env->teecr & 1))
                return 1;
            tmp = load_reg(s, rt);
            store_cpu_field(tmp, teehbr);
            return 0;
        }
    }
    fprintf(stderr, "Unknown cp14 write op1:%d crn:%d crm:%d op2:%d\n",
            op1, crn, crm, op2);
    return 1;
}

static int disas_coproc_insn(CPUState * env, DisasContext *s, uint32_t insn)
{
    int cpnum;

    cpnum = (insn >> 8) & 0xf;
    if (arm_feature(env, ARM_FEATURE_XSCALE)
	    && ((env->cp15.c15_cpar ^ 0x3fff) & (1 << cpnum)))
	return 1;

    switch (cpnum) {
      case 0:
      case 1:
	if (arm_feature(env, ARM_FEATURE_IWMMXT)) {
	    return disas_iwmmxt_insn(env, s, insn);
	} else if (arm_feature(env, ARM_FEATURE_XSCALE)) {
	    return disas_dsp_insn(env, s, insn);
	}
	goto board;
    case 10:
    case 11:
	return disas_vfp_insn (env, s, insn);
    case 14:
        /* Coprocessors 7-15 are architecturally reserved by ARM.
           Unfortunately Intel decided to ignore this.  */
        if (arm_feature(env, ARM_FEATURE_XSCALE))
            goto board;
        if (insn & (1 << 20))
            return disas_cp14_read(env, s, insn);
        else
            return disas_cp14_write(env, s, insn);
    case 15:
	return disas_cp15_insn (env, s, insn);
    default:
    board:
	/* Unknown coprocessor.  See if the board has hooked it.  */
	return disas_cp_insn (env, s, insn);
    }
}


/* Store a 64-bit value to a register pair.  Clobbers val.  */
static void gen_storeq_reg(DisasContext *s, int rlow, int rhigh, TCGv_i64 val)
{
    TCGv tmp;
    tmp = new_tmp();
    tcg_gen_trunc_i64_i32(tmp, val);
    store_reg(s, rlow, tmp);
    tmp = new_tmp();
    tcg_gen_shri_i64(val, val, 32);
    tcg_gen_trunc_i64_i32(tmp, val);
    store_reg(s, rhigh, tmp);
}

/* load a 32-bit value from a register and perform a 64-bit accumulate.  */
static void gen_addq_lo(DisasContext *s, TCGv_i64 val, int rlow)
{
    TCGv_i64 tmp;
    TCGv tmp2;

    /* Load value and extend to 64 bits.  */
    tmp = tcg_temp_new_i64();
    tmp2 = load_reg(s, rlow);
    tcg_gen_extu_i32_i64(tmp, tmp2);
    dead_tmp(tmp2);
    tcg_gen_add_i64(val, val, tmp);
    tcg_temp_free_i64(tmp);
}

/* load and add a 64-bit value from a register pair.  */
static void gen_addq(DisasContext *s, TCGv_i64 val, int rlow, int rhigh)
{
    TCGv_i64 tmp;
    TCGv tmpl;
    TCGv tmph;

    /* Load 64-bit value rd:rn.  */
    tmpl = load_reg(s, rlow);
    tmph = load_reg(s, rhigh);
    tmp = tcg_temp_new_i64();
    tcg_gen_concat_i32_i64(tmp, tmpl, tmph);
    dead_tmp(tmpl);
    dead_tmp(tmph);
    tcg_gen_add_i64(val, val, tmp);
    tcg_temp_free_i64(tmp);
}

/* Set N and Z flags from a 64-bit value.  */
static void gen_logicq_cc(TCGv_i64 val)
{
    TCGv tmp = new_tmp();
    gen_helper_logicq_cc(tmp, val);
    gen_logic_CC(tmp);
    dead_tmp(tmp);
}

/* Load/Store exclusive instructions are implemented by remembering
   the value/address loaded, and seeing if these are the same
   when the store is performed. This should be is sufficient to implement
   the architecturally mandated semantics, and avoids having to monitor
   regular stores.

   In system emulation mode only one CPU will be running at once, so
   this sequence is effectively atomic.  In user emulation mode we
   throw an exception and handle the atomic operation elsewhere.  */
static void gen_load_exclusive(DisasContext *s, int rt, int rt2,
                               TCGv addr, int size)
{
    TCGv tmp;

    switch (size) {
    case 0:
        tmp = gen_ld8u(addr, IS_USER(s));
        break;
    case 1:
        tmp = gen_ld16u(addr, IS_USER(s));
        break;
    case 2:
    case 3:
        tmp = gen_ld32(addr, IS_USER(s));
        break;
    default:
        abort();
    }
    tcg_gen_mov_i32(cpu_exclusive_val, tmp);
    store_reg(s, rt, tmp);
    if (size == 3) {
        TCGv tmp2 = new_tmp();
        tcg_gen_addi_i32(tmp2, addr, 4);
        tmp = gen_ld32(tmp2, IS_USER(s));
        dead_tmp(tmp2);
        tcg_gen_mov_i32(cpu_exclusive_high, tmp);
        store_reg(s, rt2, tmp);
    }
    tcg_gen_mov_i32(cpu_exclusive_addr, addr);
}

static void gen_clrex(DisasContext *s)
{
    tcg_gen_movi_i32(cpu_exclusive_addr, -1);
}

#ifdef CONFIG_USER_ONLY
static void gen_store_exclusive(DisasContext *s, int rd, int rt, int rt2,
                                TCGv addr, int size)
{
    tcg_gen_mov_i32(cpu_exclusive_test, addr);
    tcg_gen_movi_i32(cpu_exclusive_info,
                     size | (rd << 4) | (rt << 8) | (rt2 << 12));
    gen_exception_insn(s, 4, EXCP_STREX);
}
#else
static void gen_store_exclusive(DisasContext *s, int rd, int rt, int rt2,
                                TCGv addr, int size)
{
    TCGv tmp;
    int done_label;
    int fail_label;

    /* if (env->exclusive_addr == addr && env->exclusive_val == [addr]) {
         [addr] = {Rt};
         {Rd} = 0;
       } else {
         {Rd} = 1;
       } */
    fail_label = gen_new_label();
    done_label = gen_new_label();
    tcg_gen_brcond_i32(TCG_COND_NE, addr, cpu_exclusive_addr, fail_label);
    switch (size) {
    case 0:
        tmp = gen_ld8u(addr, IS_USER(s));
        break;
    case 1:
        tmp = gen_ld16u(addr, IS_USER(s));
        break;
    case 2:
    case 3:
        tmp = gen_ld32(addr, IS_USER(s));
        break;
    default:
        abort();
    }
    tcg_gen_brcond_i32(TCG_COND_NE, tmp, cpu_exclusive_val, fail_label);
    dead_tmp(tmp);
    if (size == 3) {
        TCGv tmp2 = new_tmp();
        tcg_gen_addi_i32(tmp2, addr, 4);
        tmp = gen_ld32(tmp2, IS_USER(s));
        dead_tmp(tmp2);
        tcg_gen_brcond_i32(TCG_COND_NE, tmp, cpu_exclusive_high, fail_label);
        dead_tmp(tmp);
    }
    tmp = load_reg(s, rt);
    switch (size) {
    case 0:
        gen_st8(tmp, addr, IS_USER(s));
        break;
    case 1:
        gen_st16(tmp, addr, IS_USER(s));
        break;
    case 2:
    case 3:
        gen_st32(tmp, addr, IS_USER(s));
        break;
    default:
        abort();
    }
    if (size == 3) {
        tcg_gen_addi_i32(addr, addr, 4);
        tmp = load_reg(s, rt2);
        gen_st32(tmp, addr, IS_USER(s));
    }
    tcg_gen_movi_i32(cpu_R[rd], 0);
    tcg_gen_br(done_label);
    gen_set_label(fail_label);
    tcg_gen_movi_i32(cpu_R[rd], 1);
    gen_set_label(done_label);
    tcg_gen_movi_i32(cpu_exclusive_addr, -1);
}
#endif

static void disas_arm_insn(CPUState * env, DisasContext *s)
{
    unsigned int cond, insn, val, op1, i, shift, rm, rs, rn, rd, sh;
    TCGv tmp;
    TCGv tmp2;
    TCGv tmp3;
    TCGv addr;
    TCGv_i64 tmp64;

    insn = ldl_code(s->pc);
    s->pc += 4;

    /* M variants do not implement ARM mode.  */
    if (IS_M(env))
        goto illegal_op;
    cond = insn >> 28;
    if (cond == 0xf){
        /* Unconditional instructions.  */
        if (((insn >> 25) & 7) == 1) {
            /* NEON Data processing.  */
            if (!arm_feature(env, ARM_FEATURE_NEON))
                goto illegal_op;

            if (disas_neon_data_insn(env, s, insn))
                goto illegal_op;
            return;
        }
        if ((insn & 0x0f100000) == 0x04000000) {
            /* NEON load/store.  */
            if (!arm_feature(env, ARM_FEATURE_NEON))
                goto illegal_op;

            if (disas_neon_ls_insn(env, s, insn))
                goto illegal_op;
            return;
        }
        if ((insn & 0x0d70f000) == 0x0550f000)
            return; /* PLD */
        if ((insn & 0x0c70f000) == 0x0450f000) {
            ARCH(7);
            return; /* PLI */
        }
        else if ((insn & 0x0ffffdff) == 0x01010000) {
            ARCH(6);
            /* setend */
            if (insn & (1 << 9)) {
                /* BE8 mode not implemented.  */
                goto illegal_op;
            }
            return;
        } else if ((insn & 0x0fffff00) == 0x057ff000) {
            switch ((insn >> 4) & 0xf) {
            case 1: /* clrex */
                ARCH(6K);
                gen_clrex(s);
                return;
            case 4: /* dsb */
            case 5: /* dmb */
            case 6: /* isb */
                ARCH(7);
                /* We don't emulate caches so these are a no-op.  */
                return;
            default:
                goto illegal_op;
            }
        } else if ((insn & 0x0e5fffe0) == 0x084d0500) {
            /* srs */
            int32_t offset;
            if (IS_USER(s))
                goto illegal_op;
            ARCH(6);
            op1 = (insn & 0x1f);
            addr = new_tmp();
            tmp = tcg_const_i32(op1);
            gen_helper_get_r13_banked(addr, cpu_env, tmp);
            tcg_temp_free_i32(tmp);
            i = (insn >> 23) & 3;
            switch (i) {
            case 0: offset = -4; break; /* DA */
            case 1: offset = 0; break; /* IA */
            case 2: offset = -8; break; /* DB */
            case 3: offset = 4; break; /* IB */
            default: abort();
            }
            if (offset)
                tcg_gen_addi_i32(addr, addr, offset);
            tmp = load_reg(s, 14);
            gen_st32(tmp, addr, 0);
            tmp = load_cpu_field(spsr);
            tcg_gen_addi_i32(addr, addr, 4);
            gen_st32(tmp, addr, 0);
            if (insn & (1 << 21)) {
                /* Base writeback.  */
                switch (i) {
                case 0: offset = -8; break;
                case 1: offset = 4; break;
                case 2: offset = -4; break;
                case 3: offset = 0; break;
                default: abort();
                }
                if (offset)
                    tcg_gen_addi_i32(addr, addr, offset);
                tmp = tcg_const_i32(op1);
                gen_helper_set_r13_banked(cpu_env, tmp, addr);
                tcg_temp_free_i32(tmp);
                dead_tmp(addr);
            } else {
                dead_tmp(addr);
            }
            return;
        } else if ((insn & 0x0e50ffe0) == 0x08100a00) {
            /* rfe */
            int32_t offset;
            if (IS_USER(s))
                goto illegal_op;
            ARCH(6);
            rn = (insn >> 16) & 0xf;
            addr = load_reg(s, rn);
            i = (insn >> 23) & 3;
            switch (i) {
            case 0: offset = -4; break; /* DA */
            case 1: offset = 0; break; /* IA */
            case 2: offset = -8; break; /* DB */
            case 3: offset = 4; break; /* IB */
            default: abort();
            }
            if (offset)
                tcg_gen_addi_i32(addr, addr, offset);
            /* Load PC into tmp and CPSR into tmp2.  */
            tmp = gen_ld32(addr, 0);
            tcg_gen_addi_i32(addr, addr, 4);
            tmp2 = gen_ld32(addr, 0);
            if (insn & (1 << 21)) {
                /* Base writeback.  */
                switch (i) {
                case 0: offset = -8; break;
                case 1: offset = 4; break;
                case 2: offset = -4; break;
                case 3: offset = 0; break;
                default: abort();
                }
                if (offset)
                    tcg_gen_addi_i32(addr, addr, offset);
                store_reg(s, rn, addr);
            } else {
                dead_tmp(addr);
            }
            gen_rfe(s, tmp, tmp2);
            return;
        } else if ((insn & 0x0e000000) == 0x0a000000) {
            /* branch link and change to thumb (blx <offset>) */
            int32_t offset;

            val = (uint32_t)s->pc;
            tmp = new_tmp();
            tcg_gen_movi_i32(tmp, val);
            store_reg(s, 14, tmp);
            /* Sign-extend the 24-bit offset */
            offset = (((int32_t)insn) << 8) >> 8;
            /* offset * 4 + bit24 * 2 + (thumb bit) */
            val += (offset << 2) | ((insn >> 23) & 2) | 1;
            /* pipeline offset */
            val += 4;
            gen_bx_im(s, val);
            return;
        } else if ((insn & 0x0e000f00) == 0x0c000100) {
            if (arm_feature(env, ARM_FEATURE_IWMMXT)) {
                /* iWMMXt register transfer.  */
                if (env->cp15.c15_cpar & (1 << 1))
                    if (!disas_iwmmxt_insn(env, s, insn))
                        return;
            }
        } else if ((insn & 0x0fe00000) == 0x0c400000) {
            /* Coprocessor double register transfer.  */
            cpu_abort(env, "unsupported coprocessor double register transfer\n");
        } else if ((insn & 0x0f000010) == 0x0e000010) {
            /* Additional coprocessor register transfer.  */
            if (!disas_coproc_insn(env, s, insn)) {
                return;
            }
        } else if ((insn & 0x0ff10020) == 0x01000000) {
            uint32_t mask;
            uint32_t val;
            /* cps (privileged) */
            if (IS_USER(s))
                return;
            mask = val = 0;
            if (insn & (1 << 19)) {
                if (insn & (1 << 8))
                    mask |= CPSR_A;
                if (insn & (1 << 7))
                    mask |= CPSR_I;
                if (insn & (1 << 6))
                    mask |= CPSR_F;
                if (insn & (1 << 18))
                    val |= mask;
            }
            if (insn & (1 << 17)) {
                mask |= CPSR_M;
                val |= (insn & 0x1f);
            }
            if (mask) {
                gen_set_psr_im(s, mask, 0, val);
            }
            return;
        }
        goto illegal_op;
    }
    if (cond != 0xe) {
        /* if not always execute, we generate a conditional jump to
           next instruction */
        s->condlabel = gen_new_label();
        gen_test_cc(cond ^ 1, s->condlabel);
        s->condjmp = 1;
    }
    if ((insn & 0x0f900000) == 0x03000000) {
        if ((insn & (1 << 21)) == 0) {
            ARCH(6T2);
            rd = (insn >> 12) & 0xf;
            val = ((insn >> 4) & 0xf000) | (insn & 0xfff);
            if ((insn & (1 << 22)) == 0) {
                /* MOVW */
                tmp = new_tmp();
                tcg_gen_movi_i32(tmp, val);
            } else {
                /* MOVT */
                tmp = load_reg(s, rd);
                tcg_gen_ext16u_i32(tmp, tmp);
                tcg_gen_ori_i32(tmp, tmp, val << 16);
            }
            store_reg(s, rd, tmp);
        } else {
            if (((insn >> 12) & 0xf) != 0xf)
                goto illegal_op;
            if (((insn >> 16) & 0xf) == 0) {
                gen_nop_hint(s, insn & 0xff);
            } else {
                /* CPSR = immediate */
                val = insn & 0xff;
                shift = ((insn >> 8) & 0xf) * 2;
                if (shift)
                    val = (val >> shift) | (val << (32 - shift));
                i = ((insn & (1 << 22)) != 0);
                if (gen_set_psr_im(s, msr_mask(env, s, (insn >> 16) & 0xf, i), i, val))
                    goto illegal_op;
            }
        }
    } else if ((insn & 0x0f900000) == 0x01000000
               && (insn & 0x00000090) != 0x00000090) {
        /* miscellaneous instructions */
        op1 = (insn >> 21) & 3;
        sh = (insn >> 4) & 0xf;
        rm = insn & 0xf;
        switch (sh) {
        case 0x0: /* move program status register */
            if (op1 & 1) {
                /* PSR = reg */
                tmp = load_reg(s, rm);
                i = ((op1 & 2) != 0);
                if (gen_set_psr(s, msr_mask(env, s, (insn >> 16) & 0xf, i), i, tmp))
                    goto illegal_op;
            } else {
                /* reg = PSR */
                rd = (insn >> 12) & 0xf;
                if (op1 & 2) {
                    if (IS_USER(s))
                        goto illegal_op;
                    tmp = load_cpu_field(spsr);
                } else {
                    tmp = new_tmp();
                    gen_helper_cpsr_read(tmp);
                }
                store_reg(s, rd, tmp);
            }
            break;
        case 0x1:
            if (op1 == 1) {
                /* branch/exchange thumb (bx).  */
                tmp = load_reg(s, rm);
                gen_bx(s, tmp);
            } else if (op1 == 3) {
                /* clz */
                rd = (insn >> 12) & 0xf;
                tmp = load_reg(s, rm);
                gen_helper_clz(tmp, tmp);
                store_reg(s, rd, tmp);
            } else {
                goto illegal_op;
            }
            break;
        case 0x2:
            if (op1 == 1) {
                ARCH(5J); /* bxj */
                /* Trivial implementation equivalent to bx.  */
                tmp = load_reg(s, rm);
                gen_bx(s, tmp);
            } else {
                goto illegal_op;
            }
            break;
        case 0x3:
            if (op1 != 1)
              goto illegal_op;

            /* branch link/exchange thumb (blx) */
            tmp = load_reg(s, rm);
            tmp2 = new_tmp();
            tcg_gen_movi_i32(tmp2, s->pc);
            store_reg(s, 14, tmp2);
            gen_bx(s, tmp);
            break;
        case 0x5: /* saturating add/subtract */
            rd = (insn >> 12) & 0xf;
            rn = (insn >> 16) & 0xf;
            tmp = load_reg(s, rm);
            tmp2 = load_reg(s, rn);
            if (op1 & 2)
                gen_helper_double_saturate(tmp2, tmp2);
            if (op1 & 1)
                gen_helper_sub_saturate(tmp, tmp, tmp2);
            else
                gen_helper_add_saturate(tmp, tmp, tmp2);
            dead_tmp(tmp2);
            store_reg(s, rd, tmp);
            break;
        case 7:
            if (op1 == 1) {
                /* bkpt */
                gen_exception_insn(s, 4, EXCP_BKPT);
            } else if (op1 == 3) {
                /* smi/smc */
                if (!(env->cp15.c0_c2[4] & 0xf000) || IS_USER(s)) {
                    goto illegal_op;
                }
                gen_smc(env, s);
            } else {
                goto illegal_op;
            }
            break;
        case 0x8: /* signed multiply */
        case 0xa:
        case 0xc:
        case 0xe:
            rs = (insn >> 8) & 0xf;
            rn = (insn >> 12) & 0xf;
            rd = (insn >> 16) & 0xf;
            if (op1 == 1) {
                /* (32 * 16) >> 16 */
                tmp = load_reg(s, rm);
                tmp2 = load_reg(s, rs);
                if (sh & 4)
                    tcg_gen_sari_i32(tmp2, tmp2, 16);
                else
                    gen_sxth(tmp2);
                tmp64 = gen_muls_i64_i32(tmp, tmp2);
                tcg_gen_shri_i64(tmp64, tmp64, 16);
                tmp = new_tmp();
                tcg_gen_trunc_i64_i32(tmp, tmp64);
                tcg_temp_free_i64(tmp64);
                if ((sh & 2) == 0) {
                    tmp2 = load_reg(s, rn);
                    gen_helper_add_setq(tmp, tmp, tmp2);
                    dead_tmp(tmp2);
                }
                store_reg(s, rd, tmp);
            } else {
                /* 16 * 16 */
                tmp = load_reg(s, rm);
                tmp2 = load_reg(s, rs);
                gen_mulxy(tmp, tmp2, sh & 2, sh & 4);
                dead_tmp(tmp2);
                if (op1 == 2) {
                    tmp64 = tcg_temp_new_i64();
                    tcg_gen_ext_i32_i64(tmp64, tmp);
                    dead_tmp(tmp);
                    gen_addq(s, tmp64, rn, rd);
                    gen_storeq_reg(s, rn, rd, tmp64);
                    tcg_temp_free_i64(tmp64);
                } else {
                    if (op1 == 0) {
                        tmp2 = load_reg(s, rn);
                        gen_helper_add_setq(tmp, tmp, tmp2);
                        dead_tmp(tmp2);
                    }
                    store_reg(s, rd, tmp);
                }
            }
            break;
        default:
            goto illegal_op;
        }
    } else if (((insn & 0x0e000000) == 0 &&
                (insn & 0x00000090) != 0x90) ||
               ((insn & 0x0e000000) == (1 << 25))) {
        int set_cc, logic_cc, shiftop;

        op1 = (insn >> 21) & 0xf;
        set_cc = (insn >> 20) & 1;
        logic_cc = table_logic_cc[op1] & set_cc;

        /* data processing instruction */
        if (insn & (1 << 25)) {
            /* immediate operand */
            val = insn & 0xff;
            shift = ((insn >> 8) & 0xf) * 2;
            if (shift) {
                val = (val >> shift) | (val << (32 - shift));
            }
            tmp2 = new_tmp();
            tcg_gen_movi_i32(tmp2, val);
            if (logic_cc && shift) {
                gen_set_CF_bit31(tmp2);
            }
        } else {
            /* register */
            rm = (insn) & 0xf;
            tmp2 = load_reg(s, rm);
            shiftop = (insn >> 5) & 3;
            if (!(insn & (1 << 4))) {
                shift = (insn >> 7) & 0x1f;
                gen_arm_shift_im(tmp2, shiftop, shift, logic_cc);
            } else {
                rs = (insn >> 8) & 0xf;
                tmp = load_reg(s, rs);
                gen_arm_shift_reg(tmp2, shiftop, tmp, logic_cc);
            }
        }
        if (op1 != 0x0f && op1 != 0x0d) {
            rn = (insn >> 16) & 0xf;
            tmp = load_reg(s, rn);
        } else {
            TCGV_UNUSED(tmp);
        }
        rd = (insn >> 12) & 0xf;
        switch(op1) {
        case 0x00:
            tcg_gen_and_i32(tmp, tmp, tmp2);
            if (logic_cc) {
                gen_logic_CC(tmp);
            }
            store_reg_bx(env, s, rd, tmp);
            break;
        case 0x01:
            tcg_gen_xor_i32(tmp, tmp, tmp2);
            if (logic_cc) {
                gen_logic_CC(tmp);
            }
            store_reg_bx(env, s, rd, tmp);
            break;
        case 0x02:
            if (set_cc && rd == 15) {
                /* SUBS r15, ... is used for exception return.  */
                if (IS_USER(s)) {
                    goto illegal_op;
                }
                gen_helper_sub_cc(tmp, tmp, tmp2);
                gen_exception_return(s, tmp);
            } else {
                if (set_cc) {
                    gen_helper_sub_cc(tmp, tmp, tmp2);
                } else {
                    tcg_gen_sub_i32(tmp, tmp, tmp2);
                }
                store_reg_bx(env, s, rd, tmp);
            }
            break;
        case 0x03:
            if (set_cc) {
                gen_helper_sub_cc(tmp, tmp2, tmp);
            } else {
                tcg_gen_sub_i32(tmp, tmp2, tmp);
            }
            store_reg_bx(env, s, rd, tmp);
            break;
        case 0x04:
            if (set_cc) {
                gen_helper_add_cc(tmp, tmp, tmp2);
            } else {
                tcg_gen_add_i32(tmp, tmp, tmp2);
            }
            store_reg_bx(env, s, rd, tmp);
            break;
        case 0x05:
            if (set_cc) {
                gen_helper_adc_cc(tmp, tmp, tmp2);
            } else {
                gen_add_carry(tmp, tmp, tmp2);
            }
            store_reg_bx(env, s, rd, tmp);
            break;
        case 0x06:
            if (set_cc) {
                gen_helper_sbc_cc(tmp, tmp, tmp2);
            } else {
                gen_sub_carry(tmp, tmp, tmp2);
            }
            store_reg_bx(env, s, rd, tmp);
            break;
        case 0x07:
            if (set_cc) {
                gen_helper_sbc_cc(tmp, tmp2, tmp);
            } else {
                gen_sub_carry(tmp, tmp2, tmp);
            }
            store_reg_bx(env, s, rd, tmp);
            break;
        case 0x08:
            if (set_cc) {
                tcg_gen_and_i32(tmp, tmp, tmp2);
                gen_logic_CC(tmp);
            }
            dead_tmp(tmp);
            break;
        case 0x09:
            if (set_cc) {
                tcg_gen_xor_i32(tmp, tmp, tmp2);
                gen_logic_CC(tmp);
            }
            dead_tmp(tmp);
            break;
        case 0x0a:
            if (set_cc) {
                gen_helper_sub_cc(tmp, tmp, tmp2);
            }
            dead_tmp(tmp);
            break;
        case 0x0b:
            if (set_cc) {
                gen_helper_add_cc(tmp, tmp, tmp2);
            }
            dead_tmp(tmp);
            break;
        case 0x0c:
            tcg_gen_or_i32(tmp, tmp, tmp2);
            if (logic_cc) {
                gen_logic_CC(tmp);
            }
            store_reg_bx(env, s, rd, tmp);
            break;
        case 0x0d:
            if (logic_cc && rd == 15) {
                /* MOVS r15, ... is used for exception return.  */
                if (IS_USER(s)) {
                    goto illegal_op;
                }
                gen_exception_return(s, tmp2);
            } else {
                if (logic_cc) {
                    gen_logic_CC(tmp2);
                }
                store_reg_bx(env, s, rd, tmp2);
            }
            break;
        case 0x0e:
            tcg_gen_andc_i32(tmp, tmp, tmp2);
            if (logic_cc) {
                gen_logic_CC(tmp);
            }
            store_reg_bx(env, s, rd, tmp);
            break;
        default:
        case 0x0f:
            tcg_gen_not_i32(tmp2, tmp2);
            if (logic_cc) {
                gen_logic_CC(tmp2);
            }
            store_reg_bx(env, s, rd, tmp2);
            break;
        }
        if (op1 != 0x0f && op1 != 0x0d) {
            dead_tmp(tmp2);
        }
    } else {
        /* other instructions */
        op1 = (insn >> 24) & 0xf;
        switch(op1) {
        case 0x0:
        case 0x1:
            /* multiplies, extra load/stores */
            sh = (insn >> 5) & 3;
            if (sh == 0) {
                if (op1 == 0x0) {
                    rd = (insn >> 16) & 0xf;
                    rn = (insn >> 12) & 0xf;
                    rs = (insn >> 8) & 0xf;
                    rm = (insn) & 0xf;
                    op1 = (insn >> 20) & 0xf;
                    switch (op1) {
                    case 0: case 1: case 2: case 3: case 6:
                        /* 32 bit mul */
                        tmp = load_reg(s, rs);
                        tmp2 = load_reg(s, rm);
                        tcg_gen_mul_i32(tmp, tmp, tmp2);
                        dead_tmp(tmp2);
                        if (insn & (1 << 22)) {
                            /* Subtract (mls) */
                            ARCH(6T2);
                            tmp2 = load_reg(s, rn);
                            tcg_gen_sub_i32(tmp, tmp2, tmp);
                            dead_tmp(tmp2);
                        } else if (insn & (1 << 21)) {
                            /* Add */
                            tmp2 = load_reg(s, rn);
                            tcg_gen_add_i32(tmp, tmp, tmp2);
                            dead_tmp(tmp2);
                        }
                        if (insn & (1 << 20))
                            gen_logic_CC(tmp);
                        store_reg(s, rd, tmp);
                        break;
                    case 4:
                        /* 64 bit mul double accumulate (UMAAL) */
                        ARCH(6);
                        tmp = load_reg(s, rs);
                        tmp2 = load_reg(s, rm);
                        tmp64 = gen_mulu_i64_i32(tmp, tmp2);
                        gen_addq_lo(s, tmp64, rn);
                        gen_addq_lo(s, tmp64, rd);
                        gen_storeq_reg(s, rn, rd, tmp64);
                        tcg_temp_free_i64(tmp64);
                        break;
                    case 8: case 9: case 10: case 11:
                    case 12: case 13: case 14: case 15:
                        /* 64 bit mul: UMULL, UMLAL, SMULL, SMLAL. */
                        tmp = load_reg(s, rs);
                        tmp2 = load_reg(s, rm);
                        if (insn & (1 << 22)) {
                            tmp64 = gen_muls_i64_i32(tmp, tmp2);
                        } else {
                            tmp64 = gen_mulu_i64_i32(tmp, tmp2);
                        }
                        if (insn & (1 << 21)) { /* mult accumulate */
                            gen_addq(s, tmp64, rn, rd);
                        }
                        if (insn & (1 << 20)) {
                            gen_logicq_cc(tmp64);
                        }
                        gen_storeq_reg(s, rn, rd, tmp64);
                        tcg_temp_free_i64(tmp64);
                        break;
                    default:
                        goto illegal_op;
                    }
                } else {
                    rn = (insn >> 16) & 0xf;
                    rd = (insn >> 12) & 0xf;
                    if (insn & (1 << 23)) {
                        /* load/store exclusive */
                        op1 = (insn >> 21) & 0x3;
                        if (op1)
                            ARCH(6K);
                        else
                            ARCH(6);
                        addr = tcg_temp_local_new_i32();
                        load_reg_var(s, addr, rn);
                        if (insn & (1 << 20)) {
                            switch (op1) {
                            case 0: /* ldrex */
                                gen_load_exclusive(s, rd, 15, addr, 2);
                                break;
                            case 1: /* ldrexd */
                                gen_load_exclusive(s, rd, rd + 1, addr, 3);
                                break;
                            case 2: /* ldrexb */
                                gen_load_exclusive(s, rd, 15, addr, 0);
                                break;
                            case 3: /* ldrexh */
                                gen_load_exclusive(s, rd, 15, addr, 1);
                                break;
                            default:
                                abort();
                            }
                        } else {
                            rm = insn & 0xf;
                            switch (op1) {
                            case 0:  /*  strex */
                                gen_store_exclusive(s, rd, rm, 15, addr, 2);
                                break;
                            case 1: /*  strexd */
                                gen_store_exclusive(s, rd, rm, rm + 1, addr, 3);
                                break;
                            case 2: /*  strexb */
                                gen_store_exclusive(s, rd, rm, 15, addr, 0);
                                break;
                            case 3: /* strexh */
                                gen_store_exclusive(s, rd, rm, 15, addr, 1);
                                break;
                            default:
                                abort();
                            }
                        }
                        tcg_temp_free(addr);
                    } else {
                        /* SWP instruction */
                        rm = (insn) & 0xf;

                        /* ??? This is not really atomic.  However we know
                           we never have multiple CPUs running in parallel,
                           so it is good enough.  */
                        addr = load_reg(s, rn);
                        tmp = load_reg(s, rm);
                        if (insn & (1 << 22)) {
                            tmp2 = gen_ld8u(addr, IS_USER(s));
                            gen_st8(tmp, addr, IS_USER(s));
                        } else {
                            tmp2 = gen_ld32(addr, IS_USER(s));
                            gen_st32(tmp, addr, IS_USER(s));
                        }
                        dead_tmp(addr);
                        store_reg(s, rd, tmp2);
                    }
                }
            } else {
                int address_offset;
                int load;
                /* Misc load/store */
                rn = (insn >> 16) & 0xf;
                rd = (insn >> 12) & 0xf;
                addr = load_reg(s, rn);
                if (insn & (1 << 24))
                    gen_add_datah_offset(s, insn, 0, addr);
                address_offset = 0;
                if (insn & (1 << 20)) {
                    /* load */
                    switch(sh) {
                    case 1:
                        tmp = gen_ld16u(addr, IS_USER(s));
                        break;
                    case 2:
                        tmp = gen_ld8s(addr, IS_USER(s));
                        break;
                    default:
                    case 3:
                        tmp = gen_ld16s(addr, IS_USER(s));
                        break;
                    }
                    load = 1;
                } else if (sh & 2) {
                    /* doubleword */
                    if (sh & 1) {
                        /* store */
                        tmp = load_reg(s, rd);
                        gen_st32(tmp, addr, IS_USER(s));
                        tcg_gen_addi_i32(addr, addr, 4);
                        tmp = load_reg(s, rd + 1);
                        gen_st32(tmp, addr, IS_USER(s));
                        load = 0;
                    } else {
                        /* load */
                        tmp = gen_ld32(addr, IS_USER(s));
                        store_reg(s, rd, tmp);
                        tcg_gen_addi_i32(addr, addr, 4);
                        tmp = gen_ld32(addr, IS_USER(s));
                        rd++;
                        load = 1;
                    }
                    address_offset = -4;
                } else {
                    /* store */
                    tmp = load_reg(s, rd);
                    gen_st16(tmp, addr, IS_USER(s));
                    load = 0;
                }
                /* Perform base writeback before the loaded value to
                   ensure correct behavior with overlapping index registers.
                   ldrd with base writeback is is undefined if the
                   destination and index registers overlap.  */
                if (!(insn & (1 << 24))) {
                    gen_add_datah_offset(s, insn, address_offset, addr);
                    store_reg(s, rn, addr);
                } else if (insn & (1 << 21)) {
                    if (address_offset)
                        tcg_gen_addi_i32(addr, addr, address_offset);
                    store_reg(s, rn, addr);
                } else {
                    dead_tmp(addr);
                }
                if (load) {
                    /* Complete the load.  */
                    store_reg(s, rd, tmp);
                }
            }
            break;
        case 0x4:
        case 0x5:
            goto do_ldst;
        case 0x6:
        case 0x7:
            if (insn & (1 << 4)) {
                ARCH(6);
                /* Armv6 Media instructions.  */
                rm = insn & 0xf;
                rn = (insn >> 16) & 0xf;
                rd = (insn >> 12) & 0xf;
                rs = (insn >> 8) & 0xf;
                switch ((insn >> 23) & 3) {
                case 0: /* Parallel add/subtract.  */
                    op1 = (insn >> 20) & 7;
                    tmp = load_reg(s, rn);
                    tmp2 = load_reg(s, rm);
                    sh = (insn >> 5) & 7;
                    if ((op1 & 3) == 0 || sh == 5 || sh == 6)
                        goto illegal_op;
                    gen_arm_parallel_addsub(op1, sh, tmp, tmp2);
                    dead_tmp(tmp2);
                    store_reg(s, rd, tmp);
                    break;
                case 1:
                    if ((insn & 0x00700020) == 0) {
                        /* Halfword pack.  */
                        tmp = load_reg(s, rn);
                        tmp2 = load_reg(s, rm);
                        shift = (insn >> 7) & 0x1f;
                        if (insn & (1 << 6)) {
                            /* pkhtb */
                            if (shift == 0)
                                shift = 31;
                            tcg_gen_sari_i32(tmp2, tmp2, shift);
                            tcg_gen_andi_i32(tmp, tmp, 0xffff0000);
                            tcg_gen_ext16u_i32(tmp2, tmp2);
                        } else {
                            /* pkhbt */
                            if (shift)
                                tcg_gen_shli_i32(tmp2, tmp2, shift);
                            tcg_gen_ext16u_i32(tmp, tmp);
                            tcg_gen_andi_i32(tmp2, tmp2, 0xffff0000);
                        }
                        tcg_gen_or_i32(tmp, tmp, tmp2);
                        dead_tmp(tmp2);
                        store_reg(s, rd, tmp);
                    } else if ((insn & 0x00200020) == 0x00200000) {
                        /* [us]sat */
                        tmp = load_reg(s, rm);
                        shift = (insn >> 7) & 0x1f;
                        if (insn & (1 << 6)) {
                            if (shift == 0)
                                shift = 31;
                            tcg_gen_sari_i32(tmp, tmp, shift);
                        } else {
                            tcg_gen_shli_i32(tmp, tmp, shift);
                        }
                        sh = (insn >> 16) & 0x1f;
                        tmp2 = tcg_const_i32(sh);
                        if (insn & (1 << 22))
                          gen_helper_usat(tmp, tmp, tmp2);
                        else
                          gen_helper_ssat(tmp, tmp, tmp2);
                        tcg_temp_free_i32(tmp2);
                        store_reg(s, rd, tmp);
                    } else if ((insn & 0x00300fe0) == 0x00200f20) {
                        /* [us]sat16 */
                        tmp = load_reg(s, rm);
                        sh = (insn >> 16) & 0x1f;
                        tmp2 = tcg_const_i32(sh);
                        if (insn & (1 << 22))
                          gen_helper_usat16(tmp, tmp, tmp2);
                        else
                          gen_helper_ssat16(tmp, tmp, tmp2);
                        tcg_temp_free_i32(tmp2);
                        store_reg(s, rd, tmp);
                    } else if ((insn & 0x00700fe0) == 0x00000fa0) {
                        /* Select bytes.  */
                        tmp = load_reg(s, rn);
                        tmp2 = load_reg(s, rm);
                        tmp3 = new_tmp();
                        tcg_gen_ld_i32(tmp3, cpu_env, offsetof(CPUState, GE));
                        gen_helper_sel_flags(tmp, tmp3, tmp, tmp2);
                        dead_tmp(tmp3);
                        dead_tmp(tmp2);
                        store_reg(s, rd, tmp);
                    } else if ((insn & 0x000003e0) == 0x00000060) {
                        tmp = load_reg(s, rm);
                        shift = (insn >> 10) & 3;
                        /* ??? In many cases it's not neccessary to do a
                           rotate, a shift is sufficient.  */
                        if (shift != 0)
                            tcg_gen_rotri_i32(tmp, tmp, shift * 8);
                        op1 = (insn >> 20) & 7;
                        switch (op1) {
                        case 0: gen_sxtb16(tmp);  break;
                        case 2: gen_sxtb(tmp);    break;
                        case 3: gen_sxth(tmp);    break;
                        case 4: gen_uxtb16(tmp);  break;
                        case 6: gen_uxtb(tmp);    break;
                        case 7: gen_uxth(tmp);    break;
                        default: dead_tmp(tmp); goto illegal_op;
                        }
                        if (rn != 15) {
                            tmp2 = load_reg(s, rn);
                            if ((op1 & 3) == 0) {
                                gen_add16(tmp, tmp2);
                            } else {
                                tcg_gen_add_i32(tmp, tmp, tmp2);
                                dead_tmp(tmp2);
                            }
                        }
                        store_reg(s, rd, tmp);
                    } else if ((insn & 0x003f0f60) == 0x003f0f20) {
                        /* rev */
                        tmp = load_reg(s, rm);
                        if (insn & (1 << 22)) {
                            if (insn & (1 << 7)) {
                                gen_revsh(tmp);
                            } else {
                                ARCH(6T2);
                                gen_helper_rbit(tmp, tmp);
                            }
                        } else {
                            if (insn & (1 << 7))
                                gen_rev16(tmp);
                            else
                                tcg_gen_bswap32_i32(tmp, tmp);
                        }
                        store_reg(s, rd, tmp);
                    } else {
                        goto illegal_op;
                    }
                    break;
                case 2: /* Multiplies (Type 3).  */
                    tmp = load_reg(s, rm);
                    tmp2 = load_reg(s, rs);
                    if (insn & (1 << 20)) {
                        /* Signed multiply most significant [accumulate].
                           (SMMUL, SMMLA, SMMLS) */
                        tmp64 = gen_muls_i64_i32(tmp, tmp2);

                        if (rd != 15) {
                            tmp = load_reg(s, rd);
                            if (insn & (1 << 6)) {
                                tmp64 = gen_subq_msw(tmp64, tmp);
                            } else {
                                tmp64 = gen_addq_msw(tmp64, tmp);
                            }
                        }
                        if (insn & (1 << 5)) {
                            tcg_gen_addi_i64(tmp64, tmp64, 0x80000000u);
                        }
                        tcg_gen_shri_i64(tmp64, tmp64, 32);
                        tmp = new_tmp();
                        tcg_gen_trunc_i64_i32(tmp, tmp64);
                        tcg_temp_free_i64(tmp64);
                        store_reg(s, rn, tmp);
                    } else {
                        if (insn & (1 << 5))
                            gen_swap_half(tmp2);
                        gen_smul_dual(tmp, tmp2);
                        /* This addition cannot overflow.  */
                        if (insn & (1 << 6)) {
                            tcg_gen_sub_i32(tmp, tmp, tmp2);
                        } else {
                            tcg_gen_add_i32(tmp, tmp, tmp2);
                        }
                        dead_tmp(tmp2);
                        if (insn & (1 << 22)) {
                            /* smlald, smlsld */
                            tmp64 = tcg_temp_new_i64();
                            tcg_gen_ext_i32_i64(tmp64, tmp);
                            dead_tmp(tmp);
                            gen_addq(s, tmp64, rd, rn);
                            gen_storeq_reg(s, rd, rn, tmp64);
                            tcg_temp_free_i64(tmp64);
                        } else {
                            /* smuad, smusd, smlad, smlsd */
                            if (rd != 15)
                              {
                                tmp2 = load_reg(s, rd);
                                gen_helper_add_setq(tmp, tmp, tmp2);
                                dead_tmp(tmp2);
                              }
                            store_reg(s, rn, tmp);
                        }
                    }
                    break;
                case 3:
                    op1 = ((insn >> 17) & 0x38) | ((insn >> 5) & 7);
                    switch (op1) {
                    case 0: /* Unsigned sum of absolute differences.  */
                        ARCH(6);
                        tmp = load_reg(s, rm);
                        tmp2 = load_reg(s, rs);
                        gen_helper_usad8(tmp, tmp, tmp2);
                        dead_tmp(tmp2);
                        if (rd != 15) {
                            tmp2 = load_reg(s, rd);
                            tcg_gen_add_i32(tmp, tmp, tmp2);
                            dead_tmp(tmp2);
                        }
                        store_reg(s, rn, tmp);
                        break;
                    case 0x20: case 0x24: case 0x28: case 0x2c:
                        /* Bitfield insert/clear.  */
                        ARCH(6T2);
                        shift = (insn >> 7) & 0x1f;
                        i = (insn >> 16) & 0x1f;
                        i = i + 1 - shift;
                        if (rm == 15) {
                            tmp = new_tmp();
                            tcg_gen_movi_i32(tmp, 0);
                        } else {
                            tmp = load_reg(s, rm);
                        }
                        if (i != 32) {
                            tmp2 = load_reg(s, rd);
                            gen_bfi(tmp, tmp2, tmp, shift, (1u << i) - 1);
                            dead_tmp(tmp2);
                        }
                        store_reg(s, rd, tmp);
                        break;
                    case 0x12: case 0x16: case 0x1a: case 0x1e: /* sbfx */
                    case 0x32: case 0x36: case 0x3a: case 0x3e: /* ubfx */
                        ARCH(6T2);
                        tmp = load_reg(s, rm);
                        shift = (insn >> 7) & 0x1f;
                        i = ((insn >> 16) & 0x1f) + 1;
                        if (shift + i > 32)
                            goto illegal_op;
                        if (i < 32) {
                            if (op1 & 0x20) {
                                gen_ubfx(tmp, shift, (1u << i) - 1);
                            } else {
                                gen_sbfx(tmp, shift, i);
                            }
                        }
                        store_reg(s, rd, tmp);
                        break;
                    default:
                        goto illegal_op;
                    }
                    break;
                }
                break;
            }
        do_ldst:
            /* Check for undefined extension instructions
             * per the ARM Bible IE:
             * xxxx 0111 1111 xxxx  xxxx xxxx 1111 xxxx
             */
            sh = (0xf << 20) | (0xf << 4);
            if (op1 == 0x7 && ((insn & sh) == sh))
            {
                goto illegal_op;
            }
            /* load/store byte/word */
            rn = (insn >> 16) & 0xf;
            rd = (insn >> 12) & 0xf;
            tmp2 = load_reg(s, rn);
            i = (IS_USER(s) || (insn & 0x01200000) == 0x00200000);
            if (insn & (1 << 24))
                gen_add_data_offset(s, insn, tmp2);
            if (insn & (1 << 20)) {
                /* load */
                if (insn & (1 << 22)) {
                    tmp = gen_ld8u(tmp2, i);
                } else {
                    tmp = gen_ld32(tmp2, i);
                }
            } else {
                /* store */
                tmp = load_reg(s, rd);
                if (insn & (1 << 22))
                    gen_st8(tmp, tmp2, i);
                else
                    gen_st32(tmp, tmp2, i);
            }
            if (!(insn & (1 << 24))) {
                gen_add_data_offset(s, insn, tmp2);
                store_reg(s, rn, tmp2);
            } else if (insn & (1 << 21)) {
                store_reg(s, rn, tmp2);
            } else {
                dead_tmp(tmp2);
            }
            if (insn & (1 << 20)) {
                /* Complete the load.  */
                if (rd == 15)
                    gen_bx(s, tmp);
                else
                    store_reg(s, rd, tmp);
            }
            break;
        case 0x08:
        case 0x09:
            {
                int j, n, user, loaded_base;
                TCGv loaded_var;
                /* load/store multiple words */
                /* XXX: store correct base if write back */
                user = 0;
                if (insn & (1 << 22)) {
                    if (IS_USER(s))
                        goto illegal_op; /* only usable in supervisor mode */

                    if ((insn & (1 << 15)) == 0)
                        user = 1;
                }
                rn = (insn >> 16) & 0xf;
                addr = load_reg(s, rn);
                tmp3 = tcg_const_i32(4);
                
                /* compute total size */
                loaded_base = 0;
                TCGV_UNUSED(loaded_var);
                n = 0;
                for(i=0;i<16;i++) {
                    if (insn & (1 << i))
                        n++;
                }
                /* XXX: test invalid n == 0 case ? */
                if (insn & (1 << 23)) {
                    if (insn & (1 << 24)) {
                        /* pre increment */
                        tcg_gen_add_i32(addr, addr, tmp3);
                    } else {
                        /* post increment */
                    }
                } else {
                    if (insn & (1 << 24)) {
                        /* pre decrement */
                        tcg_gen_addi_i32(addr, addr, -(n * 4));
                    } else {
                        /* post decrement */
                        if (n != 1)
                        tcg_gen_addi_i32(addr, addr, -((n - 1) * 4));
                    }
                }
                j = 0;
                for(i=0;i<16;i++) {
                    if (insn & (1 << i)) {
                        if (insn & (1 << 20)) {
                            /* load */
                            tmp = gen_ld32(addr, IS_USER(s));
                            if (i == 15) {
                                gen_bx(s, tmp);
                            } else if (user) {
                                tmp2 = tcg_const_i32(i);
                                gen_helper_set_user_reg(tmp2, tmp);
                                tcg_temp_free_i32(tmp2);
                                dead_tmp(tmp);
                            } else if (i == rn) {
                                loaded_var = tmp;
                                loaded_base = 1;
                            } else {
                                store_reg(s, i, tmp);
                            }
                        } else {
                            /* store */
                            if (i == 15) {
                                /* special case: r15 = PC + 8 */
                                val = (long)s->pc + 4;
                                tmp = new_tmp();
                                tcg_gen_movi_i32(tmp, val);
                            } else if (user) {
                                tmp = new_tmp();
                                tmp2 = tcg_const_i32(i);
                                gen_helper_get_user_reg(tmp, tmp2);
                                tcg_temp_free_i32(tmp2);
                            } else {
                                tmp = load_reg(s, i);
                            }
                            gen_st32(tmp, addr, IS_USER(s));
                        }
                        j++;
                        /* no need to add after the last transfer */
                        if (j != n)
                            tcg_gen_add_i32(addr, addr, tmp3);
                    }
                }
                if (insn & (1 << 21)) {
                    /* write back */
                    if (insn & (1 << 23)) {
                        if (insn & (1 << 24)) {
                            /* pre increment */
                        } else {
                            /* post increment */
                            tcg_gen_add_i32(addr, addr, tmp3);
                        }
                    } else {
                        if (insn & (1 << 24)) {
                            /* pre decrement */
                            if (n != 1)
                                tcg_gen_addi_i32(addr, addr, -((n - 1) * 4));
                        } else {
                            /* post decrement */
                            tcg_gen_addi_i32(addr, addr, -(n * 4));
                        }
                    }
                    store_reg(s, rn, addr);
                } else {
                    dead_tmp(addr);
                }
                tcg_temp_free_i32(tmp3);
                if (loaded_base) {
                    store_reg(s, rn, loaded_var);
                }
                if ((insn & (1 << 22)) && !user) {
                    /* Restore CPSR from SPSR.  */
                    tmp = load_cpu_field(spsr);
                    gen_set_cpsr(tmp, 0xffffffff);
                    dead_tmp(tmp);
                    s->is_jmp = DISAS_UPDATE;
                }
            }
            break;
        case 0xa:
        case 0xb:
            {
                int32_t offset;

                /* branch (and link) */
                val = (int32_t)s->pc;
                if (insn & (1 << 24)) {
                    tmp = new_tmp();
                    tcg_gen_movi_i32(tmp, val);
                    store_reg(s, 14, tmp);
                }
                offset = (((int32_t)insn << 8) >> 8);
                val += (offset << 2) + 4;
                gen_jmp(s, val);
            }
            break;
        case 0xc:
        case 0xd:
        case 0xe:
            /* Coprocessor.  */
            if (disas_coproc_insn(env, s, insn))
                goto illegal_op;
            break;
        case 0xf:
            /* swi */
            gen_set_pc_im(s->pc);
            s->is_jmp = DISAS_SWI;
            break;
        default:
        illegal_op:
            gen_exception_insn(s, 4, EXCP_UDEF);
            break;
        }
    }
}

/* Return true if this is a Thumb-2 logical op.  */
static int
thumb2_logic_op(int op)
{
    return (op < 8);
}

/* Generate code for a Thumb-2 data processing operation.  If CONDS is nonzero
   then set condition code flags based on the result of the operation.
   If SHIFTER_OUT is nonzero then set the carry flag for logical operations
   to the high bit of T1.
   Returns zero if the opcode is valid.  */

static int
gen_thumb2_data_op(DisasContext *s, int op, int conds, uint32_t shifter_out, TCGv t0, TCGv t1)
{
    int logic_cc;

    logic_cc = 0;
    switch (op) {
    case 0: /* and */
        tcg_gen_and_i32(t0, t0, t1);
        logic_cc = conds;
        break;
    case 1: /* bic */
        tcg_gen_andc_i32(t0, t0, t1);
        logic_cc = conds;
        break;
    case 2: /* orr */
        tcg_gen_or_i32(t0, t0, t1);
        logic_cc = conds;
        break;
    case 3: /* orn */
        tcg_gen_not_i32(t1, t1);
        tcg_gen_or_i32(t0, t0, t1);
        logic_cc = conds;
        break;
    case 4: /* eor */
        tcg_gen_xor_i32(t0, t0, t1);
        logic_cc = conds;
        break;
    case 8: /* add */
        if (conds)
            gen_helper_add_cc(t0, t0, t1);
        else
            tcg_gen_add_i32(t0, t0, t1);
        break;
    case 10: /* adc */
        if (conds)
            gen_helper_adc_cc(t0, t0, t1);
        else
            gen_adc(t0, t1);
        break;
    case 11: /* sbc */
        if (conds)
            gen_helper_sbc_cc(t0, t0, t1);
        else
            gen_sub_carry(t0, t0, t1);
        break;
    case 13: /* sub */
        if (conds)
            gen_helper_sub_cc(t0, t0, t1);
        else
            tcg_gen_sub_i32(t0, t0, t1);
        break;
    case 14: /* rsb */
        if (conds)
            gen_helper_sub_cc(t0, t1, t0);
        else
            tcg_gen_sub_i32(t0, t1, t0);
        break;
    default: /* 5, 6, 7, 9, 12, 15. */
        return 1;
    }
    if (logic_cc) {
        gen_logic_CC(t0);
        if (shifter_out)
            gen_set_CF_bit31(t1);
    }
    return 0;
}

/* Translate a 32-bit thumb instruction.  Returns nonzero if the instruction
   is not legal.  */
static int disas_thumb2_insn(CPUState *env, DisasContext *s, uint16_t insn_hw1)
{
    uint32_t insn, imm, shift, offset;
    uint32_t rd, rn, rm, rs;
    TCGv tmp;
    TCGv tmp2;
    TCGv tmp3;
    TCGv addr;
    TCGv_i64 tmp64;
    int op;
    int shiftop;
    int conds;
    int logic_cc;

    if (!(arm_feature(env, ARM_FEATURE_THUMB2)
          || arm_feature (env, ARM_FEATURE_M))) {
        /* Thumb-1 cores may need to treat bl and blx as a pair of
           16-bit instructions to get correct prefetch abort behavior.  */
        insn = insn_hw1;
        if ((insn & (1 << 12)) == 0) {
            /* Second half of blx.  */
            offset = ((insn & 0x7ff) << 1);
            tmp = load_reg(s, 14);
            tcg_gen_addi_i32(tmp, tmp, offset);
            tcg_gen_andi_i32(tmp, tmp, 0xfffffffc);

            tmp2 = new_tmp();
            tcg_gen_movi_i32(tmp2, s->pc | 1);
            store_reg(s, 14, tmp2);
            gen_bx(s, tmp);
            return 0;
        }
        if (insn & (1 << 11)) {
            /* Second half of bl.  */
            offset = ((insn & 0x7ff) << 1) | 1;
            tmp = load_reg(s, 14);
            tcg_gen_addi_i32(tmp, tmp, offset);

            tmp2 = new_tmp();
            tcg_gen_movi_i32(tmp2, s->pc | 1);
            store_reg(s, 14, tmp2);
            gen_bx(s, tmp);
            return 0;
        }
        if ((s->pc & ~TARGET_PAGE_MASK) == 0) {
            /* Instruction spans a page boundary.  Implement it as two
               16-bit instructions in case the second half causes an
               prefetch abort.  */
            offset = ((int32_t)insn << 21) >> 9;
            tcg_gen_movi_i32(cpu_R[14], s->pc + 2 + offset);
            return 0;
        }
        /* Fall through to 32-bit decode.  */
    }

    insn = lduw_code(s->pc);
    s->pc += 2;
    insn |= (uint32_t)insn_hw1 << 16;

    if ((insn & 0xf800e800) != 0xf000e800) {
        ARCH(6T2);
    }

    rn = (insn >> 16) & 0xf;
    rs = (insn >> 12) & 0xf;
    rd = (insn >> 8) & 0xf;
    rm = insn & 0xf;
    switch ((insn >> 25) & 0xf) {
    case 0: case 1: case 2: case 3:
        /* 16-bit instructions.  Should never happen.  */
        abort();
    case 4:
        if (insn & (1 << 22)) {
            /* Other load/store, table branch.  */
            if (insn & 0x01200000) {
                /* Load/store doubleword.  */
                if (rn == 15) {
                    addr = new_tmp();
                    tcg_gen_movi_i32(addr, s->pc & ~3);
                } else {
                    addr = load_reg(s, rn);
                }
                offset = (insn & 0xff) * 4;
                if ((insn & (1 << 23)) == 0)
                    offset = -offset;
                if (insn & (1 << 24)) {
                    tcg_gen_addi_i32(addr, addr, offset);
                    offset = 0;
                }
                if (insn & (1 << 20)) {
                    /* ldrd */
                    tmp = gen_ld32(addr, IS_USER(s));
                    store_reg(s, rs, tmp);
                    tcg_gen_addi_i32(addr, addr, 4);
                    tmp = gen_ld32(addr, IS_USER(s));
                    store_reg(s, rd, tmp);
                } else {
                    /* strd */
                    tmp = load_reg(s, rs);
                    gen_st32(tmp, addr, IS_USER(s));
                    tcg_gen_addi_i32(addr, addr, 4);
                    tmp = load_reg(s, rd);
                    gen_st32(tmp, addr, IS_USER(s));
                }
                if (insn & (1 << 21)) {
                    /* Base writeback.  */
                    if (rn == 15)
                        goto illegal_op;
                    tcg_gen_addi_i32(addr, addr, offset - 4);
                    store_reg(s, rn, addr);
                } else {
                    dead_tmp(addr);
                }
            } else if ((insn & (1 << 23)) == 0) {
                /* Load/store exclusive word.  */
                addr = tcg_temp_local_new();
                load_reg_var(s, addr, rn);
                tcg_gen_addi_i32(addr, addr, (insn & 0xff) << 2);
                if (insn & (1 << 20)) {
                    gen_load_exclusive(s, rs, 15, addr, 2);
                } else {
                    gen_store_exclusive(s, rd, rs, 15, addr, 2);
                }
                tcg_temp_free(addr);
            } else if ((insn & (1 << 6)) == 0) {
                /* Table Branch.  */
                if (rn == 15) {
                    addr = new_tmp();
                    tcg_gen_movi_i32(addr, s->pc);
                } else {
                    addr = load_reg(s, rn);
                }
                tmp = load_reg(s, rm);
                tcg_gen_add_i32(addr, addr, tmp);
                if (insn & (1 << 4)) {
                    /* tbh */
                    tcg_gen_add_i32(addr, addr, tmp);
                    dead_tmp(tmp);
                    tmp = gen_ld16u(addr, IS_USER(s));
                } else { /* tbb */
                    dead_tmp(tmp);
                    tmp = gen_ld8u(addr, IS_USER(s));
                }
                dead_tmp(addr);
                tcg_gen_shli_i32(tmp, tmp, 1);
                tcg_gen_addi_i32(tmp, tmp, s->pc);
                store_reg(s, 15, tmp);
            } else {
                /* Load/store exclusive byte/halfword/doubleword.  */
                ARCH(7);
                op = (insn >> 4) & 0x3;
                if (op == 2) {
                    goto illegal_op;
                }
                addr = tcg_temp_local_new();
                load_reg_var(s, addr, rn);
                if (insn & (1 << 20)) {
                    gen_load_exclusive(s, rs, rd, addr, op);
                } else {
                    gen_store_exclusive(s, rm, rs, rd, addr, op);
                }
                tcg_temp_free(addr);
            }
        } else {
            /* Load/store multiple, RFE, SRS.  */
            if (((insn >> 23) & 1) == ((insn >> 24) & 1)) {
                /* Not available in user mode.  */
                if (IS_USER(s))
                    goto illegal_op;
                if (insn & (1 << 20)) {
                    /* rfe */
                    addr = load_reg(s, rn);
                    if ((insn & (1 << 24)) == 0)
                        tcg_gen_addi_i32(addr, addr, -8);
                    /* Load PC into tmp and CPSR into tmp2.  */
                    tmp = gen_ld32(addr, 0);
                    tcg_gen_addi_i32(addr, addr, 4);
                    tmp2 = gen_ld32(addr, 0);
                    if (insn & (1 << 21)) {
                        /* Base writeback.  */
                        if (insn & (1 << 24)) {
                            tcg_gen_addi_i32(addr, addr, 4);
                        } else {
                            tcg_gen_addi_i32(addr, addr, -4);
                        }
                        store_reg(s, rn, addr);
                    } else {
                        dead_tmp(addr);
                    }
                    gen_rfe(s, tmp, tmp2);
                } else {
                    /* srs */
                    op = (insn & 0x1f);
                    addr = new_tmp();
                    tmp = tcg_const_i32(op);
                    gen_helper_get_r13_banked(addr, cpu_env, tmp);
                    tcg_temp_free_i32(tmp);
                    if ((insn & (1 << 24)) == 0) {
                        tcg_gen_addi_i32(addr, addr, -8);
                    }
                    tmp = load_reg(s, 14);
                    gen_st32(tmp, addr, 0);
                    tcg_gen_addi_i32(addr, addr, 4);
                    tmp = new_tmp();
                    gen_helper_cpsr_read(tmp);
                    gen_st32(tmp, addr, 0);
                    if (insn & (1 << 21)) {
                        if ((insn & (1 << 24)) == 0) {
                            tcg_gen_addi_i32(addr, addr, -4);
                        } else {
                            tcg_gen_addi_i32(addr, addr, 4);
                        }
                        tmp = tcg_const_i32(op);
                        gen_helper_set_r13_banked(cpu_env, tmp, addr);
                        tcg_temp_free_i32(tmp);
                    } else {
                        dead_tmp(addr);
                    }
                }
            } else {
                int i;
                /* Load/store multiple.  */
                addr = load_reg(s, rn);
                offset = 0;
                for (i = 0; i < 16; i++) {
                    if (insn & (1 << i))
                        offset += 4;
                }
                if (insn & (1 << 24)) {
                    tcg_gen_addi_i32(addr, addr, -offset);
                }

                tmp2 = tcg_const_i32(4);
                for (i = 0; i < 16; i++) {
                    if ((insn & (1 << i)) == 0)
                        continue;
                    if (insn & (1 << 20)) {
                        /* Load.  */
                        tmp = gen_ld32(addr, IS_USER(s));
                        if (i == 15) {
                            gen_bx(s, tmp);
                        } else {
                            store_reg(s, i, tmp);
                        }
                    } else {
                        /* Store.  */
                        tmp = load_reg(s, i);
                        gen_st32(tmp, addr, IS_USER(s));
                    }
                    tcg_gen_add_i32(addr, addr, tmp2);
                }
                tcg_temp_free_i32(tmp2);
                if (insn & (1 << 21)) {
                    /* Base register writeback.  */
                    if (insn & (1 << 24)) {
                        tcg_gen_addi_i32(addr, addr, -offset);
                    }
                    /* Fault if writeback register is in register list.  */
                    if (insn & (1 << rn))
                        goto illegal_op;
                    store_reg(s, rn, addr);
                } else {
                    dead_tmp(addr);
                }
            }
        }
        break;
    case 5:

        op = (insn >> 21) & 0xf;
        if (op == 6) {
            /* Halfword pack.  */
            tmp = load_reg(s, rn);
            tmp2 = load_reg(s, rm);
            shift = ((insn >> 10) & 0x1c) | ((insn >> 6) & 0x3);
            if (insn & (1 << 5)) {
                /* pkhtb */
                if (shift == 0)
                    shift = 31;
                tcg_gen_sari_i32(tmp2, tmp2, shift);
                tcg_gen_andi_i32(tmp, tmp, 0xffff0000);
                tcg_gen_ext16u_i32(tmp2, tmp2);
            } else {
                /* pkhbt */
                if (shift)
                    tcg_gen_shli_i32(tmp2, tmp2, shift);
                tcg_gen_ext16u_i32(tmp, tmp);
                tcg_gen_andi_i32(tmp2, tmp2, 0xffff0000);
            }
            tcg_gen_or_i32(tmp, tmp, tmp2);
            dead_tmp(tmp2);
            store_reg(s, rd, tmp);
        } else {
            /* Data processing register constant shift.  */
            if (rn == 15) {
                tmp = new_tmp();
                tcg_gen_movi_i32(tmp, 0);
            } else {
                tmp = load_reg(s, rn);
            }
            tmp2 = load_reg(s, rm);

            shiftop = (insn >> 4) & 3;
            shift = ((insn >> 6) & 3) | ((insn >> 10) & 0x1c);
            conds = (insn & (1 << 20)) != 0;
            logic_cc = (conds && thumb2_logic_op(op));
            gen_arm_shift_im(tmp2, shiftop, shift, logic_cc);
            if (gen_thumb2_data_op(s, op, conds, 0, tmp, tmp2))
                goto illegal_op;
            dead_tmp(tmp2);
            if (rd != 15) {
                store_reg(s, rd, tmp);
            } else {
                dead_tmp(tmp);
            }
        }
        break;
    case 13: /* Misc data processing.  */
        op = ((insn >> 22) & 6) | ((insn >> 7) & 1);
        if (op < 4 && (insn & 0xf000) != 0xf000)
            goto illegal_op;
        switch (op) {
        case 0: /* Register controlled shift.  */
            tmp = load_reg(s, rn);
            tmp2 = load_reg(s, rm);
            if ((insn & 0x70) != 0)
                goto illegal_op;
            op = (insn >> 21) & 3;
            logic_cc = (insn & (1 << 20)) != 0;
            gen_arm_shift_reg(tmp, op, tmp2, logic_cc);
            if (logic_cc)
                gen_logic_CC(tmp);
            store_reg_bx(env, s, rd, tmp);
            break;
        case 1: /* Sign/zero extend.  */
            tmp = load_reg(s, rm);
            shift = (insn >> 4) & 3;
            /* ??? In many cases it's not neccessary to do a
               rotate, a shift is sufficient.  */
            if (shift != 0)
                tcg_gen_rotri_i32(tmp, tmp, shift * 8);
            op = (insn >> 20) & 7;
            switch (op) {
            case 0: gen_sxth(tmp);   break;
            case 1: gen_uxth(tmp);   break;
            case 2: gen_sxtb16(tmp); break;
            case 3: gen_uxtb16(tmp); break;
            case 4: gen_sxtb(tmp);   break;
            case 5: gen_uxtb(tmp);   break;
            default: goto illegal_op;
            }
            if (rn != 15) {
                tmp2 = load_reg(s, rn);
                if ((op >> 1) == 1) {
                    gen_add16(tmp, tmp2);
                } else {
                    tcg_gen_add_i32(tmp, tmp, tmp2);
                    dead_tmp(tmp2);
                }
            }
            store_reg(s, rd, tmp);
            break;
        case 2: /* SIMD add/subtract.  */
            op = (insn >> 20) & 7;
            shift = (insn >> 4) & 7;
            if ((op & 3) == 3 || (shift & 3) == 3)
                goto illegal_op;
            tmp = load_reg(s, rn);
            tmp2 = load_reg(s, rm);
            gen_thumb2_parallel_addsub(op, shift, tmp, tmp2);
            dead_tmp(tmp2);
            store_reg(s, rd, tmp);
            break;
        case 3: /* Other data processing.  */
            op = ((insn >> 17) & 0x38) | ((insn >> 4) & 7);
            if (op < 4) {
                /* Saturating add/subtract.  */
                tmp = load_reg(s, rn);
                tmp2 = load_reg(s, rm);
                if (op & 1)
                    gen_helper_double_saturate(tmp, tmp);
                if (op & 2)
                    gen_helper_sub_saturate(tmp, tmp2, tmp);
                else
                    gen_helper_add_saturate(tmp, tmp, tmp2);
                dead_tmp(tmp2);
            } else {
                tmp = load_reg(s, rn);
                switch (op) {
                case 0x0a: /* rbit */
                    gen_helper_rbit(tmp, tmp);
                    break;
                case 0x08: /* rev */
                    tcg_gen_bswap32_i32(tmp, tmp);
                    break;
                case 0x09: /* rev16 */
                    gen_rev16(tmp);
                    break;
                case 0x0b: /* revsh */
                    gen_revsh(tmp);
                    break;
                case 0x10: /* sel */
                    tmp2 = load_reg(s, rm);
                    tmp3 = new_tmp();
                    tcg_gen_ld_i32(tmp3, cpu_env, offsetof(CPUState, GE));
                    gen_helper_sel_flags(tmp, tmp3, tmp, tmp2);
                    dead_tmp(tmp3);
                    dead_tmp(tmp2);
                    break;
                case 0x18: /* clz */
                    gen_helper_clz(tmp, tmp);
                    break;
                default:
                    goto illegal_op;
                }
            }
            store_reg(s, rd, tmp);
            break;
        case 4: case 5: /* 32-bit multiply.  Sum of absolute differences.  */
            op = (insn >> 4) & 0xf;
            tmp = load_reg(s, rn);
            tmp2 = load_reg(s, rm);
            switch ((insn >> 20) & 7) {
            case 0: /* 32 x 32 -> 32 */
                tcg_gen_mul_i32(tmp, tmp, tmp2);
                dead_tmp(tmp2);
                if (rs != 15) {
                    tmp2 = load_reg(s, rs);
                    if (op)
                        tcg_gen_sub_i32(tmp, tmp2, tmp);
                    else
                        tcg_gen_add_i32(tmp, tmp, tmp2);
                    dead_tmp(tmp2);
                }
                break;
            case 1: /* 16 x 16 -> 32 */
                gen_mulxy(tmp, tmp2, op & 2, op & 1);
                dead_tmp(tmp2);
                if (rs != 15) {
                    tmp2 = load_reg(s, rs);
                    gen_helper_add_setq(tmp, tmp, tmp2);
                    dead_tmp(tmp2);
                }
                break;
            case 2: /* Dual multiply add.  */
            case 4: /* Dual multiply subtract.  */
                if (op)
                    gen_swap_half(tmp2);
                gen_smul_dual(tmp, tmp2);
                /* This addition cannot overflow.  */
                if (insn & (1 << 22)) {
                    tcg_gen_sub_i32(tmp, tmp, tmp2);
                } else {
                    tcg_gen_add_i32(tmp, tmp, tmp2);
                }
                dead_tmp(tmp2);
                if (rs != 15)
                  {
                    tmp2 = load_reg(s, rs);
                    gen_helper_add_setq(tmp, tmp, tmp2);
                    dead_tmp(tmp2);
                  }
                break;
            case 3: /* 32 * 16 -> 32msb */
                if (op)
                    tcg_gen_sari_i32(tmp2, tmp2, 16);
                else
                    gen_sxth(tmp2);
                tmp64 = gen_muls_i64_i32(tmp, tmp2);
                tcg_gen_shri_i64(tmp64, tmp64, 16);
                tmp = new_tmp();
                tcg_gen_trunc_i64_i32(tmp, tmp64);
                tcg_temp_free_i64(tmp64);
                if (rs != 15)
                  {
                    tmp2 = load_reg(s, rs);
                    gen_helper_add_setq(tmp, tmp, tmp2);
                    dead_tmp(tmp2);
                  }
                break;
            case 5: case 6: /* 32 * 32 -> 32msb (SMMUL, SMMLA, SMMLS) */
                tmp64 = gen_muls_i64_i32(tmp, tmp2);
                if (rs != 15) {
                    tmp = load_reg(s, rs);
                    if (insn & (1 << 20)) {
                        tmp64 = gen_addq_msw(tmp64, tmp);
                    } else {
                        tmp64 = gen_subq_msw(tmp64, tmp);
                    }
                }
                if (insn & (1 << 4)) {
                    tcg_gen_addi_i64(tmp64, tmp64, 0x80000000u);
                }
                tcg_gen_shri_i64(tmp64, tmp64, 32);
                tmp = new_tmp();
                tcg_gen_trunc_i64_i32(tmp, tmp64);
                tcg_temp_free_i64(tmp64);
                break;
            case 7: /* Unsigned sum of absolute differences.  */
                gen_helper_usad8(tmp, tmp, tmp2);
                dead_tmp(tmp2);
                if (rs != 15) {
                    tmp2 = load_reg(s, rs);
                    tcg_gen_add_i32(tmp, tmp, tmp2);
                    dead_tmp(tmp2);
                }
                break;
            }
            store_reg(s, rd, tmp);
            break;
        case 6: case 7: /* 64-bit multiply, Divide.  */
            op = ((insn >> 4) & 0xf) | ((insn >> 16) & 0x70);
            tmp = load_reg(s, rn);
            tmp2 = load_reg(s, rm);
            if ((op & 0x50) == 0x10) {
                /* sdiv, udiv */
                if (!arm_feature(env, ARM_FEATURE_DIV))
                    goto illegal_op;
                if (op & 0x20)
                    gen_helper_udiv(tmp, tmp, tmp2);
                else
                    gen_helper_sdiv(tmp, tmp, tmp2);
                dead_tmp(tmp2);
                store_reg(s, rd, tmp);
            } else if ((op & 0xe) == 0xc) {
                /* Dual multiply accumulate long.  */
                if (op & 1)
                    gen_swap_half(tmp2);
                gen_smul_dual(tmp, tmp2);
                if (op & 0x10) {
                    tcg_gen_sub_i32(tmp, tmp, tmp2);
                } else {
                    tcg_gen_add_i32(tmp, tmp, tmp2);
                }
                dead_tmp(tmp2);
                /* BUGFIX */
                tmp64 = tcg_temp_new_i64();
                tcg_gen_ext_i32_i64(tmp64, tmp);
                dead_tmp(tmp);
                gen_addq(s, tmp64, rs, rd);
                gen_storeq_reg(s, rs, rd, tmp64);
                tcg_temp_free_i64(tmp64);
            } else {
                if (op & 0x20) {
                    /* Unsigned 64-bit multiply  */
                    tmp64 = gen_mulu_i64_i32(tmp, tmp2);
                } else {
                    if (op & 8) {
                        /* smlalxy */
                        gen_mulxy(tmp, tmp2, op & 2, op & 1);
                        dead_tmp(tmp2);
                        tmp64 = tcg_temp_new_i64();
                        tcg_gen_ext_i32_i64(tmp64, tmp);
                        dead_tmp(tmp);
                    } else {
                        /* Signed 64-bit multiply  */
                        tmp64 = gen_muls_i64_i32(tmp, tmp2);
                    }
                }
                if (op & 4) {
                    /* umaal */
                    gen_addq_lo(s, tmp64, rs);
                    gen_addq_lo(s, tmp64, rd);
                } else if (op & 0x40) {
                    /* 64-bit accumulate.  */
                    gen_addq(s, tmp64, rs, rd);
                }
                gen_storeq_reg(s, rs, rd, tmp64);
                tcg_temp_free_i64(tmp64);
            }
            break;
        }
        break;
    case 6: case 7: case 14: case 15:
        /* Coprocessor.  */
        if (((insn >> 24) & 3) == 3) {
            /* Translate into the equivalent ARM encoding.  */
            insn = (insn & 0xe2ffffff) | ((insn & (1 << 28)) >> 4) | (1 << 28);
            if (disas_neon_data_insn(env, s, insn))
                goto illegal_op;
        } else {
            if (insn & (1 << 28))
                goto illegal_op;
            if (disas_coproc_insn (env, s, insn))
                goto illegal_op;
        }
        break;
    case 8: case 9: case 10: case 11:
        if (insn & (1 << 15)) {
            /* Branches, misc control.  */
            if (insn & 0x5000) {
                /* Unconditional branch.  */
                /* signextend(hw1[10:0]) -> offset[:12].  */
                offset = ((int32_t)insn << 5) >> 9 & ~(int32_t)0xfff;
                /* hw1[10:0] -> offset[11:1].  */
                offset |= (insn & 0x7ff) << 1;
                /* (~hw2[13, 11] ^ offset[24]) -> offset[23,22]
                   offset[24:22] already have the same value because of the
                   sign extension above.  */
                offset ^= ((~insn) & (1 << 13)) << 10;
                offset ^= ((~insn) & (1 << 11)) << 11;

                if (insn & (1 << 14)) {
                    /* Branch and link.  */
                    tcg_gen_movi_i32(cpu_R[14], s->pc | 1);
                }

                offset += s->pc;
                if (insn & (1 << 12)) {
                    /* b/bl */
                    gen_jmp(s, offset);
                } else {
                    /* blx */
                    offset &= ~(uint32_t)2;
                    gen_bx_im(s, offset);
                }
            } else if (((insn >> 23) & 7) == 7) {
                /* Misc control */
                if (insn & (1 << 13))
                    goto illegal_op;

                if (insn & (1 << 26)) {
                    /* Secure monitor call / smc (v6Z) */
                    if (!(env->cp15.c0_c2[4] & 0xf000) || IS_USER(s)) {
                        goto illegal_op;
                    }
                    gen_smc(env, s);
                } else {
                    op = (insn >> 20) & 7;
                    switch (op) {
                    case 0: /* msr cpsr.  */
                        if (IS_M(env)) {
                            tmp = load_reg(s, rn);
                            addr = tcg_const_i32(insn & 0xff);
                            gen_helper_v7m_msr(cpu_env, addr, tmp);
                            tcg_temp_free_i32(addr);
                            dead_tmp(tmp);
                            gen_lookup_tb(s);
                            break;
                        }
                        /* fall through */
                    case 1: /* msr spsr.  */
                        if (IS_M(env))
                            goto illegal_op;
                        tmp = load_reg(s, rn);
                        if (gen_set_psr(s,
                              msr_mask(env, s, (insn >> 8) & 0xf, op == 1),
                              op == 1, tmp))
                            goto illegal_op;
                        break;
                    case 2: /* cps, nop-hint.  */
                        if (((insn >> 8) & 7) == 0) {
                            gen_nop_hint(s, insn & 0xff);
                        }
                        /* Implemented as NOP in user mode.  */
                        if (IS_USER(s))
                            break;
                        offset = 0;
                        imm = 0;
                        if (insn & (1 << 10)) {
                            if (insn & (1 << 7))
                                offset |= CPSR_A;
                            if (insn & (1 << 6))
                                offset |= CPSR_I;
                            if (insn & (1 << 5))
                                offset |= CPSR_F;
                            if (insn & (1 << 9))
                                imm = CPSR_A | CPSR_I | CPSR_F;
                        }
                        if (insn & (1 << 8)) {
                            offset |= 0x1f;
                            imm |= (insn & 0x1f);
                        }
                        if (offset) {
                            gen_set_psr_im(s, offset, 0, imm);
                        }
                        break;
                    case 3: /* Special control operations.  */
                        ARCH(7);
                        op = (insn >> 4) & 0xf;
                        switch (op) {
                        case 2: /* clrex */
                            gen_clrex(s);
                            break;
                        case 4: /* dsb */
                        case 5: /* dmb */
                        case 6: /* isb */
                            /* These execute as NOPs.  */
                            break;
                        default:
                            goto illegal_op;
                        }
                        break;
                    case 4: /* bxj */
                        /* Trivial implementation equivalent to bx.  */
                        tmp = load_reg(s, rn);
                        gen_bx(s, tmp);
                        break;
                    case 5: /* Exception return.  */
                        if (IS_USER(s)) {
                            goto illegal_op;
                        }
                        if (rn != 14 || rd != 15) {
                            goto illegal_op;
                        }
                        tmp = load_reg(s, rn);
                        tcg_gen_subi_i32(tmp, tmp, insn & 0xff);
                        gen_exception_return(s, tmp);
                        break;
                    case 6: /* mrs cpsr.  */
                        tmp = new_tmp();
                        if (IS_M(env)) {
                            addr = tcg_const_i32(insn & 0xff);
                            gen_helper_v7m_mrs(tmp, cpu_env, addr);
                            tcg_temp_free_i32(addr);
                        } else {
                            gen_helper_cpsr_read(tmp);
                        }
                        store_reg(s, rd, tmp);
                        break;
                    case 7: /* mrs spsr.  */
                        /* Not accessible in user mode.  */
                        if (IS_USER(s) || IS_M(env))
                            goto illegal_op;
                        tmp = load_cpu_field(spsr);
                        store_reg(s, rd, tmp);
                        break;
                    }
                }
            } else {
                /* Conditional branch.  */
                op = (insn >> 22) & 0xf;
                /* Generate a conditional jump to next instruction.  */
                s->condlabel = gen_new_label();
                gen_test_cc(op ^ 1, s->condlabel);
                s->condjmp = 1;

                /* offset[11:1] = insn[10:0] */
                offset = (insn & 0x7ff) << 1;
                /* offset[17:12] = insn[21:16].  */
                offset |= (insn & 0x003f0000) >> 4;
                /* offset[31:20] = insn[26].  */
                offset |= ((int32_t)((insn << 5) & 0x80000000)) >> 11;
                /* offset[18] = insn[13].  */
                offset |= (insn & (1 << 13)) << 5;
                /* offset[19] = insn[11].  */
                offset |= (insn & (1 << 11)) << 8;

                /* jump to the offset */
                gen_jmp(s, s->pc + offset);
            }
        } else {
            /* Data processing immediate.  */
            if (insn & (1 << 25)) {
                if (insn & (1 << 24)) {
                    if (insn & (1 << 20))
                        goto illegal_op;
                    /* Bitfield/Saturate.  */
                    op = (insn >> 21) & 7;
                    imm = insn & 0x1f;
                    shift = ((insn >> 6) & 3) | ((insn >> 10) & 0x1c);
                    if (rn == 15) {
                        tmp = new_tmp();
                        tcg_gen_movi_i32(tmp, 0);
                    } else {
                        tmp = load_reg(s, rn);
                    }
                    switch (op) {
                    case 2: /* Signed bitfield extract.  */
                        imm++;
                        if (shift + imm > 32)
                            goto illegal_op;
                        if (imm < 32)
                            gen_sbfx(tmp, shift, imm);
                        break;
                    case 6: /* Unsigned bitfield extract.  */
                        imm++;
                        if (shift + imm > 32)
                            goto illegal_op;
                        if (imm < 32)
                            gen_ubfx(tmp, shift, (1u << imm) - 1);
                        break;
                    case 3: /* Bitfield insert/clear.  */
                        if (imm < shift)
                            goto illegal_op;
                        imm = imm + 1 - shift;
                        if (imm != 32) {
                            tmp2 = load_reg(s, rd);
                            gen_bfi(tmp, tmp2, tmp, shift, (1u << imm) - 1);
                            dead_tmp(tmp2);
                        }
                        break;
                    case 7:
                        goto illegal_op;
                    default: /* Saturate.  */
                        if (shift) {
                            if (op & 1)
                                tcg_gen_sari_i32(tmp, tmp, shift);
                            else
                                tcg_gen_shli_i32(tmp, tmp, shift);
                        }
                        tmp2 = tcg_const_i32(imm);
                        if (op & 4) {
                            /* Unsigned.  */
                            if ((op & 1) && shift == 0)
                                gen_helper_usat16(tmp, tmp, tmp2);
                            else
                                gen_helper_usat(tmp, tmp, tmp2);
                        } else {
                            /* Signed.  */
                            if ((op & 1) && shift == 0)
                                gen_helper_ssat16(tmp, tmp, tmp2);
                            else
                                gen_helper_ssat(tmp, tmp, tmp2);
                        }
                        tcg_temp_free_i32(tmp2);
                        break;
                    }
                    store_reg(s, rd, tmp);
                } else {
                    imm = ((insn & 0x04000000) >> 15)
                          | ((insn & 0x7000) >> 4) | (insn & 0xff);
                    if (insn & (1 << 22)) {
                        /* 16-bit immediate.  */
                        imm |= (insn >> 4) & 0xf000;
                        if (insn & (1 << 23)) {
                            /* movt */
                            tmp = load_reg(s, rd);
                            tcg_gen_ext16u_i32(tmp, tmp);
                            tcg_gen_ori_i32(tmp, tmp, imm << 16);
                        } else {
                            /* movw */
                            tmp = new_tmp();
                            tcg_gen_movi_i32(tmp, imm);
                        }
                    } else {
                        /* Add/sub 12-bit immediate.  */
                        if (rn == 15) {
                            offset = s->pc & ~(uint32_t)3;
                            if (insn & (1 << 23))
                                offset -= imm;
                            else
                                offset += imm;
                            tmp = new_tmp();
                            tcg_gen_movi_i32(tmp, offset);
                        } else {
                            tmp = load_reg(s, rn);
                            if (insn & (1 << 23))
                                tcg_gen_subi_i32(tmp, tmp, imm);
                            else
                                tcg_gen_addi_i32(tmp, tmp, imm);
                        }
                    }
                    store_reg(s, rd, tmp);
                }
            } else {
                int shifter_out = 0;
                /* modified 12-bit immediate.  */
                shift = ((insn & 0x04000000) >> 23) | ((insn & 0x7000) >> 12);
                imm = (insn & 0xff);
                switch (shift) {
                case 0: /* XY */
                    /* Nothing to do.  */
                    break;
                case 1: /* 00XY00XY */
                    imm |= imm << 16;
                    break;
                case 2: /* XY00XY00 */
                    imm |= imm << 16;
                    imm <<= 8;
                    break;
                case 3: /* XYXYXYXY */
                    imm |= imm << 16;
                    imm |= imm << 8;
                    break;
                default: /* Rotated constant.  */
                    shift = (shift << 1) | (imm >> 7);
                    imm |= 0x80;
                    imm = imm << (32 - shift);
                    shifter_out = 1;
                    break;
                }
                tmp2 = new_tmp();
                tcg_gen_movi_i32(tmp2, imm);
                rn = (insn >> 16) & 0xf;
                if (rn == 15) {
                    tmp = new_tmp();
                    tcg_gen_movi_i32(tmp, 0);
                } else {
                    tmp = load_reg(s, rn);
                }
                op = (insn >> 21) & 0xf;
                if (gen_thumb2_data_op(s, op, (insn & (1 << 20)) != 0,
                                       shifter_out, tmp, tmp2))
                    goto illegal_op;
                dead_tmp(tmp2);
                rd = (insn >> 8) & 0xf;
                if (rd != 15) {
                    store_reg(s, rd, tmp);
                } else {
                    dead_tmp(tmp);
                }
            }
        }
        break;
    case 12: /* Load/store single data item.  */
        {
        int postinc = 0;
        int writeback = 0;
        int user;
        if ((insn & 0x01100000) == 0x01000000) {
            if (disas_neon_ls_insn(env, s, insn))
                goto illegal_op;
            break;
        }
        user = IS_USER(s);
        if (rn == 15) {
            addr = new_tmp();
            /* PC relative.  */
            /* s->pc has already been incremented by 4.  */
            imm = s->pc & 0xfffffffc;
            if (insn & (1 << 23))
                imm += insn & 0xfff;
            else
                imm -= insn & 0xfff;
            tcg_gen_movi_i32(addr, imm);
        } else {
            addr = load_reg(s, rn);
            if (insn & (1 << 23)) {
                /* Positive offset.  */
                imm = insn & 0xfff;
                tcg_gen_addi_i32(addr, addr, imm);
            } else {
                op = (insn >> 8) & 7;
                imm = insn & 0xff;
                switch (op) {
                case 0: case 8: /* Shifted Register.  */
                    shift = (insn >> 4) & 0xf;
                    if (shift > 3)
                        goto illegal_op;
                    tmp = load_reg(s, rm);
                    if (shift)
                        tcg_gen_shli_i32(tmp, tmp, shift);
                    tcg_gen_add_i32(addr, addr, tmp);
                    dead_tmp(tmp);
                    break;
                case 4: /* Negative offset.  */
                    tcg_gen_addi_i32(addr, addr, -imm);
                    break;
                case 6: /* User privilege.  */
                    tcg_gen_addi_i32(addr, addr, imm);
                    user = 1;
                    break;
                case 1: /* Post-decrement.  */
                    imm = -imm;
                    /* Fall through.  */
                case 3: /* Post-increment.  */
                    postinc = 1;
                    writeback = 1;
                    break;
                case 5: /* Pre-decrement.  */
                    imm = -imm;
                    /* Fall through.  */
                case 7: /* Pre-increment.  */
                    tcg_gen_addi_i32(addr, addr, imm);
                    writeback = 1;
                    break;
                default:
                    goto illegal_op;
                }
            }
        }
        op = ((insn >> 21) & 3) | ((insn >> 22) & 4);
        if (insn & (1 << 20)) {
            /* Load.  */
            if (rs == 15 && op != 2) {
                if (op & 2)
                    goto illegal_op;
                /* Memory hint.  Implemented as NOP.  */
            } else {
                switch (op) {
                case 0: tmp = gen_ld8u(addr, user); break;
                case 4: tmp = gen_ld8s(addr, user); break;
                case 1: tmp = gen_ld16u(addr, user); break;
                case 5: tmp = gen_ld16s(addr, user); break;
                case 2: tmp = gen_ld32(addr, user); break;
                default: goto illegal_op;
                }
                if (rs == 15) {
                    gen_bx(s, tmp);
                } else {
                    store_reg(s, rs, tmp);
                }
            }
        } else {
            /* Store.  */
            if (rs == 15)
                goto illegal_op;
            tmp = load_reg(s, rs);
            switch (op) {
            case 0: gen_st8(tmp, addr, user); break;
            case 1: gen_st16(tmp, addr, user); break;
            case 2: gen_st32(tmp, addr, user); break;
            default: goto illegal_op;
            }
        }
        if (postinc)
            tcg_gen_addi_i32(addr, addr, imm);
        if (writeback) {
            store_reg(s, rn, addr);
        } else {
            dead_tmp(addr);
        }
        }
        break;
    default:
        goto illegal_op;
    }
    return 0;
illegal_op:
    return 1;
}

static void disas_thumb_insn(CPUState *env, DisasContext *s)
{
    uint32_t val, insn, op, rm, rn, rd, shift, cond;
    int32_t offset;
    int i;
    TCGv tmp;
    TCGv tmp2;
    TCGv addr;

    if (s->condexec_mask) {
        cond = s->condexec_cond;
        if (cond != 0x0e) {     /* Skip conditional when condition is AL. */
          s->condlabel = gen_new_label();
          gen_test_cc(cond ^ 1, s->condlabel);
          s->condjmp = 1;
        }
    }

    insn = lduw_code(s->pc);
    s->pc += 2;

    switch (insn >> 12) {
    case 0: case 1:

        rd = insn & 7;
        op = (insn >> 11) & 3;
        if (op == 3) {
            /* add/subtract */
            rn = (insn >> 3) & 7;
            tmp = load_reg(s, rn);
            if (insn & (1 << 10)) {
                /* immediate */
                tmp2 = new_tmp();
                tcg_gen_movi_i32(tmp2, (insn >> 6) & 7);
            } else {
                /* reg */
                rm = (insn >> 6) & 7;
                tmp2 = load_reg(s, rm);
            }
            if (insn & (1 << 9)) {
                if (s->condexec_mask)
                    tcg_gen_sub_i32(tmp, tmp, tmp2);
                else
                    gen_helper_sub_cc(tmp, tmp, tmp2);
            } else {
                if (s->condexec_mask)
                    tcg_gen_add_i32(tmp, tmp, tmp2);
                else
                    gen_helper_add_cc(tmp, tmp, tmp2);
            }
            dead_tmp(tmp2);
            store_reg(s, rd, tmp);
        } else {
            /* shift immediate */
            rm = (insn >> 3) & 7;
            shift = (insn >> 6) & 0x1f;
            tmp = load_reg(s, rm);
            gen_arm_shift_im(tmp, op, shift, s->condexec_mask == 0);
            if (!s->condexec_mask)
                gen_logic_CC(tmp);
            store_reg(s, rd, tmp);
        }
        break;
    case 2: case 3:
        /* arithmetic large immediate */
        op = (insn >> 11) & 3;
        rd = (insn >> 8) & 0x7;
        if (op == 0) { /* mov */
            tmp = new_tmp();
            tcg_gen_movi_i32(tmp, insn & 0xff);
            if (!s->condexec_mask)
                gen_logic_CC(tmp);
            store_reg(s, rd, tmp);
        } else {
            tmp = load_reg(s, rd);
            tmp2 = new_tmp();
            tcg_gen_movi_i32(tmp2, insn & 0xff);
            switch (op) {
            case 1: /* cmp */
                gen_helper_sub_cc(tmp, tmp, tmp2);
                dead_tmp(tmp);
                dead_tmp(tmp2);
                break;
            case 2: /* add */
                if (s->condexec_mask)
                    tcg_gen_add_i32(tmp, tmp, tmp2);
                else
                    gen_helper_add_cc(tmp, tmp, tmp2);
                dead_tmp(tmp2);
                store_reg(s, rd, tmp);
                break;
            case 3: /* sub */
                if (s->condexec_mask)
                    tcg_gen_sub_i32(tmp, tmp, tmp2);
                else
                    gen_helper_sub_cc(tmp, tmp, tmp2);
                dead_tmp(tmp2);
                store_reg(s, rd, tmp);
                break;
            }
        }
        break;
    case 4:
        if (insn & (1 << 11)) {
            rd = (insn >> 8) & 7;
            /* load pc-relative.  Bit 1 of PC is ignored.  */
            val = s->pc + 2 + ((insn & 0xff) * 4);
            val &= ~(uint32_t)2;
            addr = new_tmp();
            tcg_gen_movi_i32(addr, val);
            tmp = gen_ld32(addr, IS_USER(s));
            dead_tmp(addr);
            store_reg(s, rd, tmp);
            break;
        }
        if (insn & (1 << 10)) {
            /* data processing extended or blx */
            rd = (insn & 7) | ((insn >> 4) & 8);
            rm = (insn >> 3) & 0xf;
            op = (insn >> 8) & 3;
            switch (op) {
            case 0: /* add */
                tmp = load_reg(s, rd);
                tmp2 = load_reg(s, rm);
                tcg_gen_add_i32(tmp, tmp, tmp2);
                dead_tmp(tmp2);
                store_reg(s, rd, tmp);
                break;
            case 1: /* cmp */
                tmp = load_reg(s, rd);
                tmp2 = load_reg(s, rm);
                gen_helper_sub_cc(tmp, tmp, tmp2);
                dead_tmp(tmp2);
                dead_tmp(tmp);
                break;
            case 2: /* mov/cpy */
                tmp = load_reg(s, rm);
                store_reg(s, rd, tmp);
                break;
            case 3:/* branch [and link] exchange thumb register */
                tmp = load_reg(s, rm);
                if (insn & (1 << 7)) {
                    val = (uint32_t)s->pc | 1;
                    tmp2 = new_tmp();
                    tcg_gen_movi_i32(tmp2, val);
                    store_reg(s, 14, tmp2);
                }
                gen_bx(s, tmp);
                break;
            }
            break;
        }

        /* data processing register */
        rd = insn & 7;
        rm = (insn >> 3) & 7;
        op = (insn >> 6) & 0xf;
        if (op == 2 || op == 3 || op == 4 || op == 7) {
            /* the shift/rotate ops want the operands backwards */
            val = rm;
            rm = rd;
            rd = val;
            val = 1;
        } else {
            val = 0;
        }

        if (op == 9) { /* neg */
            tmp = new_tmp();
            tcg_gen_movi_i32(tmp, 0);
        } else if (op != 0xf) { /* mvn doesn't read its first operand */
            tmp = load_reg(s, rd);
        } else {
            TCGV_UNUSED(tmp);
        }

        tmp2 = load_reg(s, rm);
        switch (op) {
        case 0x0: /* and */
            tcg_gen_and_i32(tmp, tmp, tmp2);
            if (!s->condexec_mask)
                gen_logic_CC(tmp);
            break;
        case 0x1: /* eor */
            tcg_gen_xor_i32(tmp, tmp, tmp2);
            if (!s->condexec_mask)
                gen_logic_CC(tmp);
            break;
        case 0x2: /* lsl */
            if (s->condexec_mask) {
                gen_helper_shl(tmp2, tmp2, tmp);
            } else {
                gen_helper_shl_cc(tmp2, tmp2, tmp);
                gen_logic_CC(tmp2);
            }
            break;
        case 0x3: /* lsr */
            if (s->condexec_mask) {
                gen_helper_shr(tmp2, tmp2, tmp);
            } else {
                gen_helper_shr_cc(tmp2, tmp2, tmp);
                gen_logic_CC(tmp2);
            }
            break;
        case 0x4: /* asr */
            if (s->condexec_mask) {
                gen_helper_sar(tmp2, tmp2, tmp);
            } else {
                gen_helper_sar_cc(tmp2, tmp2, tmp);
                gen_logic_CC(tmp2);
            }
            break;
        case 0x5: /* adc */
            if (s->condexec_mask)
                gen_adc(tmp, tmp2);
            else
                gen_helper_adc_cc(tmp, tmp, tmp2);
            break;
        case 0x6: /* sbc */
            if (s->condexec_mask)
                gen_sub_carry(tmp, tmp, tmp2);
            else
                gen_helper_sbc_cc(tmp, tmp, tmp2);
            break;
        case 0x7: /* ror */
            if (s->condexec_mask) {
                tcg_gen_andi_i32(tmp, tmp, 0x1f);
                tcg_gen_rotr_i32(tmp2, tmp2, tmp);
            } else {
                gen_helper_ror_cc(tmp2, tmp2, tmp);
                gen_logic_CC(tmp2);
            }
            break;
        case 0x8: /* tst */
            tcg_gen_and_i32(tmp, tmp, tmp2);
            gen_logic_CC(tmp);
            rd = 16;
            break;
        case 0x9: /* neg */
            if (s->condexec_mask)
                tcg_gen_neg_i32(tmp, tmp2);
            else
                gen_helper_sub_cc(tmp, tmp, tmp2);
            break;
        case 0xa: /* cmp */
            gen_helper_sub_cc(tmp, tmp, tmp2);
            rd = 16;
            break;
        case 0xb: /* cmn */
            gen_helper_add_cc(tmp, tmp, tmp2);
            rd = 16;
            break;
        case 0xc: /* orr */
            tcg_gen_or_i32(tmp, tmp, tmp2);
            if (!s->condexec_mask)
                gen_logic_CC(tmp);
            break;
        case 0xd: /* mul */
            tcg_gen_mul_i32(tmp, tmp, tmp2);
            if (!s->condexec_mask)
                gen_logic_CC(tmp);
            break;
        case 0xe: /* bic */
            tcg_gen_andc_i32(tmp, tmp, tmp2);
            if (!s->condexec_mask)
                gen_logic_CC(tmp);
            break;
        case 0xf: /* mvn */
            tcg_gen_not_i32(tmp2, tmp2);
            if (!s->condexec_mask)
                gen_logic_CC(tmp2);
            val = 1;
            rm = rd;
            break;
        }
        if (rd != 16) {
            if (val) {
                store_reg(s, rm, tmp2);
                if (op != 0xf)
                    dead_tmp(tmp);
            } else {
                store_reg(s, rd, tmp);
                dead_tmp(tmp2);
            }
        } else {
            dead_tmp(tmp);
            dead_tmp(tmp2);
        }
        break;

    case 5:
        /* load/store register offset.  */
        rd = insn & 7;
        rn = (insn >> 3) & 7;
        rm = (insn >> 6) & 7;
        op = (insn >> 9) & 7;
        addr = load_reg(s, rn);
        tmp = load_reg(s, rm);
        tcg_gen_add_i32(addr, addr, tmp);
        dead_tmp(tmp);

        if (op < 3) /* store */
            tmp = load_reg(s, rd);

        switch (op) {
        case 0: /* str */
            gen_st32(tmp, addr, IS_USER(s));
            break;
        case 1: /* strh */
            gen_st16(tmp, addr, IS_USER(s));
            break;
        case 2: /* strb */
            gen_st8(tmp, addr, IS_USER(s));
            break;
        case 3: /* ldrsb */
            tmp = gen_ld8s(addr, IS_USER(s));
            break;
        case 4: /* ldr */
            tmp = gen_ld32(addr, IS_USER(s));
            break;
        case 5: /* ldrh */
            tmp = gen_ld16u(addr, IS_USER(s));
            break;
        case 6: /* ldrb */
            tmp = gen_ld8u(addr, IS_USER(s));
            break;
        case 7: /* ldrsh */
            tmp = gen_ld16s(addr, IS_USER(s));
            break;
        }
        if (op >= 3) /* load */
            store_reg(s, rd, tmp);
        dead_tmp(addr);
        break;

    case 6:
        /* load/store word immediate offset */
        rd = insn & 7;
        rn = (insn >> 3) & 7;
        addr = load_reg(s, rn);
        val = (insn >> 4) & 0x7c;
        tcg_gen_addi_i32(addr, addr, val);

        if (insn & (1 << 11)) {
            /* load */
            tmp = gen_ld32(addr, IS_USER(s));
            store_reg(s, rd, tmp);
        } else {
            /* store */
            tmp = load_reg(s, rd);
            gen_st32(tmp, addr, IS_USER(s));
        }
        dead_tmp(addr);
        break;

    case 7:
        /* load/store byte immediate offset */
        rd = insn & 7;
        rn = (insn >> 3) & 7;
        addr = load_reg(s, rn);
        val = (insn >> 6) & 0x1f;
        tcg_gen_addi_i32(addr, addr, val);

        if (insn & (1 << 11)) {
            /* load */
            tmp = gen_ld8u(addr, IS_USER(s));
            store_reg(s, rd, tmp);
        } else {
            /* store */
            tmp = load_reg(s, rd);
            gen_st8(tmp, addr, IS_USER(s));
        }
        dead_tmp(addr);
        break;

    case 8:
        /* load/store halfword immediate offset */
        rd = insn & 7;
        rn = (insn >> 3) & 7;
        addr = load_reg(s, rn);
        val = (insn >> 5) & 0x3e;
        tcg_gen_addi_i32(addr, addr, val);

        if (insn & (1 << 11)) {
            /* load */
            tmp = gen_ld16u(addr, IS_USER(s));
            store_reg(s, rd, tmp);
        } else {
            /* store */
            tmp = load_reg(s, rd);
            gen_st16(tmp, addr, IS_USER(s));
        }
        dead_tmp(addr);
        break;

    case 9:
        /* load/store from stack */
        rd = (insn >> 8) & 7;
        addr = load_reg(s, 13);
        val = (insn & 0xff) * 4;
        tcg_gen_addi_i32(addr, addr, val);

        if (insn & (1 << 11)) {
            /* load */
            tmp = gen_ld32(addr, IS_USER(s));
            store_reg(s, rd, tmp);
        } else {
            /* store */
            tmp = load_reg(s, rd);
            gen_st32(tmp, addr, IS_USER(s));
        }
        dead_tmp(addr);
        break;

    case 10:
        /* add to high reg */
        rd = (insn >> 8) & 7;
        if (insn & (1 << 11)) {
            /* SP */
            tmp = load_reg(s, 13);
        } else {
            /* PC. bit 1 is ignored.  */
            tmp = new_tmp();
            tcg_gen_movi_i32(tmp, (s->pc + 2) & ~(uint32_t)2);
        }
        val = (insn & 0xff) * 4;
        tcg_gen_addi_i32(tmp, tmp, val);
        store_reg(s, rd, tmp);
        break;

    case 11:
        /* misc */
        op = (insn >> 8) & 0xf;
        switch (op) {
        case 0:
            /* adjust stack pointer */
            tmp = load_reg(s, 13);
            val = (insn & 0x7f) * 4;
            if (insn & (1 << 7))
                val = -(int32_t)val;
            tcg_gen_addi_i32(tmp, tmp, val);
            store_reg(s, 13, tmp);
            break;

        case 2: /* sign/zero extend.  */
            ARCH(6);
            rd = insn & 7;
            rm = (insn >> 3) & 7;
            tmp = load_reg(s, rm);
            switch ((insn >> 6) & 3) {
            case 0: gen_sxth(tmp); break;
            case 1: gen_sxtb(tmp); break;
            case 2: gen_uxth(tmp); break;
            case 3: gen_uxtb(tmp); break;
            }
            store_reg(s, rd, tmp);
            break;
        case 4: case 5: case 0xc: case 0xd:
            /* push/pop */
            addr = load_reg(s, 13);
            if (insn & (1 << 8))
                offset = 4;
            else
                offset = 0;
            for (i = 0; i < 8; i++) {
                if (insn & (1 << i))
                    offset += 4;
            }
            if ((insn & (1 << 11)) == 0) {
                tcg_gen_addi_i32(addr, addr, -offset);
            }
            tmp2 = tcg_const_i32(4);
            for (i = 0; i < 8; i++) {
                if (insn & (1 << i)) {
                    if (insn & (1 << 11)) {
                        /* pop */
                        tmp = gen_ld32(addr, IS_USER(s));
                        store_reg(s, i, tmp);
                    } else {
                        /* push */
                        tmp = load_reg(s, i);
                        gen_st32(tmp, addr, IS_USER(s));
                    }
                    /* advance to the next address.  */
                    tcg_gen_add_i32(addr, addr, tmp2);
                }
            }
            TCGV_UNUSED(tmp);
            if (insn & (1 << 8)) {
                if (insn & (1 << 11)) {
                    /* pop pc */
                    tmp = gen_ld32(addr, IS_USER(s));
                    /* don't set the pc until the rest of the instruction
                       has completed */
                } else {
                    /* push lr */
                    tmp = load_reg(s, 14);
                    gen_st32(tmp, addr, IS_USER(s));
                }
                tcg_gen_add_i32(addr, addr, tmp2);
            }
            tcg_temp_free_i32(tmp2);
            if ((insn & (1 << 11)) == 0) {
                tcg_gen_addi_i32(addr, addr, -offset);
            }
            /* write back the new stack pointer */
            store_reg(s, 13, addr);
            /* set the new PC value */
            if ((insn & 0x0900) == 0x0900)
                gen_bx(s, tmp);
            break;

        case 1: case 3: case 9: case 11: /* czb */
            rm = insn & 7;
            tmp = load_reg(s, rm);
            s->condlabel = gen_new_label();
            s->condjmp = 1;
            if (insn & (1 << 11))
                tcg_gen_brcondi_i32(TCG_COND_EQ, tmp, 0, s->condlabel);
            else
                tcg_gen_brcondi_i32(TCG_COND_NE, tmp, 0, s->condlabel);
            dead_tmp(tmp);
            offset = ((insn & 0xf8) >> 2) | (insn & 0x200) >> 3;
            val = (uint32_t)s->pc + 2;
            val += offset;
            gen_jmp(s, val);
            break;

        case 15: /* IT, nop-hint.  */
            if ((insn & 0xf) == 0) {
                gen_nop_hint(s, (insn >> 4) & 0xf);
                break;
            }
            /* If Then.  */
            s->condexec_cond = (insn >> 4) & 0xe;
            s->condexec_mask = insn & 0x1f;
            /* No actual code generated for this insn, just setup state.  */
            break;

        case 0xe: /* bkpt */
            gen_exception_insn(s, 2, EXCP_BKPT);
            break;

        case 0xa: /* rev */
            ARCH(6);
            rn = (insn >> 3) & 0x7;
            rd = insn & 0x7;
            tmp = load_reg(s, rn);
            switch ((insn >> 6) & 3) {
            case 0: tcg_gen_bswap32_i32(tmp, tmp); break;
            case 1: gen_rev16(tmp); break;
            case 3: gen_revsh(tmp); break;
            default: goto illegal_op;
            }
            store_reg(s, rd, tmp);
            break;

        case 6: /* cps */
            ARCH(6);
            if (IS_USER(s))
                break;
            if (IS_M(env)) {
                tmp = tcg_const_i32((insn & (1 << 4)) != 0);
                /* PRIMASK */
                if (insn & 1) {
                    addr = tcg_const_i32(16);
                    gen_helper_v7m_msr(cpu_env, addr, tmp);
                    tcg_temp_free_i32(addr);
                }
                /* FAULTMASK */
                if (insn & 2) {
                    addr = tcg_const_i32(17);
                    gen_helper_v7m_msr(cpu_env, addr, tmp);
                    tcg_temp_free_i32(addr);
                }
                tcg_temp_free_i32(tmp);
                gen_lookup_tb(s);
            } else {
                if (insn & (1 << 4))
                    shift = CPSR_A | CPSR_I | CPSR_F;
                else
                    shift = 0;
                gen_set_psr_im(s, ((insn & 7) << 6), 0, shift);
            }
            break;

        default:
            goto undef;
        }
        break;

    case 12:
        /* load/store multiple */
        rn = (insn >> 8) & 0x7;
        addr = load_reg(s, rn);
        for (i = 0; i < 8; i++) {
            if (insn & (1 << i)) {
                if (insn & (1 << 11)) {
                    /* load */
                    tmp = gen_ld32(addr, IS_USER(s));
                    store_reg(s, i, tmp);
                } else {
                    /* store */
                    tmp = load_reg(s, i);
                    gen_st32(tmp, addr, IS_USER(s));
                }
                /* advance to the next address */
                tcg_gen_addi_i32(addr, addr, 4);
            }
        }
        /* Base register writeback.  */
        if ((insn & (1 << rn)) == 0) {
            store_reg(s, rn, addr);
        } else {
            dead_tmp(addr);
        }
        break;

    case 13:
        /* conditional branch or swi */
        cond = (insn >> 8) & 0xf;
        if (cond == 0xe)
            goto undef;

        if (cond == 0xf) {
            /* swi */
            gen_set_pc_im(s->pc);
            s->is_jmp = DISAS_SWI;
            break;
        }
        /* generate a conditional jump to next instruction */
        s->condlabel = gen_new_label();
        gen_test_cc(cond ^ 1, s->condlabel);
        s->condjmp = 1;

        /* jump to the offset */
        val = (uint32_t)s->pc + 2;
        offset = ((int32_t)insn << 24) >> 24;
        val += offset << 1;
        gen_jmp(s, val);
        break;

    case 14:
        if (insn & (1 << 11)) {
            if (disas_thumb2_insn(env, s, insn))
              goto undef32;
            break;
        }
        /* unconditional branch */
        val = (uint32_t)s->pc;
        offset = ((int32_t)insn << 21) >> 21;
        val += (offset << 1) + 2;
        gen_jmp(s, val);
        break;

    case 15:
        if (disas_thumb2_insn(env, s, insn))
            goto undef32;
        break;
    }
    return;
undef32:
    gen_exception_insn(s, 4, EXCP_UDEF);
    return;
illegal_op:
undef:
    gen_exception_insn(s, 2, EXCP_UDEF);
}

/* generate intermediate code in gen_opc_buf and gen_opparam_buf for
   basic block 'tb'. If search_pc is TRUE, also generate PC
   information for each intermediate instruction. */
static inline void gen_intermediate_code_internal(CPUState *env,
                                                  TranslationBlock *tb,
                                                  int search_pc)
{
    DisasContext dc1, *dc = &dc1;
    CPUBreakpoint *bp;
    uint16_t *gen_opc_end;
    int j, lj;
    target_ulong pc_start;
    uint32_t next_page_start;
    int num_insns;
    int max_insns;
#ifdef RESOURCE_LEAK_DEBUG
    int force_asmdump = 0;

    /* generate intermediate code */
    num_temps = 0;
#endif

    pc_start = tb->pc;

    dc->tb = tb;

    gen_opc_end = gen_opc_buf + OPC_MAX_SIZE;

    dc->is_jmp = DISAS_NEXT;
    dc->pc = pc_start;
    dc->singlestep_enabled = env->singlestep_enabled;
    dc->condjmp = 0;
    dc->thumb = ARM_TBFLAG_THUMB(tb->flags);
    dc->condexec_mask = (ARM_TBFLAG_CONDEXEC(tb->flags) & 0xf) << 1;
    dc->condexec_cond = ARM_TBFLAG_CONDEXEC(tb->flags) >> 4;
#if !defined(CONFIG_USER_ONLY)
    dc->user = (ARM_TBFLAG_PRIV(tb->flags) == 0);
#endif
    dc->vfp_enabled = ARM_TBFLAG_VFPEN(tb->flags);
    dc->vec_len = ARM_TBFLAG_VECLEN(tb->flags);
    dc->vec_stride = ARM_TBFLAG_VECSTRIDE(tb->flags);
    cpu_F0s = tcg_temp_new_i32();
    cpu_F1s = tcg_temp_new_i32();
    cpu_F0d = tcg_temp_new_i64();
    cpu_F1d = tcg_temp_new_i64();
    cpu_V0 = cpu_F0d;
    cpu_V1 = cpu_F1d;
    /* FIXME: cpu_M0 can probably be the same as cpu_V0.  */
    cpu_M0 = tcg_temp_new_i64();
#ifdef RESOURCE_LEAK_DEBUG
    num_temps = 0; /* to ignore above global temporaries from the count */
#endif
    next_page_start = (pc_start & TARGET_PAGE_MASK) + TARGET_PAGE_SIZE;
    lj = -1;
    num_insns = 0;
    max_insns = tb->cflags & CF_COUNT_MASK;
    if (max_insns == 0)
        max_insns = CF_COUNT_MASK;

    gen_icount_start();

    /* A note on handling of the condexec (IT) bits:
     *
     * We want to avoid the overhead of having to write the updated condexec
     * bits back to the CPUState for every instruction in an IT block. So:
     * (1) if the condexec bits are not already zero then we write
     * zero back into the CPUState now. This avoids complications trying
     * to do it at the end of the block. (For example if we don't do this
     * it's hard to identify whether we can safely skip writing condexec
     * at the end of the TB, which we definitely want to do for the case
     * where a TB doesn't do anything with the IT state at all.)
     * (2) if we are going to leave the TB then we call gen_set_condexec()
     * which will write the correct value into CPUState if zero is wrong.
     * This is done both for leaving the TB at the end, and for leaving
     * it because of an exception we know will happen, which is done in
     * gen_exception_insn(). The latter is necessary because we need to
     * leave the TB with the PC/IT state just prior to execution of the
     * instruction which caused the exception.
     * (3) if we leave the TB unexpectedly (eg a data abort on a load)
     * then the CPUState will be wrong and we need to reset it.
     * This is handled in the same way as restoration of the
     * PC in these situations: we will be called again with search_pc=1
     * and generate a mapping of the condexec bits for each PC in
     * gen_opc_condexec_bits[]. gen_pc_load[] then uses this to restore
     * the condexec bits.
     *
     * Note that there are no instructions which can read the condexec
     * bits, and none which can write non-static values to them, so
     * we don't need to care about whether CPUState is correct in the
     * middle of a TB.
     */

    /* Reset the conditional execution bits immediately. This avoids
       complications trying to do it at the end of the block.  */
    if (dc->condexec_mask || dc->condexec_cond)
      {
        TCGv tmp = new_tmp();
        tcg_gen_movi_i32(tmp, 0);
        store_cpu_field(tmp, condexec_bits);
      }
    do {
#ifdef CONFIG_USER_ONLY
        /* Intercept jump to the magic kernel page.  */
        if (dc->pc >= 0xffff0000) {
            /* We always get here via a jump, so know we are not in a
               conditional execution block.  */
            gen_exception(EXCP_KERNEL_TRAP);
            dc->is_jmp = DISAS_UPDATE;
            break;
        }
#else
        if (dc->pc >= 0xfffffff0 && IS_M(env)) {
            /* We always get here via a jump, so know we are not in a
               conditional execution block.  */
            gen_exception(EXCP_EXCEPTION_EXIT);
            dc->is_jmp = DISAS_UPDATE;
            break;
        }
#endif

        if (unlikely(!QTAILQ_EMPTY(&env->breakpoints))) {
            QTAILQ_FOREACH(bp, &env->breakpoints, entry) {
                if (bp->pc == dc->pc) {
                    gen_exception_insn(dc, 0, EXCP_DEBUG);
                    /* Advance PC so that clearing the breakpoint will
                       invalidate this TB.  */
                    dc->pc += 2;
                    goto done_generating;
                    break;
                }
            }
        }
        if (search_pc) {
            j = gen_opc_ptr - gen_opc_buf;
            if (lj < j) {
                lj++;
                while (lj < j)
                    gen_opc_instr_start[lj++] = 0;
            }
            gen_opc_pc[lj] = dc->pc;
            gen_opc_condexec_bits[lj] = (dc->condexec_cond << 4) | (dc->condexec_mask >> 1);
            gen_opc_instr_start[lj] = 1;
            gen_opc_icount[lj] = num_insns;
        }

        if (num_insns + 1 == max_insns && (tb->cflags & CF_LAST_IO))
            gen_io_start();

        if (unlikely(qemu_loglevel_mask(CPU_LOG_TB_OP))) {
            tcg_gen_debug_insn_start(dc->pc);
        }

        if (dc->thumb) {
            disas_thumb_insn(env, dc);
            if (dc->condexec_mask) {
                dc->condexec_cond = (dc->condexec_cond & 0xe)
                                   | ((dc->condexec_mask >> 4) & 1);
                dc->condexec_mask = (dc->condexec_mask << 1) & 0x1f;
                if (dc->condexec_mask == 0) {
                    dc->condexec_cond = 0;
                }
            }
        } else {
            disas_arm_insn(env, dc);
        }
#ifdef RESOURCE_LEAK_DEBUG
        if (num_temps) {
            fprintf(stderr, "Internal resource leak before %08x\n", dc->pc);
            force_asmdump = 1;
            num_temps = 0;
        }
#endif

        if (dc->condjmp && !dc->is_jmp) {
            gen_set_label(dc->condlabel);
            dc->condjmp = 0;
        }
        /* Translation stops when a conditional branch is encountered.
         * Otherwise the subsequent code could get translated several times.
         * Also stop translation when a page boundary is reached.  This
         * ensures prefetch aborts occur at the right place.  */
        num_insns ++;
    } while (!dc->is_jmp && gen_opc_ptr < gen_opc_end &&
             !env->singlestep_enabled &&
             !singlestep &&
             dc->pc < next_page_start &&
             num_insns < max_insns);

    if (tb->cflags & CF_LAST_IO) {
        if (dc->condjmp) {
            /* FIXME:  This can theoretically happen with self-modifying
               code.  */
            cpu_abort(env, "IO on conditional branch instruction");
        }
        gen_io_end();
    }

    /* At this stage dc->condjmp will only be set when the skipped
       instruction was a conditional branch or trap, and the PC has
       already been written.  */
    if (unlikely(env->singlestep_enabled)) {
        /* Make sure the pc is updated, and raise a debug exception.  */
        if (dc->condjmp) {
            gen_set_condexec(dc);
            if (dc->is_jmp == DISAS_SWI) {
                gen_exception(EXCP_SWI);
            } else if (dc->is_jmp == DISAS_SMC) {
                gen_exception(EXCP_SMC);
            } else {
                gen_exception(EXCP_DEBUG);
            }
            gen_set_label(dc->condlabel);
        }
        if (dc->condjmp || !dc->is_jmp) {
            gen_set_pc_im(dc->pc);
            dc->condjmp = 0;
        }
        gen_set_condexec(dc);
        if (dc->is_jmp == DISAS_SWI && !dc->condjmp) {
            gen_exception(EXCP_SWI);
        } else if (dc->is_jmp == DISAS_SMC && !dc->condjmp) {
            gen_exception(EXCP_SMC);
        } else {
            /* FIXME: Single stepping a WFI insn will not halt
               the CPU.  */
            gen_exception(EXCP_DEBUG);
        }
    } else {
        /* While branches must always occur at the end of an IT block,
           there are a few other things that can cause us to terminate
           the TB in the middel of an IT block:
            - Exception generating instructions (bkpt, swi, undefined).
            - Page boundaries.
            - Hardware watchpoints.
           Hardware breakpoints have already been handled and skip this code.
         */
        gen_set_condexec(dc);
        switch(dc->is_jmp) {
        case DISAS_NEXT:
            gen_goto_tb(dc, 1, dc->pc);
            break;
        default:
        case DISAS_JUMP:
        case DISAS_UPDATE:
            /* indicate that the hash table must be used to find the next TB */
            tcg_gen_exit_tb(0);
            break;
        case DISAS_TB_JUMP:
            /* nothing more to generate */
            break;
        case DISAS_WFI:
            gen_helper_wfi();
            break;
        case DISAS_SWI:
            gen_exception(EXCP_SWI);
            break;
        case DISAS_SMC:
            gen_exception(EXCP_SMC);
            break;
        }
        if (dc->condjmp) {
            gen_set_label(dc->condlabel);
            gen_set_condexec(dc);
            gen_goto_tb(dc, 1, dc->pc);
            dc->condjmp = 0;
        }
    }

done_generating:
    gen_icount_end(tb, num_insns);
    *gen_opc_ptr = INDEX_op_end;

#ifdef RESOURCE_LEAK_DEBUG
    if (force_asmdump) {
        fprintf(stderr, "----------------\n");
        fprintf(stderr, "IN: %s\n", lookup_symbol(pc_start));
        target_disas(stderr, pc_start, dc->pc - pc_start, env->thumb);
        fprintf(stderr, "\n");
    }
#endif
#ifdef DEBUG_DISAS
    if (qemu_loglevel_mask(CPU_LOG_TB_IN_ASM)) {
        qemu_log("----------------\n");
        qemu_log("IN: %s\n", lookup_symbol(pc_start));
        log_target_disas(pc_start, dc->pc - pc_start, dc->thumb);
        qemu_log("\n");
    }
#endif
    if (search_pc) {
        j = gen_opc_ptr - gen_opc_buf;
        lj++;
        while (lj <= j)
            gen_opc_instr_start[lj++] = 0;
    } else {
        tb->size = dc->pc - pc_start;
        tb->icount = num_insns;
    }
}

void gen_intermediate_code(CPUState *env, TranslationBlock *tb)
{
    gen_intermediate_code_internal(env, tb, 0);
}

void gen_intermediate_code_pc(CPUState *env, TranslationBlock *tb)
{
    gen_intermediate_code_internal(env, tb, 1);
}

static const char *cpu_mode_names[16] = {
  "usr", "fiq", "irq", "svc", "???", "???", "???", "abt",
  "???", "???", "???", "und", "???", "???", "???", "sys"
};

void cpu_dump_state(CPUState *env, FILE *f, fprintf_function cpu_fprintf,
                    int flags)
{
    int i;
#if 0
    union {
        uint32_t i;
        float s;
    } s0, s1;
    CPU_DoubleU d;
    /* ??? This assumes float64 and double have the same layout.
       Oh well, it's only debug dumps.  */
    union {
        float64 f64;
        double d;
    } d0;
#endif
    uint32_t psr;

    for(i=0;i<16;i++) {
        cpu_fprintf(f, "R%02d=%08x", i, env->regs[i]);
        if ((i % 4) == 3)
            cpu_fprintf(f, "\n");
        else
            cpu_fprintf(f, " ");
    }
    psr = cpsr_read(env);
    cpu_fprintf(f, "PSR=%08x %c%c%c%c %c %s%d\n",
                psr,
                psr & (1 << 31) ? 'N' : '-',
                psr & (1 << 30) ? 'Z' : '-',
                psr & (1 << 29) ? 'C' : '-',
                psr & (1 << 28) ? 'V' : '-',
                psr & CPSR_T ? 'T' : 'A',
                cpu_mode_names[psr & 0xf], (psr & 0x10) ? 32 : 26);

#if 0
    for (i = 0; i < 16; i++) {
        d.d = env->vfp.regs[i];
        s0.i = d.l.lower;
        s1.i = d.l.upper;
        d0.f64 = d.d;
        cpu_fprintf(f, "s%02d=%08x(%8g) s%02d=%08x(%8g) d%02d=%08x%08x(%8g)\n",
                    i * 2, (int)s0.i, s0.s,
                    i * 2 + 1, (int)s1.i, s1.s,
                    i, (int)(uint32_t)d.l.upper, (int)(uint32_t)d.l.lower,
                    d0.d);
    }
    cpu_fprintf(f, "FPSCR: %08x\n", (int)env->vfp.xregs[ARM_VFP_FPSCR]);
#endif
}

void gen_pc_load(CPUState *env, TranslationBlock *tb,
                unsigned long searched_pc, int pc_pos, void *puc)
{
    env->regs[15] = gen_opc_pc[pc_pos];
    env->condexec_bits = gen_opc_condexec_bits[pc_pos];
}<|MERGE_RESOLUTION|>--- conflicted
+++ resolved
@@ -5283,12 +5283,7 @@
                             tmp2 = tmp4;
                         }
                         gen_neon_mull(cpu_V0, tmp, tmp2, size, u);
-<<<<<<< HEAD
-                        dead_tmp(tmp);
                         if (op == 6) {
-=======
-                        if (op == 6 || op == 7) {
->>>>>>> 45d1aa82
                             gen_neon_negl(cpu_V0, size);
                         }
                         if (op != 11) {
