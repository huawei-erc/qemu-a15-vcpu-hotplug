--- conflicted
+++ resolved
@@ -35,10 +35,13 @@
 #include "console.h"
 #include "monitor.h"
 #include "audio/audio.h"
+#include "bitmap.h"
 #include <zlib.h>
 #include <stdbool.h>
 
 #include "keymaps.h"
+#include "vnc-palette.h"
+#include "vnc-enc-zrle.h"
 
 // #define _VNC_DEBUG 1
 
@@ -79,9 +82,6 @@
 /* VNC_MAX_WIDTH must be a multiple of 16. */
 #define VNC_MAX_WIDTH 2560
 #define VNC_MAX_HEIGHT 2048
-<<<<<<< HEAD
-#define VNC_DIRTY_WORDS (VNC_MAX_WIDTH / (16 * 32))
-=======
 
 /* VNC_DIRTY_BITS is the number of bits in the dirty bitmap. */
 #define VNC_DIRTY_BITS (VNC_MAX_WIDTH / 16)
@@ -89,7 +89,6 @@
 #define VNC_STAT_RECT  64
 #define VNC_STAT_COLS (VNC_MAX_WIDTH / VNC_STAT_RECT)
 #define VNC_STAT_ROWS (VNC_MAX_HEIGHT / VNC_STAT_RECT)
->>>>>>> cc015e9a
 
 #define VNC_AUTH_CHALLENGE_SIZE 16
 
@@ -103,15 +102,23 @@
 #include "vnc-auth-sasl.h"
 #endif
 
+struct VncRectStat
+{
+    /* time of last 10 updates, to find update frequency */
+    struct timeval times[10];
+    int idx;
+
+    double freq;        /* Update frequency (in Hz) */
+    bool updated;       /* Already updated during this refresh */
+};
+
+typedef struct VncRectStat VncRectStat;
+
 struct VncSurface
 {
-<<<<<<< HEAD
-    uint32_t dirty[VNC_MAX_HEIGHT][VNC_DIRTY_WORDS];
-=======
     struct timeval last_freq_check;
     DECLARE_BITMAP(dirty[VNC_MAX_HEIGHT], VNC_MAX_WIDTH / 16);
     VncRectStat stats[VNC_STAT_ROWS][VNC_STAT_COLS];
->>>>>>> cc015e9a
     DisplaySurface *ds;
 };
 
@@ -140,6 +147,7 @@
     time_t expires;
     int auth;
     bool lossy;
+    bool non_adaptive;
 #ifdef CONFIG_VNC_TLS
     int subauth; /* Used by VeNCrypt */
     VncDisplayTLS tls;
@@ -179,6 +187,20 @@
     int level;
 } VncZlib;
 
+typedef struct VncZrle {
+    int type;
+    Buffer fb;
+    Buffer zrle;
+    Buffer tmp;
+    Buffer zlib;
+    z_stream stream;
+    VncPalette palette;
+} VncZrle;
+
+typedef struct VncZywrle {
+    int buf[VNC_ZRLE_TILE_WIDTH * VNC_ZRLE_TILE_HEIGHT];
+} VncZywrle;
+
 #ifdef CONFIG_VNC_THREAD
 struct VncRect
 {
@@ -215,13 +237,9 @@
     int csock;
 
     DisplayState *ds;
-<<<<<<< HEAD
-    uint32_t dirty[VNC_MAX_HEIGHT][VNC_DIRTY_WORDS];
-=======
     DECLARE_BITMAP(dirty[VNC_MAX_HEIGHT], VNC_DIRTY_BITS);
     uint8_t **lossy_rect; /* Not an Array to avoid costly memcpy in
                            * vnc-jobs-async.c */
->>>>>>> cc015e9a
 
     VncDisplay *vd;
     int need_update;
@@ -276,7 +294,8 @@
     VncTight tight;
     VncZlib zlib;
     VncHextile hextile;
-
+    VncZrle zrle;
+    VncZywrle zywrle;
 
     Notifier mouse_mode_notifier;
 
@@ -380,6 +399,8 @@
 #define VNC_FEATURE_COPYRECT                 6
 #define VNC_FEATURE_RICH_CURSOR              7
 #define VNC_FEATURE_TIGHT_PNG                8
+#define VNC_FEATURE_ZRLE                     9
+#define VNC_FEATURE_ZYWRLE                  10
 
 #define VNC_FEATURE_RESIZE_MASK              (1 << VNC_FEATURE_RESIZE)
 #define VNC_FEATURE_HEXTILE_MASK             (1 << VNC_FEATURE_HEXTILE)
@@ -390,6 +411,8 @@
 #define VNC_FEATURE_COPYRECT_MASK            (1 << VNC_FEATURE_COPYRECT)
 #define VNC_FEATURE_RICH_CURSOR_MASK         (1 << VNC_FEATURE_RICH_CURSOR)
 #define VNC_FEATURE_TIGHT_PNG_MASK           (1 << VNC_FEATURE_TIGHT_PNG)
+#define VNC_FEATURE_ZRLE_MASK                (1 << VNC_FEATURE_ZRLE)
+#define VNC_FEATURE_ZYWRLE_MASK              (1 << VNC_FEATURE_ZYWRLE)
 
 
 /* Client -> Server message IDs */
@@ -502,6 +525,8 @@
                             int32_t encoding);
 
 void vnc_convert_pixel(VncState *vs, uint8_t *buf, uint32_t v);
+double vnc_update_freq(VncState *vs, int x, int y, int w, int h);
+void vnc_sent_lossy_rect(VncState *vs, int x, int y, int w, int h);
 
 /* Encodings */
 int vnc_send_framebuffer_update(VncState *vs, int x, int y, int w, int h);
@@ -522,4 +547,8 @@
                                           int w, int h);
 void vnc_tight_clear(VncState *vs);
 
+int vnc_zrle_send_framebuffer_update(VncState *vs, int x, int y, int w, int h);
+int vnc_zywrle_send_framebuffer_update(VncState *vs, int x, int y, int w, int h);
+void vnc_zrle_clear(VncState *vs);
+
 #endif /* __QEMU_VNC_H */