/*
 * QEMU USB OHCI Emulation
 * Copyright (c) 2004 Gianni Tedesco
 * Copyright (c) 2006 CodeSourcery
 * Copyright (c) 2006 Openedhand Ltd.
 *
 * This library is free software; you can redistribute it and/or
 * modify it under the terms of the GNU Lesser General Public
 * License as published by the Free Software Foundation; either
 * version 2 of the License, or (at your option) any later version.
 *
 * This library is distributed in the hope that it will be useful,
 * but WITHOUT ANY WARRANTY; without even the implied warranty of
 * MERCHANTABILITY or FITNESS FOR A PARTICULAR PURPOSE.  See the GNU
 * Lesser General Public License for more details.
 *
 * You should have received a copy of the GNU Lesser General Public
 * License along with this library; if not, see <http://www.gnu.org/licenses/>.
 *
 * TODO:
 *  o Isochronous transfers
 *  o Allocate bandwidth in frames properly
 *  o Disable timers when nothing needs to be done, or remove timer usage
 *    all together.
 *  o Handle unrecoverable errors properly
 *  o BIOS work to boot from USB storage
*/

#include "hw.h"
#include "qemu-timer.h"
#include "usb.h"
#include "pci.h"
#include "usb-ohci.h"
#include "sysbus.h"
#include "qdev-addr.h"

//#define DEBUG_OHCI
/* Dump packet contents.  */
//#define DEBUG_PACKET
//#define DEBUG_ISOCH
/* This causes frames to occur 1000x slower */
//#define OHCI_TIME_WARP 1

#ifdef DEBUG_OHCI
#define DPRINTF printf
#else
#define DPRINTF(...)
#endif

/* Number of Downstream Ports on the root hub.  */

#define OHCI_MAX_PORTS 15

static int64_t usb_frame_time;
static int64_t usb_bit_time;

typedef struct OHCIPort {
    USBPort port;
    uint32_t ctrl;
} OHCIPort;

typedef struct {
    USBBus bus;
    qemu_irq irq;
    int mem;
    int num_ports;
    const char *name;

    QEMUTimer *eof_timer;
    int64_t sof_time;

    /* OHCI state */
    /* Control partition */
    uint32_t ctl, status;
    uint32_t intr_status;
    uint32_t intr;

    /* memory pointer partition */
    uint32_t hcca;
    uint32_t ctrl_head, ctrl_cur;
    uint32_t bulk_head, bulk_cur;
    uint32_t per_cur;
    uint32_t done;
    int done_count;

    /* Frame counter partition */
    uint32_t fsmps:15;
    uint32_t fit:1;
    uint32_t fi:14;
    uint32_t frt:1;
    uint16_t frame_number;
    uint16_t padding;
    uint32_t pstart;
    uint32_t lst;

    /* Root Hub partition */
    uint32_t rhdesc_a, rhdesc_b;
    uint32_t rhstatus;
    OHCIPort rhport[OHCI_MAX_PORTS];

    /* PXA27x Non-OHCI events */
    uint32_t hstatus;
    uint32_t hmask;
    uint32_t hreset;
    uint32_t htest;

    /* SM501 local memory offset */
    target_phys_addr_t localmem_base;

    /* Active packets.  */
    uint32_t old_ctl;
    USBPacket usb_packet;
    uint8_t usb_buf[8192];
    uint32_t async_td;
    int async_complete;

} OHCIState;

/* Host Controller Communications Area */
struct ohci_hcca {
    uint32_t intr[32];
    uint16_t frame, pad;
    uint32_t done;
};

static void ohci_bus_stop(OHCIState *ohci);

/* Bitfields for the first word of an Endpoint Desciptor.  */
#define OHCI_ED_FA_SHIFT  0
#define OHCI_ED_FA_MASK   (0x7f<<OHCI_ED_FA_SHIFT)
#define OHCI_ED_EN_SHIFT  7
#define OHCI_ED_EN_MASK   (0xf<<OHCI_ED_EN_SHIFT)
#define OHCI_ED_D_SHIFT   11
#define OHCI_ED_D_MASK    (3<<OHCI_ED_D_SHIFT)
#define OHCI_ED_S         (1<<13)
#define OHCI_ED_K         (1<<14)
#define OHCI_ED_F         (1<<15)
#define OHCI_ED_MPS_SHIFT 16
#define OHCI_ED_MPS_MASK  (0x7ff<<OHCI_ED_MPS_SHIFT)

/* Flags in the head field of an Endpoint Desciptor.  */
#define OHCI_ED_H         1
#define OHCI_ED_C         2

/* Bitfields for the first word of a Transfer Desciptor.  */
#define OHCI_TD_R         (1<<18)
#define OHCI_TD_DP_SHIFT  19
#define OHCI_TD_DP_MASK   (3<<OHCI_TD_DP_SHIFT)
#define OHCI_TD_DI_SHIFT  21
#define OHCI_TD_DI_MASK   (7<<OHCI_TD_DI_SHIFT)
#define OHCI_TD_T0        (1<<24)
#define OHCI_TD_T1        (1<<24)
#define OHCI_TD_EC_SHIFT  26
#define OHCI_TD_EC_MASK   (3<<OHCI_TD_EC_SHIFT)
#define OHCI_TD_CC_SHIFT  28
#define OHCI_TD_CC_MASK   (0xf<<OHCI_TD_CC_SHIFT)

/* Bitfields for the first word of an Isochronous Transfer Desciptor.  */
/* CC & DI - same as in the General Transfer Desciptor */
#define OHCI_TD_SF_SHIFT  0
#define OHCI_TD_SF_MASK   (0xffff<<OHCI_TD_SF_SHIFT)
#define OHCI_TD_FC_SHIFT  24
#define OHCI_TD_FC_MASK   (7<<OHCI_TD_FC_SHIFT)

/* Isochronous Transfer Desciptor - Offset / PacketStatusWord */
#define OHCI_TD_PSW_CC_SHIFT 12
#define OHCI_TD_PSW_CC_MASK  (0xf<<OHCI_TD_PSW_CC_SHIFT)
#define OHCI_TD_PSW_SIZE_SHIFT 0
#define OHCI_TD_PSW_SIZE_MASK  (0xfff<<OHCI_TD_PSW_SIZE_SHIFT)

#define OHCI_PAGE_MASK    0xfffff000
#define OHCI_OFFSET_MASK  0xfff

#define OHCI_DPTR_MASK    0xfffffff0

#define OHCI_BM(val, field) \
  (((val) & OHCI_##field##_MASK) >> OHCI_##field##_SHIFT)

#define OHCI_SET_BM(val, field, newval) do { \
    val &= ~OHCI_##field##_MASK; \
    val |= ((newval) << OHCI_##field##_SHIFT) & OHCI_##field##_MASK; \
    } while(0)

/* endpoint descriptor */
struct ohci_ed {
    uint32_t flags;
    uint32_t tail;
    uint32_t head;
    uint32_t next;
};

/* General transfer descriptor */
struct ohci_td {
    uint32_t flags;
    uint32_t cbp;
    uint32_t next;
    uint32_t be;
};

/* Isochronous transfer descriptor */
struct ohci_iso_td {
    uint32_t flags;
    uint32_t bp;
    uint32_t next;
    uint32_t be;
    uint16_t offset[8];
};

#define USB_HZ                      12000000

/* OHCI Local stuff */
#define OHCI_CTL_CBSR         ((1<<0)|(1<<1))
#define OHCI_CTL_PLE          (1<<2)
#define OHCI_CTL_IE           (1<<3)
#define OHCI_CTL_CLE          (1<<4)
#define OHCI_CTL_BLE          (1<<5)
#define OHCI_CTL_HCFS         ((1<<6)|(1<<7))
#define  OHCI_USB_RESET       0x00
#define  OHCI_USB_RESUME      0x40
#define  OHCI_USB_OPERATIONAL 0x80
#define  OHCI_USB_SUSPEND     0xc0
#define OHCI_CTL_IR           (1<<8)
#define OHCI_CTL_RWC          (1<<9)
#define OHCI_CTL_RWE          (1<<10)

#define OHCI_STATUS_HCR       (1<<0)
#define OHCI_STATUS_CLF       (1<<1)
#define OHCI_STATUS_BLF       (1<<2)
#define OHCI_STATUS_OCR       (1<<3)
#define OHCI_STATUS_SOC       ((1<<6)|(1<<7))

#define OHCI_INTR_SO          (1<<0) /* Scheduling overrun */
#define OHCI_INTR_WD          (1<<1) /* HcDoneHead writeback */
#define OHCI_INTR_SF          (1<<2) /* Start of frame */
#define OHCI_INTR_RD          (1<<3) /* Resume detect */
#define OHCI_INTR_UE          (1<<4) /* Unrecoverable error */
#define OHCI_INTR_FNO         (1<<5) /* Frame number overflow */
#define OHCI_INTR_RHSC        (1<<6) /* Root hub status change */
#define OHCI_INTR_OC          (1<<30) /* Ownership change */
#define OHCI_INTR_MIE         (1<<31) /* Master Interrupt Enable */

#define OHCI_HCCA_SIZE        0x100
#define OHCI_HCCA_MASK        0xffffff00

#define OHCI_EDPTR_MASK       0xfffffff0

#define OHCI_FMI_FI           0x00003fff
#define OHCI_FMI_FSMPS        0xffff0000
#define OHCI_FMI_FIT          0x80000000

#define OHCI_FR_RT            (1<<31)

#define OHCI_LS_THRESH        0x628

#define OHCI_RHA_RW_MASK      0x00000000 /* Mask of supported features.  */
#define OHCI_RHA_PSM          (1<<8)
#define OHCI_RHA_NPS          (1<<9)
#define OHCI_RHA_DT           (1<<10)
#define OHCI_RHA_OCPM         (1<<11)
#define OHCI_RHA_NOCP         (1<<12)
#define OHCI_RHA_POTPGT_MASK  0xff000000

#define OHCI_RHS_LPS          (1<<0)
#define OHCI_RHS_OCI          (1<<1)
#define OHCI_RHS_DRWE         (1<<15)
#define OHCI_RHS_LPSC         (1<<16)
#define OHCI_RHS_OCIC         (1<<17)
#define OHCI_RHS_CRWE         (1<<31)

#define OHCI_PORT_CCS         (1<<0)
#define OHCI_PORT_PES         (1<<1)
#define OHCI_PORT_PSS         (1<<2)
#define OHCI_PORT_POCI        (1<<3)
#define OHCI_PORT_PRS         (1<<4)
#define OHCI_PORT_PPS         (1<<8)
#define OHCI_PORT_LSDA        (1<<9)
#define OHCI_PORT_CSC         (1<<16)
#define OHCI_PORT_PESC        (1<<17)
#define OHCI_PORT_PSSC        (1<<18)
#define OHCI_PORT_OCIC        (1<<19)
#define OHCI_PORT_PRSC        (1<<20)
#define OHCI_PORT_WTC         (OHCI_PORT_CSC|OHCI_PORT_PESC|OHCI_PORT_PSSC \
                               |OHCI_PORT_OCIC|OHCI_PORT_PRSC)

#define OHCI_TD_DIR_SETUP     0x0
#define OHCI_TD_DIR_OUT       0x1
#define OHCI_TD_DIR_IN        0x2
#define OHCI_TD_DIR_RESERVED  0x3

#define OHCI_CC_NOERROR             0x0
#define OHCI_CC_CRC                 0x1
#define OHCI_CC_BITSTUFFING         0x2
#define OHCI_CC_DATATOGGLEMISMATCH  0x3
#define OHCI_CC_STALL               0x4
#define OHCI_CC_DEVICENOTRESPONDING 0x5
#define OHCI_CC_PIDCHECKFAILURE     0x6
#define OHCI_CC_UNDEXPETEDPID       0x7
#define OHCI_CC_DATAOVERRUN         0x8
#define OHCI_CC_DATAUNDERRUN        0x9
#define OHCI_CC_BUFFEROVERRUN       0xc
#define OHCI_CC_BUFFERUNDERRUN      0xd

#define OHCI_HRESET_FSBIR       (1 << 0)

/* Update IRQ levels */
static inline void ohci_intr_update(OHCIState *ohci)
{
    int level = 0;

    if ((ohci->intr & OHCI_INTR_MIE) &&
        (ohci->intr_status & ohci->intr))
        level = 1;

    qemu_set_irq(ohci->irq, level);
}

/* Set an interrupt */
static inline void ohci_set_interrupt(OHCIState *ohci, uint32_t intr)
{
    ohci->intr_status |= intr;
    ohci_intr_update(ohci);
}

/* Attach or detach a device on a root hub port.  */
static void ohci_attach(USBPort *port1)
{
    OHCIState *s = port1->opaque;
    OHCIPort *port = &s->rhport[port1->index];

    /* set connect status */
    port->ctrl |= OHCI_PORT_CCS | OHCI_PORT_CSC;

    /* update speed */
    if (port->port.dev->speed == USB_SPEED_LOW) {
        port->ctrl |= OHCI_PORT_LSDA;
    } else {
        port->ctrl &= ~OHCI_PORT_LSDA;
    }

    /* notify of remote-wakeup */
    if ((s->ctl & OHCI_CTL_HCFS) == OHCI_USB_SUSPEND) {
        ohci_set_interrupt(s, OHCI_INTR_RD);
    }

    DPRINTF("usb-ohci: Attached port %d\n", port1->index);
}

static void ohci_detach(USBPort *port1)
{
    OHCIState *s = port1->opaque;
    OHCIPort *port = &s->rhport[port1->index];
    uint32_t old_state = port->ctrl;

    /* set connect status */
    if (port->ctrl & OHCI_PORT_CCS) {
        port->ctrl &= ~OHCI_PORT_CCS;
        port->ctrl |= OHCI_PORT_CSC;
    }
    /* disable port */
    if (port->ctrl & OHCI_PORT_PES) {
        port->ctrl &= ~OHCI_PORT_PES;
        port->ctrl |= OHCI_PORT_PESC;
    }
    DPRINTF("usb-ohci: Detached port %d\n", port1->index);

    if (old_state != port->ctrl)
        ohci_set_interrupt(s, OHCI_INTR_RHSC);
}

static void ohci_wakeup(USBDevice *dev)
{
    USBBus *bus = usb_bus_from_device(dev);
    OHCIState *s = container_of(bus, OHCIState, bus);
    int portnum = dev->port->index;
    OHCIPort *port = &s->rhport[portnum];
<<<<<<< HEAD
    uint32_t intr = 0;
=======
>>>>>>> 48e2faf2
    if (port->ctrl & OHCI_PORT_PSS) {
        DPRINTF("usb-ohci: port %d: wakeup\n", portnum);
        port->ctrl |= OHCI_PORT_PSSC;
        port->ctrl &= ~OHCI_PORT_PSS;
<<<<<<< HEAD
        intr = OHCI_INTR_RHSC;
    }
    /* Note that the controller can be suspended even if this port is not */
    if ((s->ctl & OHCI_CTL_HCFS) == OHCI_USB_SUSPEND) {
        DPRINTF("usb-ohci: remote-wakeup: SUSPEND->RESUME\n");
        /* This is the one state transition the controller can do by itself */
        s->ctl &= ~OHCI_CTL_HCFS;
        s->ctl |= OHCI_USB_RESUME;
        /* In suspend mode only ResumeDetected is possible, not RHSC:
         * see the OHCI spec 5.1.2.3.
         */
        intr = OHCI_INTR_RD;
    }
    ohci_set_interrupt(s, intr);
=======
        if ((s->ctl & OHCI_CTL_HCFS) == OHCI_USB_SUSPEND) {
            ohci_set_interrupt(s, OHCI_INTR_RD);
        }
    }
>>>>>>> 48e2faf2
}

/* Reset the controller */
static void ohci_reset(void *opaque)
{
    OHCIState *ohci = opaque;
    OHCIPort *port;
    int i;

    ohci_bus_stop(ohci);
    ohci->ctl = 0;
    ohci->old_ctl = 0;
    ohci->status = 0;
    ohci->intr_status = 0;
    ohci->intr = OHCI_INTR_MIE;

    ohci->hcca = 0;
    ohci->ctrl_head = ohci->ctrl_cur = 0;
    ohci->bulk_head = ohci->bulk_cur = 0;
    ohci->per_cur = 0;
    ohci->done = 0;
    ohci->done_count = 7;

    /* FSMPS is marked TBD in OCHI 1.0, what gives ffs?
     * I took the value linux sets ...
     */
    ohci->fsmps = 0x2778;
    ohci->fi = 0x2edf;
    ohci->fit = 0;
    ohci->frt = 0;
    ohci->frame_number = 0;
    ohci->pstart = 0;
    ohci->lst = OHCI_LS_THRESH;

    ohci->rhdesc_a = OHCI_RHA_NPS | ohci->num_ports;
    ohci->rhdesc_b = 0x0; /* Impl. specific */
    ohci->rhstatus = 0;

    for (i = 0; i < ohci->num_ports; i++)
      {
        port = &ohci->rhport[i];
        port->ctrl = 0;
        if (port->port.dev) {
            usb_attach(&port->port, port->port.dev);
        }
      }
    if (ohci->async_td) {
        usb_cancel_packet(&ohci->usb_packet);
        ohci->async_td = 0;
    }
    DPRINTF("usb-ohci: Reset %s\n", ohci->name);
}

/* Get an array of dwords from main memory */
static inline int get_dwords(OHCIState *ohci,
                             uint32_t addr, uint32_t *buf, int num)
{
    int i;

    addr += ohci->localmem_base;

    for (i = 0; i < num; i++, buf++, addr += sizeof(*buf)) {
        cpu_physical_memory_read(addr, buf, sizeof(*buf));
        *buf = le32_to_cpu(*buf);
    }

    return 1;
}

/* Put an array of dwords in to main memory */
static inline int put_dwords(OHCIState *ohci,
                             uint32_t addr, uint32_t *buf, int num)
{
    int i;

    addr += ohci->localmem_base;

    for (i = 0; i < num; i++, buf++, addr += sizeof(*buf)) {
        uint32_t tmp = cpu_to_le32(*buf);
        cpu_physical_memory_write(addr, &tmp, sizeof(tmp));
    }

    return 1;
}

/* Get an array of words from main memory */
static inline int get_words(OHCIState *ohci,
                            uint32_t addr, uint16_t *buf, int num)
{
    int i;

    addr += ohci->localmem_base;

    for (i = 0; i < num; i++, buf++, addr += sizeof(*buf)) {
        cpu_physical_memory_read(addr, buf, sizeof(*buf));
        *buf = le16_to_cpu(*buf);
    }

    return 1;
}

/* Put an array of words in to main memory */
static inline int put_words(OHCIState *ohci,
                            uint32_t addr, uint16_t *buf, int num)
{
    int i;

    addr += ohci->localmem_base;

    for (i = 0; i < num; i++, buf++, addr += sizeof(*buf)) {
        uint16_t tmp = cpu_to_le16(*buf);
        cpu_physical_memory_write(addr, &tmp, sizeof(tmp));
    }

    return 1;
}

static inline int ohci_read_ed(OHCIState *ohci,
                               uint32_t addr, struct ohci_ed *ed)
{
    return get_dwords(ohci, addr, (uint32_t *)ed, sizeof(*ed) >> 2);
}

static inline int ohci_read_td(OHCIState *ohci,
                               uint32_t addr, struct ohci_td *td)
{
    return get_dwords(ohci, addr, (uint32_t *)td, sizeof(*td) >> 2);
}

static inline int ohci_read_iso_td(OHCIState *ohci,
                                   uint32_t addr, struct ohci_iso_td *td)
{
    return (get_dwords(ohci, addr, (uint32_t *)td, 4) &&
            get_words(ohci, addr + 16, td->offset, 8));
}

static inline int ohci_read_hcca(OHCIState *ohci,
                                 uint32_t addr, struct ohci_hcca *hcca)
{
    cpu_physical_memory_read(addr + ohci->localmem_base, hcca, sizeof(*hcca));
    return 1;
}

static inline int ohci_put_ed(OHCIState *ohci,
                              uint32_t addr, struct ohci_ed *ed)
{
    return put_dwords(ohci, addr, (uint32_t *)ed, sizeof(*ed) >> 2);
}

static inline int ohci_put_td(OHCIState *ohci,
                              uint32_t addr, struct ohci_td *td)
{
    return put_dwords(ohci, addr, (uint32_t *)td, sizeof(*td) >> 2);
}

static inline int ohci_put_iso_td(OHCIState *ohci,
                                  uint32_t addr, struct ohci_iso_td *td)
{
    return (put_dwords(ohci, addr, (uint32_t *)td, 4) &&
            put_words(ohci, addr + 16, td->offset, 8));
}

static inline int ohci_put_hcca(OHCIState *ohci,
                                uint32_t addr, struct ohci_hcca *hcca)
{
    cpu_physical_memory_write(addr + ohci->localmem_base, hcca, sizeof(*hcca));
    return 1;
}

/* Read/Write the contents of a TD from/to main memory.  */
static void ohci_copy_td(OHCIState *ohci, struct ohci_td *td,
                         uint8_t *buf, int len, int write)
{
    uint32_t ptr;
    uint32_t n;

    ptr = td->cbp;
    n = 0x1000 - (ptr & 0xfff);
    if (n > len)
        n = len;
    cpu_physical_memory_rw(ptr + ohci->localmem_base, buf, n, write);
    if (n == len)
        return;
    ptr = td->be & ~0xfffu;
    buf += n;
    cpu_physical_memory_rw(ptr + ohci->localmem_base, buf, len - n, write);
}

/* Read/Write the contents of an ISO TD from/to main memory.  */
static void ohci_copy_iso_td(OHCIState *ohci,
                             uint32_t start_addr, uint32_t end_addr,
                             uint8_t *buf, int len, int write)
{
    uint32_t ptr;
    uint32_t n;

    ptr = start_addr;
    n = 0x1000 - (ptr & 0xfff);
    if (n > len)
        n = len;
    cpu_physical_memory_rw(ptr + ohci->localmem_base, buf, n, write);
    if (n == len)
        return;
    ptr = end_addr & ~0xfffu;
    buf += n;
    cpu_physical_memory_rw(ptr + ohci->localmem_base, buf, len - n, write);
}

static void ohci_process_lists(OHCIState *ohci, int completion);

static void ohci_async_complete_packet(USBDevice *dev, USBPacket *packet)
{
    OHCIState *ohci = container_of(packet, OHCIState, usb_packet);
#ifdef DEBUG_PACKET
    DPRINTF("Async packet complete\n");
#endif
    ohci->async_complete = 1;
    ohci_process_lists(ohci, 1);
}

#define USUB(a, b) ((int16_t)((uint16_t)(a) - (uint16_t)(b)))

static int ohci_service_iso_td(OHCIState *ohci, struct ohci_ed *ed,
                               int completion)
{
    int dir;
    size_t len = 0;
#ifdef DEBUG_ISOCH
    const char *str = NULL;
#endif
    int pid;
    int ret;
    int i;
    USBDevice *dev;
    struct ohci_iso_td iso_td;
    uint32_t addr;
    uint16_t starting_frame;
    int16_t relative_frame_number;
    int frame_count;
    uint32_t start_offset, next_offset, end_offset = 0;
    uint32_t start_addr, end_addr;

    addr = ed->head & OHCI_DPTR_MASK;

    if (!ohci_read_iso_td(ohci, addr, &iso_td)) {
        printf("usb-ohci: ISO_TD read error at %x\n", addr);
        return 0;
    }

    starting_frame = OHCI_BM(iso_td.flags, TD_SF);
    frame_count = OHCI_BM(iso_td.flags, TD_FC);
    relative_frame_number = USUB(ohci->frame_number, starting_frame); 

#ifdef DEBUG_ISOCH
    printf("--- ISO_TD ED head 0x%.8x tailp 0x%.8x\n"
           "0x%.8x 0x%.8x 0x%.8x 0x%.8x\n"
           "0x%.8x 0x%.8x 0x%.8x 0x%.8x\n"
           "0x%.8x 0x%.8x 0x%.8x 0x%.8x\n"
           "frame_number 0x%.8x starting_frame 0x%.8x\n"
           "frame_count  0x%.8x relative %d\n"
           "di 0x%.8x cc 0x%.8x\n",
           ed->head & OHCI_DPTR_MASK, ed->tail & OHCI_DPTR_MASK,
           iso_td.flags, iso_td.bp, iso_td.next, iso_td.be,
           iso_td.offset[0], iso_td.offset[1], iso_td.offset[2], iso_td.offset[3],
           iso_td.offset[4], iso_td.offset[5], iso_td.offset[6], iso_td.offset[7],
           ohci->frame_number, starting_frame, 
           frame_count, relative_frame_number,         
           OHCI_BM(iso_td.flags, TD_DI), OHCI_BM(iso_td.flags, TD_CC));
#endif

    if (relative_frame_number < 0) {
        DPRINTF("usb-ohci: ISO_TD R=%d < 0\n", relative_frame_number);
        return 1;
    } else if (relative_frame_number > frame_count) {
        /* ISO TD expired - retire the TD to the Done Queue and continue with
           the next ISO TD of the same ED */
        DPRINTF("usb-ohci: ISO_TD R=%d > FC=%d\n", relative_frame_number, 
               frame_count);
        OHCI_SET_BM(iso_td.flags, TD_CC, OHCI_CC_DATAOVERRUN);
        ed->head &= ~OHCI_DPTR_MASK;
        ed->head |= (iso_td.next & OHCI_DPTR_MASK);
        iso_td.next = ohci->done;
        ohci->done = addr;
        i = OHCI_BM(iso_td.flags, TD_DI);
        if (i < ohci->done_count)
            ohci->done_count = i;
        ohci_put_iso_td(ohci, addr, &iso_td);
        return 0;
    }

    dir = OHCI_BM(ed->flags, ED_D);
    switch (dir) {
    case OHCI_TD_DIR_IN:
#ifdef DEBUG_ISOCH
        str = "in";
#endif
        pid = USB_TOKEN_IN;
        break;
    case OHCI_TD_DIR_OUT:
#ifdef DEBUG_ISOCH
        str = "out";
#endif
        pid = USB_TOKEN_OUT;
        break;
    case OHCI_TD_DIR_SETUP:
#ifdef DEBUG_ISOCH
        str = "setup";
#endif
        pid = USB_TOKEN_SETUP;
        break;
    default:
        printf("usb-ohci: Bad direction %d\n", dir);
        return 1;
    }

    if (!iso_td.bp || !iso_td.be) {
        printf("usb-ohci: ISO_TD bp 0x%.8x be 0x%.8x\n", iso_td.bp, iso_td.be);
        return 1;
    }

    start_offset = iso_td.offset[relative_frame_number];
    next_offset = iso_td.offset[relative_frame_number + 1];

    if (!(OHCI_BM(start_offset, TD_PSW_CC) & 0xe) || 
        ((relative_frame_number < frame_count) && 
         !(OHCI_BM(next_offset, TD_PSW_CC) & 0xe))) {
        printf("usb-ohci: ISO_TD cc != not accessed 0x%.8x 0x%.8x\n",
               start_offset, next_offset);
        return 1;
    }

    if ((relative_frame_number < frame_count) && (start_offset > next_offset)) {
        printf("usb-ohci: ISO_TD start_offset=0x%.8x > next_offset=0x%.8x\n",
                start_offset, next_offset);
        return 1;
    }

    if ((start_offset & 0x1000) == 0) {
        start_addr = (iso_td.bp & OHCI_PAGE_MASK) |
            (start_offset & OHCI_OFFSET_MASK);
    } else {
        start_addr = (iso_td.be & OHCI_PAGE_MASK) |
            (start_offset & OHCI_OFFSET_MASK);
    }

    if (relative_frame_number < frame_count) {
        end_offset = next_offset - 1;
        if ((end_offset & 0x1000) == 0) {
            end_addr = (iso_td.bp & OHCI_PAGE_MASK) |
                (end_offset & OHCI_OFFSET_MASK);
        } else {
            end_addr = (iso_td.be & OHCI_PAGE_MASK) |
                (end_offset & OHCI_OFFSET_MASK);
        }
    } else {
        /* Last packet in the ISO TD */
        end_addr = iso_td.be;
    }

    if ((start_addr & OHCI_PAGE_MASK) != (end_addr & OHCI_PAGE_MASK)) {
        len = (end_addr & OHCI_OFFSET_MASK) + 0x1001
            - (start_addr & OHCI_OFFSET_MASK);
    } else {
        len = end_addr - start_addr + 1;
    }

    if (len && dir != OHCI_TD_DIR_IN) {
        ohci_copy_iso_td(ohci, start_addr, end_addr, ohci->usb_buf, len, 0);
    }

    if (completion) {
        ret = ohci->usb_packet.len;
    } else {
        ret = USB_RET_NODEV;
        for (i = 0; i < ohci->num_ports; i++) {
            dev = ohci->rhport[i].port.dev;
            if ((ohci->rhport[i].ctrl & OHCI_PORT_PES) == 0)
                continue;
            ohci->usb_packet.pid = pid;
            ohci->usb_packet.devaddr = OHCI_BM(ed->flags, ED_FA);
            ohci->usb_packet.devep = OHCI_BM(ed->flags, ED_EN);
            ohci->usb_packet.data = ohci->usb_buf;
            ohci->usb_packet.len = len;
            ret = usb_handle_packet(dev, &ohci->usb_packet);
            if (ret != USB_RET_NODEV)
                break;
        }
    
        if (ret == USB_RET_ASYNC) {
            return 1;
        }
    }

#ifdef DEBUG_ISOCH
    printf("so 0x%.8x eo 0x%.8x\nsa 0x%.8x ea 0x%.8x\ndir %s len %zu ret %d\n",
           start_offset, end_offset, start_addr, end_addr, str, len, ret);
#endif

    /* Writeback */
    if (dir == OHCI_TD_DIR_IN && ret >= 0 && ret <= len) {
        /* IN transfer succeeded */
        ohci_copy_iso_td(ohci, start_addr, end_addr, ohci->usb_buf, ret, 1);
        OHCI_SET_BM(iso_td.offset[relative_frame_number], TD_PSW_CC,
                    OHCI_CC_NOERROR);
        OHCI_SET_BM(iso_td.offset[relative_frame_number], TD_PSW_SIZE, ret);
    } else if (dir == OHCI_TD_DIR_OUT && ret == len) {
        /* OUT transfer succeeded */
        OHCI_SET_BM(iso_td.offset[relative_frame_number], TD_PSW_CC,
                    OHCI_CC_NOERROR);
        OHCI_SET_BM(iso_td.offset[relative_frame_number], TD_PSW_SIZE, 0);
    } else {
        if (ret > (ssize_t) len) {
            printf("usb-ohci: DataOverrun %d > %zu\n", ret, len);
            OHCI_SET_BM(iso_td.offset[relative_frame_number], TD_PSW_CC,
                        OHCI_CC_DATAOVERRUN);
            OHCI_SET_BM(iso_td.offset[relative_frame_number], TD_PSW_SIZE,
                        len);
        } else if (ret >= 0) {
            printf("usb-ohci: DataUnderrun %d\n", ret);
            OHCI_SET_BM(iso_td.offset[relative_frame_number], TD_PSW_CC,
                        OHCI_CC_DATAUNDERRUN);
        } else {
            switch (ret) {
            case USB_RET_NODEV:
                OHCI_SET_BM(iso_td.offset[relative_frame_number], TD_PSW_CC,
                            OHCI_CC_DEVICENOTRESPONDING);
                OHCI_SET_BM(iso_td.offset[relative_frame_number], TD_PSW_SIZE,
                            0);
                break;
            case USB_RET_NAK:
            case USB_RET_STALL:
                printf("usb-ohci: got NAK/STALL %d\n", ret);
                OHCI_SET_BM(iso_td.offset[relative_frame_number], TD_PSW_CC,
                            OHCI_CC_STALL);
                OHCI_SET_BM(iso_td.offset[relative_frame_number], TD_PSW_SIZE,
                            0);
                break;
            default:
                printf("usb-ohci: Bad device response %d\n", ret);
                OHCI_SET_BM(iso_td.offset[relative_frame_number], TD_PSW_CC,
                            OHCI_CC_UNDEXPETEDPID);
                break;
            }
        }
    }

    if (relative_frame_number == frame_count) {
        /* Last data packet of ISO TD - retire the TD to the Done Queue */
        OHCI_SET_BM(iso_td.flags, TD_CC, OHCI_CC_NOERROR);
        ed->head &= ~OHCI_DPTR_MASK;
        ed->head |= (iso_td.next & OHCI_DPTR_MASK);
        iso_td.next = ohci->done;
        ohci->done = addr;
        i = OHCI_BM(iso_td.flags, TD_DI);
        if (i < ohci->done_count)
            ohci->done_count = i;
    }
    ohci_put_iso_td(ohci, addr, &iso_td);
    return 1;
}

/* Service a transport descriptor.
   Returns nonzero to terminate processing of this endpoint.  */

static int ohci_service_td(OHCIState *ohci, struct ohci_ed *ed)
{
    int dir;
    size_t len = 0;
#ifdef DEBUG_PACKET
    const char *str = NULL;
#endif
    int pid;
    int ret;
    int i;
    USBDevice *dev;
    struct ohci_td td;
    uint32_t addr;
    int flag_r;
    int completion;

    addr = ed->head & OHCI_DPTR_MASK;
    /* See if this TD has already been submitted to the device.  */
    completion = (addr == ohci->async_td);
    if (completion && !ohci->async_complete) {
#ifdef DEBUG_PACKET
        DPRINTF("Skipping async TD\n");
#endif
        return 1;
    }
    if (!ohci_read_td(ohci, addr, &td)) {
        fprintf(stderr, "usb-ohci: TD read error at %x\n", addr);
        return 0;
    }

    dir = OHCI_BM(ed->flags, ED_D);
    switch (dir) {
    case OHCI_TD_DIR_OUT:
    case OHCI_TD_DIR_IN:
        /* Same value.  */
        break;
    default:
        dir = OHCI_BM(td.flags, TD_DP);
        break;
    }

    switch (dir) {
    case OHCI_TD_DIR_IN:
#ifdef DEBUG_PACKET
        str = "in";
#endif
        pid = USB_TOKEN_IN;
        break;
    case OHCI_TD_DIR_OUT:
#ifdef DEBUG_PACKET
        str = "out";
#endif
        pid = USB_TOKEN_OUT;
        break;
    case OHCI_TD_DIR_SETUP:
#ifdef DEBUG_PACKET
        str = "setup";
#endif
        pid = USB_TOKEN_SETUP;
        break;
    default:
        fprintf(stderr, "usb-ohci: Bad direction\n");
        return 1;
    }
    if (td.cbp && td.be) {
        if ((td.cbp & 0xfffff000) != (td.be & 0xfffff000)) {
            len = (td.be & 0xfff) + 0x1001 - (td.cbp & 0xfff);
        } else {
            len = (td.be - td.cbp) + 1;
        }

        if (len && dir != OHCI_TD_DIR_IN && !completion) {
            ohci_copy_td(ohci, &td, ohci->usb_buf, len, 0);
        }
    }

    flag_r = (td.flags & OHCI_TD_R) != 0;
#ifdef DEBUG_PACKET
    DPRINTF(" TD @ 0x%.8x %" PRId64 " bytes %s r=%d cbp=0x%.8x be=0x%.8x\n",
            addr, (int64_t)len, str, flag_r, td.cbp, td.be);

    if (len > 0 && dir != OHCI_TD_DIR_IN) {
        DPRINTF("  data:");
        for (i = 0; i < len; i++)
            printf(" %.2x", ohci->usb_buf[i]);
        DPRINTF("\n");
    }
#endif
    if (completion) {
        ret = ohci->usb_packet.len;
        ohci->async_td = 0;
        ohci->async_complete = 0;
    } else {
        ret = USB_RET_NODEV;
        for (i = 0; i < ohci->num_ports; i++) {
            dev = ohci->rhport[i].port.dev;
            if ((ohci->rhport[i].ctrl & OHCI_PORT_PES) == 0)
                continue;

            if (ohci->async_td) {
                /* ??? The hardware should allow one active packet per
                   endpoint.  We only allow one active packet per controller.
                   This should be sufficient as long as devices respond in a
                   timely manner.
                 */
#ifdef DEBUG_PACKET
                DPRINTF("Too many pending packets\n");
#endif
                return 1;
            }
            ohci->usb_packet.pid = pid;
            ohci->usb_packet.devaddr = OHCI_BM(ed->flags, ED_FA);
            ohci->usb_packet.devep = OHCI_BM(ed->flags, ED_EN);
            ohci->usb_packet.data = ohci->usb_buf;
            ohci->usb_packet.len = len;
            ret = usb_handle_packet(dev, &ohci->usb_packet);
            if (ret != USB_RET_NODEV)
                break;
        }
#ifdef DEBUG_PACKET
        DPRINTF("ret=%d\n", ret);
#endif
        if (ret == USB_RET_ASYNC) {
            ohci->async_td = addr;
            return 1;
        }
    }
    if (ret >= 0) {
        if (dir == OHCI_TD_DIR_IN) {
            ohci_copy_td(ohci, &td, ohci->usb_buf, ret, 1);
#ifdef DEBUG_PACKET
            DPRINTF("  data:");
            for (i = 0; i < ret; i++)
                printf(" %.2x", ohci->usb_buf[i]);
            DPRINTF("\n");
#endif
        } else {
            ret = len;
        }
    }

    /* Writeback */
    if (ret == len || (dir == OHCI_TD_DIR_IN && ret >= 0 && flag_r)) {
        /* Transmission succeeded.  */
        if (ret == len) {
            td.cbp = 0;
        } else {
            td.cbp += ret;
            if ((td.cbp & 0xfff) + ret > 0xfff) {
                td.cbp &= 0xfff;
                td.cbp |= td.be & ~0xfff;
            }
        }
        td.flags |= OHCI_TD_T1;
        td.flags ^= OHCI_TD_T0;
        OHCI_SET_BM(td.flags, TD_CC, OHCI_CC_NOERROR);
        OHCI_SET_BM(td.flags, TD_EC, 0);

        ed->head &= ~OHCI_ED_C;
        if (td.flags & OHCI_TD_T0)
            ed->head |= OHCI_ED_C;
    } else {
        if (ret >= 0) {
            DPRINTF("usb-ohci: Underrun\n");
            OHCI_SET_BM(td.flags, TD_CC, OHCI_CC_DATAUNDERRUN);
        } else {
            switch (ret) {
            case USB_RET_NODEV:
                OHCI_SET_BM(td.flags, TD_CC, OHCI_CC_DEVICENOTRESPONDING);
            case USB_RET_NAK:
                DPRINTF("usb-ohci: got NAK\n");
                return 1;
            case USB_RET_STALL:
                DPRINTF("usb-ohci: got STALL\n");
                OHCI_SET_BM(td.flags, TD_CC, OHCI_CC_STALL);
                break;
            case USB_RET_BABBLE:
                DPRINTF("usb-ohci: got BABBLE\n");
                OHCI_SET_BM(td.flags, TD_CC, OHCI_CC_DATAOVERRUN);
                break;
            default:
                fprintf(stderr, "usb-ohci: Bad device response %d\n", ret);
                OHCI_SET_BM(td.flags, TD_CC, OHCI_CC_UNDEXPETEDPID);
                OHCI_SET_BM(td.flags, TD_EC, 3);
                break;
            }
        }
        ed->head |= OHCI_ED_H;
    }

    /* Retire this TD */
    ed->head &= ~OHCI_DPTR_MASK;
    ed->head |= td.next & OHCI_DPTR_MASK;
    td.next = ohci->done;
    ohci->done = addr;
    i = OHCI_BM(td.flags, TD_DI);
    if (i < ohci->done_count)
        ohci->done_count = i;
    ohci_put_td(ohci, addr, &td);
    return OHCI_BM(td.flags, TD_CC) != OHCI_CC_NOERROR;
}

/* Service an endpoint list.  Returns nonzero if active TD were found.  */
static int ohci_service_ed_list(OHCIState *ohci, uint32_t head, int completion)
{
    struct ohci_ed ed;
    uint32_t next_ed;
    uint32_t cur;
    int active;

    active = 0;

    if (head == 0)
        return 0;

    for (cur = head; cur; cur = next_ed) {
        if (!ohci_read_ed(ohci, cur, &ed)) {
            fprintf(stderr, "usb-ohci: ED read error at %x\n", cur);
            return 0;
        }

        next_ed = ed.next & OHCI_DPTR_MASK;

        if ((ed.head & OHCI_ED_H) || (ed.flags & OHCI_ED_K)) {
            uint32_t addr;
            /* Cancel pending packets for ED that have been paused.  */
            addr = ed.head & OHCI_DPTR_MASK;
            if (ohci->async_td && addr == ohci->async_td) {
                usb_cancel_packet(&ohci->usb_packet);
                ohci->async_td = 0;
            }
            continue;
        }

        while ((ed.head & OHCI_DPTR_MASK) != ed.tail) {
#ifdef DEBUG_PACKET
            DPRINTF("ED @ 0x%.8x fa=%u en=%u d=%u s=%u k=%u f=%u mps=%u "
                    "h=%u c=%u\n  head=0x%.8x tailp=0x%.8x next=0x%.8x\n", cur,
                    OHCI_BM(ed.flags, ED_FA), OHCI_BM(ed.flags, ED_EN),
                    OHCI_BM(ed.flags, ED_D), (ed.flags & OHCI_ED_S)!= 0,
                    (ed.flags & OHCI_ED_K) != 0, (ed.flags & OHCI_ED_F) != 0,
                    OHCI_BM(ed.flags, ED_MPS), (ed.head & OHCI_ED_H) != 0,
                    (ed.head & OHCI_ED_C) != 0, ed.head & OHCI_DPTR_MASK,
                    ed.tail & OHCI_DPTR_MASK, ed.next & OHCI_DPTR_MASK);
#endif
            active = 1;

            if ((ed.flags & OHCI_ED_F) == 0) {
                if (ohci_service_td(ohci, &ed))
                    break;
            } else {
                /* Handle isochronous endpoints */
                if (ohci_service_iso_td(ohci, &ed, completion))
                    break;
            }
        }

        ohci_put_ed(ohci, cur, &ed);
    }

    return active;
}

/* Generate a SOF event, and set a timer for EOF */
static void ohci_sof(OHCIState *ohci)
{
    ohci->sof_time = qemu_get_clock_ns(vm_clock);
    qemu_mod_timer(ohci->eof_timer, ohci->sof_time + usb_frame_time);
    ohci_set_interrupt(ohci, OHCI_INTR_SF);
}

/* Process Control and Bulk lists.  */
static void ohci_process_lists(OHCIState *ohci, int completion)
{
    if ((ohci->ctl & OHCI_CTL_CLE) && (ohci->status & OHCI_STATUS_CLF)) {
        if (ohci->ctrl_cur && ohci->ctrl_cur != ohci->ctrl_head) {
            DPRINTF("usb-ohci: head %x, cur %x\n",
                    ohci->ctrl_head, ohci->ctrl_cur);
        }
        if (!ohci_service_ed_list(ohci, ohci->ctrl_head, completion)) {
            ohci->ctrl_cur = 0;
            ohci->status &= ~OHCI_STATUS_CLF;
        }
    }

    if ((ohci->ctl & OHCI_CTL_BLE) && (ohci->status & OHCI_STATUS_BLF)) {
        if (!ohci_service_ed_list(ohci, ohci->bulk_head, completion)) {
            ohci->bulk_cur = 0;
            ohci->status &= ~OHCI_STATUS_BLF;
        }
    }
}

/* Do frame processing on frame boundary */
static void ohci_frame_boundary(void *opaque)
{
    OHCIState *ohci = opaque;
    struct ohci_hcca hcca;

    ohci_read_hcca(ohci, ohci->hcca, &hcca);

    /* Process all the lists at the end of the frame */
    if (ohci->ctl & OHCI_CTL_PLE) {
        int n;

        n = ohci->frame_number & 0x1f;
        ohci_service_ed_list(ohci, le32_to_cpu(hcca.intr[n]), 0);
    }

    /* Cancel all pending packets if either of the lists has been disabled.  */
    if (ohci->async_td &&
        ohci->old_ctl & (~ohci->ctl) & (OHCI_CTL_BLE | OHCI_CTL_CLE)) {
        usb_cancel_packet(&ohci->usb_packet);
        ohci->async_td = 0;
    }
    ohci->old_ctl = ohci->ctl;
    ohci_process_lists(ohci, 0);

    /* Frame boundary, so do EOF stuf here */
    ohci->frt = ohci->fit;

    /* Increment frame number and take care of endianness. */
    ohci->frame_number = (ohci->frame_number + 1) & 0xffff;
    hcca.frame = cpu_to_le16(ohci->frame_number);

    if (ohci->done_count == 0 && !(ohci->intr_status & OHCI_INTR_WD)) {
        if (!ohci->done)
            abort();
        if (ohci->intr & ohci->intr_status)
            ohci->done |= 1;
        hcca.done = cpu_to_le32(ohci->done);
        ohci->done = 0;
        ohci->done_count = 7;
        ohci_set_interrupt(ohci, OHCI_INTR_WD);
    }

    if (ohci->done_count != 7 && ohci->done_count != 0)
        ohci->done_count--;

    /* Do SOF stuff here */
    ohci_sof(ohci);

    /* Writeback HCCA */
    ohci_put_hcca(ohci, ohci->hcca, &hcca);
}

/* Start sending SOF tokens across the USB bus, lists are processed in
 * next frame
 */
static int ohci_bus_start(OHCIState *ohci)
{
    ohci->eof_timer = qemu_new_timer_ns(vm_clock,
                    ohci_frame_boundary,
                    ohci);

    if (ohci->eof_timer == NULL) {
        fprintf(stderr, "usb-ohci: %s: qemu_new_timer_ns failed\n", ohci->name);
        /* TODO: Signal unrecoverable error */
        return 0;
    }

    DPRINTF("usb-ohci: %s: USB Operational\n", ohci->name);

    ohci_sof(ohci);

    return 1;
}

/* Stop sending SOF tokens on the bus */
static void ohci_bus_stop(OHCIState *ohci)
{
    if (ohci->eof_timer)
        qemu_del_timer(ohci->eof_timer);
    ohci->eof_timer = NULL;
}

/* Sets a flag in a port status register but only set it if the port is
 * connected, if not set ConnectStatusChange flag. If flag is enabled
 * return 1.
 */
static int ohci_port_set_if_connected(OHCIState *ohci, int i, uint32_t val)
{
    int ret = 1;

    /* writing a 0 has no effect */
    if (val == 0)
        return 0;

    /* If CurrentConnectStatus is cleared we set
     * ConnectStatusChange
     */
    if (!(ohci->rhport[i].ctrl & OHCI_PORT_CCS)) {
        ohci->rhport[i].ctrl |= OHCI_PORT_CSC;
        if (ohci->rhstatus & OHCI_RHS_DRWE) {
            /* TODO: CSC is a wakeup event */
        }
        return 0;
    }

    if (ohci->rhport[i].ctrl & val)
        ret = 0;

    /* set the bit */
    ohci->rhport[i].ctrl |= val;

    return ret;
}

/* Set the frame interval - frame interval toggle is manipulated by the hcd only */
static void ohci_set_frame_interval(OHCIState *ohci, uint16_t val)
{
    val &= OHCI_FMI_FI;

    if (val != ohci->fi) {
        DPRINTF("usb-ohci: %s: FrameInterval = 0x%x (%u)\n",
            ohci->name, ohci->fi, ohci->fi);
    }

    ohci->fi = val;
}

static void ohci_port_power(OHCIState *ohci, int i, int p)
{
    if (p) {
        ohci->rhport[i].ctrl |= OHCI_PORT_PPS;
    } else {
        ohci->rhport[i].ctrl &= ~(OHCI_PORT_PPS|
                    OHCI_PORT_CCS|
                    OHCI_PORT_PSS|
                    OHCI_PORT_PRS);
    }
}

/* Set HcControlRegister */
static void ohci_set_ctl(OHCIState *ohci, uint32_t val)
{
    uint32_t old_state;
    uint32_t new_state;

    old_state = ohci->ctl & OHCI_CTL_HCFS;
    ohci->ctl = val;
    new_state = ohci->ctl & OHCI_CTL_HCFS;

    /* no state change */
    if (old_state == new_state)
        return;

    switch (new_state) {
    case OHCI_USB_OPERATIONAL:
        ohci_bus_start(ohci);
        break;
    case OHCI_USB_SUSPEND:
        ohci_bus_stop(ohci);
        DPRINTF("usb-ohci: %s: USB Suspended\n", ohci->name);
        break;
    case OHCI_USB_RESUME:
        DPRINTF("usb-ohci: %s: USB Resume\n", ohci->name);
        break;
    case OHCI_USB_RESET:
        ohci_reset(ohci);
        DPRINTF("usb-ohci: %s: USB Reset\n", ohci->name);
        break;
    }
}

static uint32_t ohci_get_frame_remaining(OHCIState *ohci)
{
    uint16_t fr;
    int64_t tks;

    if ((ohci->ctl & OHCI_CTL_HCFS) != OHCI_USB_OPERATIONAL)
        return (ohci->frt << 31);

    /* Being in USB operational state guarnatees sof_time was
     * set already.
     */
    tks = qemu_get_clock_ns(vm_clock) - ohci->sof_time;

    /* avoid muldiv if possible */
    if (tks >= usb_frame_time)
        return (ohci->frt << 31);

    tks = muldiv64(1, tks, usb_bit_time);
    fr = (uint16_t)(ohci->fi - tks);

    return (ohci->frt << 31) | fr;
}


/* Set root hub status */
static void ohci_set_hub_status(OHCIState *ohci, uint32_t val)
{
    uint32_t old_state;

    old_state = ohci->rhstatus;

    /* write 1 to clear OCIC */
    if (val & OHCI_RHS_OCIC)
        ohci->rhstatus &= ~OHCI_RHS_OCIC;

    if (val & OHCI_RHS_LPS) {
        int i;

        for (i = 0; i < ohci->num_ports; i++)
            ohci_port_power(ohci, i, 0);
        DPRINTF("usb-ohci: powered down all ports\n");
    }

    if (val & OHCI_RHS_LPSC) {
        int i;

        for (i = 0; i < ohci->num_ports; i++)
            ohci_port_power(ohci, i, 1);
        DPRINTF("usb-ohci: powered up all ports\n");
    }

    if (val & OHCI_RHS_DRWE)
        ohci->rhstatus |= OHCI_RHS_DRWE;

    if (val & OHCI_RHS_CRWE)
        ohci->rhstatus &= ~OHCI_RHS_DRWE;

    if (old_state != ohci->rhstatus)
        ohci_set_interrupt(ohci, OHCI_INTR_RHSC);
}

/* Set root hub port status */
static void ohci_port_set_status(OHCIState *ohci, int portnum, uint32_t val)
{
    uint32_t old_state;
    OHCIPort *port;

    port = &ohci->rhport[portnum];
    old_state = port->ctrl;

    /* Write to clear CSC, PESC, PSSC, OCIC, PRSC */
    if (val & OHCI_PORT_WTC)
        port->ctrl &= ~(val & OHCI_PORT_WTC);

    if (val & OHCI_PORT_CCS)
        port->ctrl &= ~OHCI_PORT_PES;

    ohci_port_set_if_connected(ohci, portnum, val & OHCI_PORT_PES);

    if (ohci_port_set_if_connected(ohci, portnum, val & OHCI_PORT_PSS)) {
        DPRINTF("usb-ohci: port %d: SUSPEND\n", portnum);
    }

    if (ohci_port_set_if_connected(ohci, portnum, val & OHCI_PORT_PRS)) {
        DPRINTF("usb-ohci: port %d: RESET\n", portnum);
        usb_send_msg(port->port.dev, USB_MSG_RESET);
        port->ctrl &= ~OHCI_PORT_PRS;
        /* ??? Should this also set OHCI_PORT_PESC.  */
        port->ctrl |= OHCI_PORT_PES | OHCI_PORT_PRSC;
    }

    /* Invert order here to ensure in ambiguous case, device is
     * powered up...
     */
    if (val & OHCI_PORT_LSDA)
        ohci_port_power(ohci, portnum, 0);
    if (val & OHCI_PORT_PPS)
        ohci_port_power(ohci, portnum, 1);

    if (old_state != port->ctrl)
        ohci_set_interrupt(ohci, OHCI_INTR_RHSC);

    return;
}

static uint32_t ohci_mem_read(void *ptr, target_phys_addr_t addr)
{
    OHCIState *ohci = ptr;
    uint32_t retval;

    addr &= 0xff;

    /* Only aligned reads are allowed on OHCI */
    if (addr & 3) {
        fprintf(stderr, "usb-ohci: Mis-aligned read\n");
        return 0xffffffff;
    } else if (addr >= 0x54 && addr < 0x54 + ohci->num_ports * 4) {
        /* HcRhPortStatus */
        retval = ohci->rhport[(addr - 0x54) >> 2].ctrl | OHCI_PORT_PPS;
    } else {
        switch (addr >> 2) {
        case 0: /* HcRevision */
            retval = 0x10;
            break;

        case 1: /* HcControl */
            retval = ohci->ctl;
            break;

        case 2: /* HcCommandStatus */
            retval = ohci->status;
            break;

        case 3: /* HcInterruptStatus */
            retval = ohci->intr_status;
            break;

        case 4: /* HcInterruptEnable */
        case 5: /* HcInterruptDisable */
            retval = ohci->intr;
            break;

        case 6: /* HcHCCA */
            retval = ohci->hcca;
            break;

        case 7: /* HcPeriodCurrentED */
            retval = ohci->per_cur;
            break;

        case 8: /* HcControlHeadED */
            retval = ohci->ctrl_head;
            break;

        case 9: /* HcControlCurrentED */
            retval = ohci->ctrl_cur;
            break;

        case 10: /* HcBulkHeadED */
            retval = ohci->bulk_head;
            break;

        case 11: /* HcBulkCurrentED */
            retval = ohci->bulk_cur;
            break;

        case 12: /* HcDoneHead */
            retval = ohci->done;
            break;

        case 13: /* HcFmInterretval */
            retval = (ohci->fit << 31) | (ohci->fsmps << 16) | (ohci->fi);
            break;

        case 14: /* HcFmRemaining */
            retval = ohci_get_frame_remaining(ohci);
            break;

        case 15: /* HcFmNumber */
            retval = ohci->frame_number;
            break;

        case 16: /* HcPeriodicStart */
            retval = ohci->pstart;
            break;

        case 17: /* HcLSThreshold */
            retval = ohci->lst;
            break;

        case 18: /* HcRhDescriptorA */
            retval = ohci->rhdesc_a;
            break;

        case 19: /* HcRhDescriptorB */
            retval = ohci->rhdesc_b;
            break;

        case 20: /* HcRhStatus */
            retval = ohci->rhstatus;
            break;

        /* PXA27x specific registers */
        case 24: /* HcStatus */
            retval = ohci->hstatus & ohci->hmask;
            break;

        case 25: /* HcHReset */
            retval = ohci->hreset;
            break;

        case 26: /* HcHInterruptEnable */
            retval = ohci->hmask;
            break;

        case 27: /* HcHInterruptTest */
            retval = ohci->htest;
            break;

        default:
            fprintf(stderr, "ohci_read: Bad offset %x\n", (int)addr);
            retval = 0xffffffff;
        }
    }

    return retval;
}

static void ohci_mem_write(void *ptr, target_phys_addr_t addr, uint32_t val)
{
    OHCIState *ohci = ptr;

    addr &= 0xff;

    /* Only aligned reads are allowed on OHCI */
    if (addr & 3) {
        fprintf(stderr, "usb-ohci: Mis-aligned write\n");
        return;
    }

    if (addr >= 0x54 && addr < 0x54 + ohci->num_ports * 4) {
        /* HcRhPortStatus */
        ohci_port_set_status(ohci, (addr - 0x54) >> 2, val);
        return;
    }

    switch (addr >> 2) {
    case 1: /* HcControl */
        ohci_set_ctl(ohci, val);
        break;

    case 2: /* HcCommandStatus */
        /* SOC is read-only */
        val = (val & ~OHCI_STATUS_SOC);

        /* Bits written as '0' remain unchanged in the register */
        ohci->status |= val;

        if (ohci->status & OHCI_STATUS_HCR)
            ohci_reset(ohci);
        break;

    case 3: /* HcInterruptStatus */
        ohci->intr_status &= ~val;
        ohci_intr_update(ohci);
        break;

    case 4: /* HcInterruptEnable */
        ohci->intr |= val;
        ohci_intr_update(ohci);
        break;

    case 5: /* HcInterruptDisable */
        ohci->intr &= ~val;
        ohci_intr_update(ohci);
        break;

    case 6: /* HcHCCA */
        ohci->hcca = val & OHCI_HCCA_MASK;
        break;

    case 7: /* HcPeriodCurrentED */
        /* Ignore writes to this read-only register, Linux does them */
        break;

    case 8: /* HcControlHeadED */
        ohci->ctrl_head = val & OHCI_EDPTR_MASK;
        break;

    case 9: /* HcControlCurrentED */
        ohci->ctrl_cur = val & OHCI_EDPTR_MASK;
        break;

    case 10: /* HcBulkHeadED */
        ohci->bulk_head = val & OHCI_EDPTR_MASK;
        break;

    case 11: /* HcBulkCurrentED */
        ohci->bulk_cur = val & OHCI_EDPTR_MASK;
        break;

    case 13: /* HcFmInterval */
        ohci->fsmps = (val & OHCI_FMI_FSMPS) >> 16;
        ohci->fit = (val & OHCI_FMI_FIT) >> 31;
        ohci_set_frame_interval(ohci, val);
        break;

    case 15: /* HcFmNumber */
        break;

    case 16: /* HcPeriodicStart */
        ohci->pstart = val & 0xffff;
        break;

    case 17: /* HcLSThreshold */
        ohci->lst = val & 0xffff;
        break;

    case 18: /* HcRhDescriptorA */
        ohci->rhdesc_a &= ~OHCI_RHA_RW_MASK;
        ohci->rhdesc_a |= val & OHCI_RHA_RW_MASK;
        break;

    case 19: /* HcRhDescriptorB */
        break;

    case 20: /* HcRhStatus */
        ohci_set_hub_status(ohci, val);
        break;

    /* PXA27x specific registers */
    case 24: /* HcStatus */
        ohci->hstatus &= ~(val & ohci->hmask);

    case 25: /* HcHReset */
        ohci->hreset = val & ~OHCI_HRESET_FSBIR;
        if (val & OHCI_HRESET_FSBIR)
            ohci_reset(ohci);
        break;

    case 26: /* HcHInterruptEnable */
        ohci->hmask = val;
        break;

    case 27: /* HcHInterruptTest */
        ohci->htest = val;
        break;

    default:
        fprintf(stderr, "ohci_write: Bad offset %x\n", (int)addr);
        break;
    }
}

static void ohci_device_destroy(USBBus *bus, USBDevice *dev)
{
    OHCIState *ohci = container_of(bus, OHCIState, bus);

    if (ohci->async_td && ohci->usb_packet.owner == dev) {
        usb_cancel_packet(&ohci->usb_packet);
        ohci->async_td = 0;
    }
}

/* Only dword reads are defined on OHCI register space */
static CPUReadMemoryFunc * const ohci_readfn[3]={
    ohci_mem_read,
    ohci_mem_read,
    ohci_mem_read
};

/* Only dword writes are defined on OHCI register space */
static CPUWriteMemoryFunc * const ohci_writefn[3]={
    ohci_mem_write,
    ohci_mem_write,
    ohci_mem_write
};

static USBPortOps ohci_port_ops = {
    .attach = ohci_attach,
    .detach = ohci_detach,
    .wakeup = ohci_wakeup,
    .complete = ohci_async_complete_packet,
};

static USBBusOps ohci_bus_ops = {
    .device_destroy = ohci_device_destroy,
};

static void usb_ohci_init(OHCIState *ohci, DeviceState *dev,
                          int num_ports, uint32_t localmem_base)
{
    int i;

    if (usb_frame_time == 0) {
#ifdef OHCI_TIME_WARP
        usb_frame_time = get_ticks_per_sec();
        usb_bit_time = muldiv64(1, get_ticks_per_sec(), USB_HZ/1000);
#else
        usb_frame_time = muldiv64(1, get_ticks_per_sec(), 1000);
        if (get_ticks_per_sec() >= USB_HZ) {
            usb_bit_time = muldiv64(1, get_ticks_per_sec(), USB_HZ);
        } else {
            usb_bit_time = 1;
        }
#endif
        DPRINTF("usb-ohci: usb_bit_time=%" PRId64 " usb_frame_time=%" PRId64 "\n",
                usb_frame_time, usb_bit_time);
    }

    ohci->mem = cpu_register_io_memory(ohci_readfn, ohci_writefn, ohci,
                                       DEVICE_LITTLE_ENDIAN);
    ohci->localmem_base = localmem_base;

    ohci->name = dev->info->name;

    usb_bus_new(&ohci->bus, &ohci_bus_ops, dev);
    ohci->num_ports = num_ports;
    for (i = 0; i < num_ports; i++) {
        usb_register_port(&ohci->bus, &ohci->rhport[i].port, ohci, i, &ohci_port_ops,
                          USB_SPEED_MASK_LOW | USB_SPEED_MASK_FULL);
        usb_port_location(&ohci->rhport[i].port, NULL, i+1);
    }

    ohci->async_td = 0;
    qemu_register_reset(ohci_reset, ohci);
}

typedef struct {
    PCIDevice pci_dev;
    OHCIState state;
} OHCIPCIState;

static int usb_ohci_initfn_pci(struct PCIDevice *dev)
{
    OHCIPCIState *ohci = DO_UPCAST(OHCIPCIState, pci_dev, dev);
    int num_ports = 3;

    ohci->pci_dev.config[PCI_CLASS_PROG] = 0x10; /* OHCI */
    /* TODO: RST# value should be 0. */
    ohci->pci_dev.config[PCI_INTERRUPT_PIN] = 0x01; /* interrupt pin 1 */

    usb_ohci_init(&ohci->state, &dev->qdev, num_ports, 0);
    ohci->state.irq = ohci->pci_dev.irq[0];

    /* TODO: avoid cast below by using dev */
    pci_register_bar_simple(&ohci->pci_dev, 0, 256, 0, ohci->state.mem);
    return 0;
}

void usb_ohci_init_pci(struct PCIBus *bus, int devfn)
{
    pci_create_simple(bus, devfn, "pci-ohci");
}

typedef struct {
    SysBusDevice busdev;
    OHCIState ohci;
    uint32_t num_ports;
    target_phys_addr_t dma_offset;
} OHCISysBusState;

static int ohci_init_pxa(SysBusDevice *dev)
{
    OHCISysBusState *s = FROM_SYSBUS(OHCISysBusState, dev);

    usb_ohci_init(&s->ohci, &dev->qdev, s->num_ports, s->dma_offset);
    sysbus_init_irq(dev, &s->ohci.irq);
    sysbus_init_mmio(dev, 0x1000, s->ohci.mem);

    return 0;
}

static PCIDeviceInfo ohci_pci_info = {
    .qdev.name    = "pci-ohci",
    .qdev.desc    = "Apple USB Controller",
    .qdev.size    = sizeof(OHCIPCIState),
    .init         = usb_ohci_initfn_pci,
    .vendor_id    = PCI_VENDOR_ID_APPLE,
    .device_id    = PCI_DEVICE_ID_APPLE_IPID_USB,
    .class_id     = PCI_CLASS_SERIAL_USB,
};

static SysBusDeviceInfo ohci_sysbus_info = {
    .init         = ohci_init_pxa,
    .qdev.name    = "sysbus-ohci",
    .qdev.desc    = "OHCI USB Controller",
    .qdev.size    = sizeof(OHCISysBusState),
    .qdev.props = (Property[]) {
        DEFINE_PROP_UINT32("num-ports", OHCISysBusState, num_ports, 3),
        DEFINE_PROP_TADDR("dma-offset", OHCISysBusState, dma_offset, 3),
        DEFINE_PROP_END_OF_LIST(),
    }
};

static void ohci_register(void)
{
    pci_qdev_register(&ohci_pci_info);
    sysbus_register_withprop(&ohci_sysbus_info);
}
device_init(ohci_register);<|MERGE_RESOLUTION|>--- conflicted
+++ resolved
@@ -373,15 +373,11 @@
     OHCIState *s = container_of(bus, OHCIState, bus);
     int portnum = dev->port->index;
     OHCIPort *port = &s->rhport[portnum];
-<<<<<<< HEAD
     uint32_t intr = 0;
-=======
->>>>>>> 48e2faf2
     if (port->ctrl & OHCI_PORT_PSS) {
         DPRINTF("usb-ohci: port %d: wakeup\n", portnum);
         port->ctrl |= OHCI_PORT_PSSC;
         port->ctrl &= ~OHCI_PORT_PSS;
-<<<<<<< HEAD
         intr = OHCI_INTR_RHSC;
     }
     /* Note that the controller can be suspended even if this port is not */
@@ -396,12 +392,6 @@
         intr = OHCI_INTR_RD;
     }
     ohci_set_interrupt(s, intr);
-=======
-        if ((s->ctl & OHCI_CTL_HCFS) == OHCI_USB_SUSPEND) {
-            ohci_set_interrupt(s, OHCI_INTR_RD);
-        }
-    }
->>>>>>> 48e2faf2
 }
 
 /* Reset the controller */
