/*
 * TI OMAP processor's Multichannel SPI emulation.
 *
 * Copyright (C) 2007-2009 Nokia Corporation
 *
 * Original code for OMAP2 by Andrzej Zaborowski <andrew@openedhand.com>
 *
 * This program is free software; you can redistribute it and/or
 * modify it under the terms of the GNU General Public License as
 * published by the Free Software Foundation; either version 2 or
 * (at your option) any later version of the License.
 *
 * This program is distributed in the hope that it will be useful,
 * but WITHOUT ANY WARRANTY; without even the implied warranty of
 * MERCHANTABILITY or FITNESS FOR A PARTICULAR PURPOSE.  See the
 * GNU General Public License for more details.
 *
 * You should have received a copy of the GNU General Public License along
 * with this program; if not, write to the Free Software Foundation, Inc.,
 * 51 Franklin Street, Fifth Floor, Boston, MA 02110-1301 USA.
 */
#include "hw.h"
#include "omap.h"
#include "sysbus.h"
#include "spi.h"

<<<<<<< HEAD
//#define SPI_DEBUG

#ifdef SPI_DEBUG
#define TRACE(fmt,...) fprintf(stderr, "%s@%d: " fmt "\n", __FUNCTION__, \
                               __LINE__, ##__VA_ARGS__);
#else
#define TRACE(...)
#endif

#define SPI_FIFOSIZE 64
#define SPI_REV_OMAP2420 0x14
#define SPI_REV_OMAP3430 0x21
#define IS_OMAP3_SPI(s) ((s)->revision >= SPI_REV_OMAP3430)

typedef struct omap_mcspi_bus_s {
    SPIBus *bus;
=======
/* Multichannel SPI */
struct omap_mcspi_s {
    MemoryRegion iomem;
>>>>>>> 217bfb44
    qemu_irq irq;
    int chnum;
    uint8_t revision;

    uint32_t sysconfig;
    uint32_t systest;
    uint32_t irqst;
    uint32_t irqen;
    uint32_t wken;
    uint32_t control;

    uint32_t xferlevel;
    struct omap_mcspi_fifo_s {
        int start;
        int len;
        int size;
        uint8_t buf[SPI_FIFOSIZE];
    } tx_fifo, rx_fifo;
    int fifo_ch;
    int fifo_wcnt;

    struct omap_mcspi_ch_s {
        qemu_irq txdrq;
        qemu_irq rxdrq;

        uint32_t tx;
        uint32_t rx;

        uint32_t config;
        uint32_t status;
        uint32_t control;
    } *ch;
} OMAPSPIBusState;

typedef struct omap_mcspi_s {
    SysBusDevice busdev;
    int mpu_model;
    int buscount;
    OMAPSPIBusState *bus;
} OMAPSPIState;

static inline void omap_mcspi_interrupt_update(OMAPSPIBusState *s)
{
    qemu_set_irq(s->irq, s->irqst & s->irqen);
}

static inline void omap_mcspi_dmarequest_update(OMAPSPIBusState *s,
                                                int chnum)
{
    struct omap_mcspi_ch_s *ch = &s->ch[chnum];
    if ((ch->control & 1) &&                         /* EN */
        (ch->config & (1 << 14)) &&                  /* DMAW */
        (ch->status & (1 << 1)) &&                   /* TXS */
        ((ch->config >> 12) & 3) != 1) {             /* TRM */
        if (!IS_OMAP3_SPI(s) ||
            !(ch->config & (1 << 27)) ||             /* FFEW */
            s->tx_fifo.len <= (s->xferlevel & 0x3f)) /* AEL */
            qemu_irq_raise(ch->txdrq);
        else
            qemu_irq_lower(ch->txdrq);
    }
    if ((ch->control & 1) &&                                /* EN */
        (ch->config & (1 << 15)) &&                         /* DMAW */
        (ch->status & (1 << 0)) &&                          /* RXS */
        ((ch->config >> 12) & 3) != 2) {                    /* TRM */
        if (!IS_OMAP3_SPI(s) ||
            !(ch->config & (1 << 28)) ||                    /* FFER */
            s->rx_fifo.len >= ((s->xferlevel >> 8) & 0x3f)) /* AFL */
            qemu_irq_raise(ch->rxdrq);
        else
            qemu_irq_lower(ch->rxdrq);
    }
}

static void omap_mcspi_fifo_reset(OMAPSPIBusState *s)
{
    struct omap_mcspi_ch_s *ch;

    s->tx_fifo.len = 0;
    s->rx_fifo.len = 0;
    s->tx_fifo.start = 0;
    s->rx_fifo.start = 0;
    if (s->fifo_ch < 0) {
        s->tx_fifo.size  = s->rx_fifo.size  = 0;
    } else {
        ch = &s->ch[s->fifo_ch];
        s->tx_fifo.size = ((ch->config >> 27) & 1) ? SPI_FIFOSIZE : 0;
        s->rx_fifo.size = ((ch->config >> 28) & 1) ? SPI_FIFOSIZE : 0;
        if (((ch->config >> 27) & 3) == 3) {
            s->tx_fifo.size >>= 1;
            s->rx_fifo.size >>= 1;
        }
    }
}

/* returns next word in FIFO or the n first bytes if there is not
 * enough data in FIFO */
static uint32_t omap_mcspi_fifo_get(struct omap_mcspi_fifo_s *s, int wl)
{
    uint32_t v, sh;

    for (v = 0, sh = 0; wl > 0 && s->len; wl -= 8, s->len--, sh += 8) {
        v |= ((uint32_t)s->buf[s->start++]) << sh;
        if (s->start >= s->size)
            s->start = 0;
    }
    return v;
}

/* pushes a word to FIFO or the first n bytes of the word if the FIFO
 * is too full to hold the full word */
static void omap_mcspi_fifo_put(struct omap_mcspi_fifo_s *s, int wl,
                                uint32_t v)
{
    int p = s->start + s->len;

    for (; wl > 0 && s->len < s->size; wl -=8, v >>= 8, s->len++) {
        if (p >= s->size)
            p -= s->size;
        s->buf[p++] = (uint8_t)(v & 0xff);
    }
}

static void omap_mcspi_transfer_run(OMAPSPIBusState *s, int chnum)
{
    struct omap_mcspi_ch_s *ch = s->ch + chnum;
    int trm = (ch->config >> 12) & 3;
    int wl;

    if (!(ch->control & 1))                  /* EN */
        return;
    if ((ch->status & 1) && trm != 2 &&      /* RXS */
        !(ch->config & (1 << 19)))           /* TURBO */
        goto intr_update;
    if ((ch->status & (1 << 1)) && trm != 1) /* TXS */
        goto intr_update;

    if (!(s->control & 1) ||        /* SINGLE */
        (ch->config & (1 << 20))) { /* FORCE */
        wl = 1 + (0x1f & (ch->config >> 7)); /* WL */
        if (!IS_OMAP3_SPI(s) || s->fifo_ch != chnum ||
            !((ch->config >> 27) & 3)) {     /* FFER | FFEW */
            ch->rx = spi_txrx(s->bus, chnum, ch->tx, wl);
        } else {
            switch ((ch->config >> 27) & 3) {
            case 1: /* !FFER, FFEW */
                if (trm != 1)
                    ch->tx = omap_mcspi_fifo_get(&s->tx_fifo, wl);
                ch->rx = spi_txrx(s->bus, chnum, ch->tx, wl);
                s->fifo_wcnt--;
                break;
            case 2: /* FFER, !FFEW */
                ch->rx = spi_txrx(s->bus, chnum, ch->tx, wl);
                if (trm != 2)
                    omap_mcspi_fifo_put(&s->rx_fifo, wl, ch->rx);
                s->fifo_wcnt--;
                break;
            case 3: /* FFER, FFEW */
                while (s->rx_fifo.len < s->rx_fifo.size &&
                       s->tx_fifo.len && s->fifo_wcnt) {
                    if (trm != 1)
                        ch->tx = omap_mcspi_fifo_get(&s->tx_fifo, wl);
                    ch->rx = spi_txrx(s->bus, chnum, ch->tx, wl);
                    if (trm != 2)
                        omap_mcspi_fifo_put(&s->rx_fifo, wl, ch->rx);
                    s->fifo_wcnt--;
                }
                break;
            default:
                break;
            }
            if ((ch->config & (1 << 28)) &&        /* FFER */
                s->rx_fifo.len >= s->rx_fifo.size)
                ch->status |= 1 << 6;              /* RXFFF */
            ch->status &= ~(1 << 5);               /* RXFFE */
            ch->status &= ~(1 << 4);               /* TXFFF */
            if ((ch->config & (1 << 27)) &&        /* FFEW */
                !s->tx_fifo.len)
                ch->status |= 1 << 3;              /* TXFFE */
            if (!s->fifo_wcnt &&
                ((s->xferlevel >> 16) & 0xffff))   /* WCNT */
                s->irqst |= 1 << 17;               /* EOW */
        }
    }

    ch->tx = 0;
    ch->status |= 1 << 2;               /* EOT */
    ch->status |= 1 << 1;               /* TXS */
    if (trm != 2) {
        ch->status |= 1;                /* RXS */
    } else {
        ch->status &= ~1;               /* RXS */
    }

intr_update:
    if ((ch->status & 1) &&	trm != 2 &&                     /* RXS */
        !(ch->config & (1 << 19)))                          /* TURBO */
        if (!IS_OMAP3_SPI(s) || s->fifo_ch != chnum ||
            !((ch->config >> 28) & 1) ||                    /* FFER */
            s->rx_fifo.len >= ((s->xferlevel >> 8) & 0x3f)) /* AFL */
            s->irqst |= 1 << (2 + 4 * chnum);               /* RX_FULL */
    if ((ch->status & (1 << 1)) && trm != 1)                /* TXS */
        if (!IS_OMAP3_SPI(s) || s->fifo_ch != chnum ||
            !((ch->config >> 27) & 1) ||                    /* FFEW */
            s->tx_fifo.len <= (s->xferlevel & 0x3f))        /* AEL */
            s->irqst |= 1 << (4 * chnum);                   /* TX_EMPTY */
    omap_mcspi_interrupt_update(s);
    omap_mcspi_dmarequest_update(s, chnum);
}

static void omap_mcspi_bus_reset(OMAPSPIBusState *s)
{
    int ch;

    s->sysconfig = 0;
    s->systest = 0;
    s->irqst = 0;
    s->irqen = 0;
    s->wken = 0;
    s->control = 4;

    s->fifo_ch = -1;
    omap_mcspi_fifo_reset(s);

    for (ch = 0; ch < s->chnum; ch ++) {
        s->ch[ch].config = 0x060000;
        s->ch[ch].status = 2;				/* TXS */
        s->ch[ch].control = 0;

        omap_mcspi_dmarequest_update(s, ch);
    }

    omap_mcspi_interrupt_update(s);
}

static uint64_t omap_mcspi_read(void *opaque, target_phys_addr_t addr,
                                unsigned size)
{
    OMAPSPIBusState *s = (OMAPSPIBusState *) opaque;
    int ch = 0;
    uint32_t ret;

    if (size != 4) {
        return omap_badwidth_read32(opaque, addr);
    }

    switch (addr) {
    case 0x00:	/* MCSPI_REVISION */
        TRACE("REVISION = 0x%08x", s->revision);
        return s->revision;

    case 0x10:	/* MCSPI_SYSCONFIG */
        TRACE("SYSCONFIG = 0x%08x", s->sysconfig);
        return s->sysconfig;

    case 0x14:	/* MCSPI_SYSSTATUS */
        TRACE("SYSSTATUS = 0x00000001");
        return 1;					/* RESETDONE */

    case 0x18:	/* MCSPI_IRQSTATUS */
        TRACE("IRQSTATUS = 0x%08x", s->irqst);
        return s->irqst;

    case 0x1c:	/* MCSPI_IRQENABLE */
        TRACE("IRQENABLE = 0x%08x", s->irqen);
        return s->irqen;

    case 0x20:	/* MCSPI_WAKEUPENABLE */
        TRACE("WAKEUPENABLE = 0x%08x", s->wken);
        return s->wken;

    case 0x24:	/* MCSPI_SYST */
        TRACE("SYST = 0x%08x", s->systest);
        return s->systest;

    case 0x28:	/* MCSPI_MODULCTRL */
        TRACE("MODULCTRL = 0x%08x", s->control);
        return s->control;

    case 0x68: ch ++;
    case 0x54: ch ++;
    case 0x40: ch ++;
    case 0x2c:	/* MCSPI_CHCONF */
        TRACE("CHCONF%d = 0x%08x", ch,
              (ch < s->chnum) ? s->ch[ch].config : 0);
        return (ch < s->chnum) ? s->ch[ch].config : 0;

    case 0x6c: ch ++;
    case 0x58: ch ++;
    case 0x44: ch ++;
    case 0x30:	/* MCSPI_CHSTAT */
        TRACE("CHSTAT%d = 0x%08x", ch,
              (ch < s->chnum) ? s->ch[ch].status : 0);
        return (ch < s->chnum) ? s->ch[ch].status : 0;

    case 0x70: ch ++;
    case 0x5c: ch ++;
    case 0x48: ch ++;
    case 0x34:	/* MCSPI_CHCTRL */
        TRACE("CHCTRL%d = 0x%08x", ch,
              (ch < s->chnum) ? s->ch[ch].control : 0);
        return (ch < s->chnum) ? s->ch[ch].control : 0;

    case 0x74: ch ++;
    case 0x60: ch ++;
    case 0x4c: ch ++;
    case 0x38:	/* MCSPI_TX */
        TRACE("TX%d = 0x%08x", ch,
              (ch < s->chnum) ? s->ch[ch].tx : 0);
        return (ch < s->chnum) ? s->ch[ch].tx : 0;

    case 0x78: ch ++;
    case 0x64: ch ++;
    case 0x50: ch ++;
    case 0x3c:	/* MCSPI_RX */
        if (ch < s->chnum) {
            if (!IS_OMAP3_SPI(s) || ch != s->fifo_ch ||
                !(s->ch[ch].config & (1 << 28))) { /* FFER */
                s->ch[ch].status &= ~1;            /* RXS */
                ret = s->ch[ch].rx;
                TRACE("RX%d = 0x%08x", ch, ret);
                omap_mcspi_transfer_run(s, ch);
                return ret;
            }
            if (!s->rx_fifo.len) {
                TRACE("rxfifo underflow!");
            } else {
                qemu_irq_lower(s->ch[ch].rxdrq);
                s->ch[ch].status &= ~(1 << 6);                 /* RXFFF */
                if (((s->ch[ch].config >> 12) & 3) != 2)        /* TRM */
                    ret = omap_mcspi_fifo_get(&s->rx_fifo,
                        1 + ((s->ch[ch].config >> 7) & 0x1f)); /* WL */
                else
                    ret = s->ch[ch].rx;
                TRACE("RX%d = 0x%08x", ch, ret);
                if (!s->rx_fifo.len) {
                    s->ch[ch].status &= ~1;     /* RXS */
                    s->ch[ch].status |= 1 << 5; /* RXFFE */
                    omap_mcspi_transfer_run(s, ch);
                }
                return ret;
            }
        }
        TRACE("RX%d = 0x00000000", ch);
        return 0;

    case 0x7c: /* MCSPI_XFERLEVEL */
        if (IS_OMAP3_SPI(s)) {
            if ((s->xferlevel >> 16) & 0xffff) /* WCNT */
                ret = ((s->xferlevel & 0xffff0000) - (s->fifo_wcnt << 16));
            else
                ret = ((-s->fifo_wcnt) & 0xffff) << 16;
            TRACE("XFERLEVEL = 0x%08x", (s->xferlevel & 0xffff) | ret);
            return (s->xferlevel & 0xffff) | ret;
        }
        break;

    default:
        break;
    }

    OMAP_BAD_REG(addr);
    return 0;
}

static void omap_mcspi_write(void *opaque, target_phys_addr_t addr,
<<<<<<< HEAD
                             uint32_t value)
=======
                             uint64_t value, unsigned size)
>>>>>>> 217bfb44
{
    OMAPSPIBusState *s = (OMAPSPIBusState *) opaque;
    uint32_t old;
    int ch = 0;

    if (size != 4) {
        return omap_badwidth_write32(opaque, addr, value);
    }

    switch (addr) {
    case 0x00:	/* MCSPI_REVISION */
    case 0x14:	/* MCSPI_SYSSTATUS */
    case 0x30:	/* MCSPI_CHSTAT0 */
    case 0x3c:	/* MCSPI_RX0 */
    case 0x44:	/* MCSPI_CHSTAT1 */
    case 0x50:	/* MCSPI_RX1 */
    case 0x58:	/* MCSPI_CHSTAT2 */
    case 0x64:	/* MCSPI_RX2 */
    case 0x6c:	/* MCSPI_CHSTAT3 */
    case 0x78:	/* MCSPI_RX3 */
        /* silently ignore */
        //OMAP_RO_REGV(addr, value);
        return;

    case 0x10:	/* MCSPI_SYSCONFIG */
        TRACE("SYSCONFIG = 0x%08x", value);
        if (value & (1 << 1))				/* SOFTRESET */
            omap_mcspi_bus_reset(s);
        s->sysconfig = value & 0x31d;
        break;

    case 0x18:	/* MCSPI_IRQSTATUS */
        TRACE("IRQSTATUS = 0x%08x", value);
        if (!((s->control & (1 << 3)) && (s->systest & (1 << 11)))) {
            s->irqst &= ~value;
            omap_mcspi_interrupt_update(s);
        }
        break;

    case 0x1c:	/* MCSPI_IRQENABLE */
        TRACE("IRQENABLE = 0x%08x", value);
        s->irqen = value & (IS_OMAP3_SPI(s) ? 0x3777f : 0x1777f);
        omap_mcspi_interrupt_update(s);
        break;

    case 0x20:	/* MCSPI_WAKEUPENABLE */
        TRACE("WAKEUPENABLE = 0x%08x", value);
        s->wken = value & 1;
        break;

    case 0x24:	/* MCSPI_SYST */
        TRACE("SYST = 0x%08x", value);
        if (s->control & (1 << 3))			/* SYSTEM_TEST */
            if (value & (1 << 11)) {			/* SSB */
                s->irqst |= 0x1777f;
                omap_mcspi_interrupt_update(s);
            }
        s->systest = value & 0xfff;
        break;

    case 0x28:	/* MCSPI_MODULCTRL */
        TRACE("MODULCTRL = 0x%08x", value);
        if (value & (1 << 3))				/* SYSTEM_TEST */
            if (s->systest & (1 << 11)) {		/* SSB */
                s->irqst |= IS_OMAP3_SPI(s) ? 0x3777f : 0x1777f;
                omap_mcspi_interrupt_update(s);
            }
        s->control = value & 0xf;
        break;

    case 0x68: ch ++;
    case 0x54: ch ++;
    case 0x40: ch ++;
    case 0x2c:	/* MCSPI_CHCONF */
<<<<<<< HEAD
        TRACE("CHCONF%d = 0x%08x", ch, value);
        if (ch < s->chnum) {
            old = s->ch[ch].config;
            s->ch[ch].config = value & (IS_OMAP3_SPI(s)
                                        ? 0x3fffffff : 0x7fffff);
            if (IS_OMAP3_SPI(s) &&
                ((value ^ old) & (3 << 27))) { /* FFER | FFEW */
                s->fifo_ch = ((value & (3 << 27))) ? ch : -1;
                omap_mcspi_fifo_reset(s);
            }
            if (((value ^ old) & (3 << 14)) || /* DMAR | DMAW */
                (IS_OMAP3_SPI(s) &&
                 ((value ^ old) & (3 << 27)))) /* FFER | FFEW */
                omap_mcspi_dmarequest_update(s, ch);
            if (((value >> 12) & 3) == 3) {   /* TRM */
                TRACE("invalid TRM value (3)");
            }
                if (((value >> 7) & 0x1f) < 3) {  /* WL */
                TRACE("invalid WL value (%i)", (value >> 7) & 0x1f);
                }
            if (IS_OMAP3_SPI(s) && ((value >> 23) & 1)) { /* SBE */
                TRACE("start-bit mode is not supported");
            }
        }
=======
        if ((value ^ s->ch[ch].config) & (3 << 14))	/* DMAR | DMAW */
            omap_mcspi_dmarequest_update(s->ch + ch);
        if (((value >> 12) & 3) == 3)			/* TRM */
            fprintf(stderr, "%s: invalid TRM value (3)\n", __FUNCTION__);
        if (((value >> 7) & 0x1f) < 3)			/* WL */
            fprintf(stderr, "%s: invalid WL value (%" PRIx64 ")\n",
                            __FUNCTION__, (value >> 7) & 0x1f);
        s->ch[ch].config = value & 0x7fffff;
>>>>>>> 217bfb44
        break;

    case 0x70: ch ++;
    case 0x5c: ch ++;
    case 0x48: ch ++;
    case 0x34:	/* MCSPI_CHCTRL */
        TRACE("CHCTRL%d = 0x%08x", ch, value);
        if (ch < s->chnum) {
            old = s->ch[ch].control;
            s->ch[ch].control = value & (IS_OMAP3_SPI(s) ? 0xff01 : 1);
            if (value & ~old & 1) { /* EN */
                if (IS_OMAP3_SPI(s) && s->fifo_ch == ch)
                    omap_mcspi_fifo_reset(s);
                omap_mcspi_transfer_run(s, ch);
            }
        }
        break;

    case 0x74: ch ++;
    case 0x60: ch ++;
    case 0x4c: ch ++;
    case 0x38:	/* MCSPI_TX */
        TRACE("TX%d = 0x%08x", ch, value);
        if (ch < s->chnum) {
            if (!IS_OMAP3_SPI(s) || s->fifo_ch != ch ||
                !(s->ch[ch].config & (1 << 27))) { /* FFEW */
                s->ch[ch].tx = value;
                s->ch[ch].status &= ~0x06;         /* EOT | TXS */
                omap_mcspi_transfer_run(s, ch);
            } else {
                if (s->tx_fifo.len >= s->tx_fifo.size) {
                    TRACE("txfifo overflow!");
                } else {
                    qemu_irq_lower(s->ch[ch].txdrq);
                    s->ch[ch].status &= ~0x0e;      /* TXFFE | EOT | TXS */
                    if (((s->ch[ch].config >> 12) & 3) != 1) {    /* TRM */
                        omap_mcspi_fifo_put(
                            &s->tx_fifo,
                            1 + ((s->ch[ch].config >> 7) & 0x1f), /* WL */
                            value);
                        if (s->tx_fifo.len >= s->tx_fifo.size)
                            s->ch[ch].status |= 1 << 4;        /* TXFFF */
                        if (s->tx_fifo.len >= (s->xferlevel & 0x3f))
                            omap_mcspi_transfer_run(s, ch);
                    } else {
                        s->ch[ch].tx = value;
                        omap_mcspi_transfer_run(s, ch);
                    }
                }
            }
        }
        break;

    case 0x7c: /* MCSPI_XFERLEVEL */
        TRACE("XFERLEVEL = 0x%08x", value);
        if (IS_OMAP3_SPI(s)) {
            if (value != s->xferlevel) {
                s->fifo_wcnt = (value >> 16) & 0xffff;
                s->xferlevel = value & 0xffff3f3f;
                omap_mcspi_fifo_reset(s);
            }
        } else
            OMAP_BAD_REGV(addr, value);
        break;

    default:
        OMAP_BAD_REGV(addr, value);
        return;
    }
}

static const MemoryRegionOps omap_mcspi_ops = {
    .read = omap_mcspi_read,
    .write = omap_mcspi_write,
    .endianness = DEVICE_NATIVE_ENDIAN,
};

static void omap_mcspi_reset(DeviceState *qdev)
{
<<<<<<< HEAD
    int i;
    OMAPSPIState *s = FROM_SYSBUS(OMAPSPIState, sysbus_from_qdev(qdev));
    for (i = 0; i < s->buscount; i++) {
        omap_mcspi_bus_reset(&s->bus[i]);
=======
    struct omap_mcspi_s *s = (struct omap_mcspi_s *)
            g_malloc0(sizeof(struct omap_mcspi_s));
    struct omap_mcspi_ch_s *ch = s->ch;

    s->irq = irq;
    s->chnum = chnum;
    while (chnum --) {
        ch->txdrq = *drq ++;
        ch->rxdrq = *drq ++;
        ch ++;
>>>>>>> 217bfb44
    }
}

<<<<<<< HEAD
static int omap_mcspi_init(SysBusDevice *busdev)
{
    int i, j;
    OMAPSPIBusState *bs;
    OMAPSPIState *s = FROM_SYSBUS(OMAPSPIState, busdev);
    
    s->buscount = (s->mpu_model < omap3430) ? 2 : 4;
    s->bus = g_new0(OMAPSPIBusState, s->buscount);
    for (i = 0; i < s->buscount; i++) {
        bs = &s->bus[i];
        if (s->mpu_model < omap3430) {
            bs->revision = SPI_REV_OMAP2420;
            bs->chnum = i ? 2 : 4;
        } else {
            bs->revision = SPI_REV_OMAP3430;
            bs->chnum = (i > 2) ? 1 : (i ? 2 : 4);
        }
        sysbus_init_irq(busdev, &bs->irq);
        bs->bus = spi_init_bus(&busdev->qdev, NULL, bs->chnum);
        bs->ch = g_new0(struct omap_mcspi_ch_s, bs->chnum);
        for (j = 0; j < bs->chnum; j++) {
            sysbus_init_irq(busdev, &bs->ch[j].txdrq);
            sysbus_init_irq(busdev, &bs->ch[j].rxdrq);
        }
        sysbus_init_mmio(busdev, 0x1000,
                         cpu_register_io_memory(omap_mcspi_readfn,
                                                omap_mcspi_writefn, bs,
                                                DEVICE_NATIVE_ENDIAN));
    }
    return 0;
}
=======
    memory_region_init_io(&s->iomem, &omap_mcspi_ops, s, "omap.mcspi",
                          omap_l4_region_size(ta, 0));
    omap_l4_attach(ta, 0, &s->iomem);
>>>>>>> 217bfb44

SPIBus *omap_mcspi_bus(DeviceState *qdev, int bus_number)
{
    OMAPSPIState *s = FROM_SYSBUS(OMAPSPIState, sysbus_from_qdev(qdev));
    if (bus_number < s->buscount) {
        return s->bus[bus_number].bus;
    }
    hw_error("%s: invalid bus number %d\n", __FUNCTION__, bus_number);
}

static SysBusDeviceInfo omap_mcspi_info = {
    .init = omap_mcspi_init,
    .qdev.name = "omap_mcspi",
    .qdev.size = sizeof(OMAPSPIState),
    .qdev.reset = omap_mcspi_reset,
    .qdev.props = (Property[]) {
        DEFINE_PROP_INT32("mpu_model", OMAPSPIState, mpu_model, 0),
        DEFINE_PROP_END_OF_LIST()
    }
};

static void omap_mcspi_register_device(void)
{
    sysbus_register_withprop(&omap_mcspi_info);
}

device_init(omap_mcspi_register_device)<|MERGE_RESOLUTION|>--- conflicted
+++ resolved
@@ -24,7 +24,6 @@
 #include "sysbus.h"
 #include "spi.h"
 
-<<<<<<< HEAD
 //#define SPI_DEBUG
 
 #ifdef SPI_DEBUG
@@ -41,11 +40,7 @@
 
 typedef struct omap_mcspi_bus_s {
     SPIBus *bus;
-=======
-/* Multichannel SPI */
-struct omap_mcspi_s {
     MemoryRegion iomem;
->>>>>>> 217bfb44
     qemu_irq irq;
     int chnum;
     uint8_t revision;
@@ -412,11 +407,7 @@
 }
 
 static void omap_mcspi_write(void *opaque, target_phys_addr_t addr,
-<<<<<<< HEAD
-                             uint32_t value)
-=======
                              uint64_t value, unsigned size)
->>>>>>> 217bfb44
 {
     OMAPSPIBusState *s = (OMAPSPIBusState *) opaque;
     uint32_t old;
@@ -491,7 +482,6 @@
     case 0x54: ch ++;
     case 0x40: ch ++;
     case 0x2c:	/* MCSPI_CHCONF */
-<<<<<<< HEAD
         TRACE("CHCONF%d = 0x%08x", ch, value);
         if (ch < s->chnum) {
             old = s->ch[ch].config;
@@ -510,22 +500,12 @@
                 TRACE("invalid TRM value (3)");
             }
                 if (((value >> 7) & 0x1f) < 3) {  /* WL */
-                TRACE("invalid WL value (%i)", (value >> 7) & 0x1f);
+                TRACE("invalid WL value (%" PRIx64 ")", (value >> 7) & 0x1f);
                 }
             if (IS_OMAP3_SPI(s) && ((value >> 23) & 1)) { /* SBE */
                 TRACE("start-bit mode is not supported");
             }
         }
-=======
-        if ((value ^ s->ch[ch].config) & (3 << 14))	/* DMAR | DMAW */
-            omap_mcspi_dmarequest_update(s->ch + ch);
-        if (((value >> 12) & 3) == 3)			/* TRM */
-            fprintf(stderr, "%s: invalid TRM value (3)\n", __FUNCTION__);
-        if (((value >> 7) & 0x1f) < 3)			/* WL */
-            fprintf(stderr, "%s: invalid WL value (%" PRIx64 ")\n",
-                            __FUNCTION__, (value >> 7) & 0x1f);
-        s->ch[ch].config = value & 0x7fffff;
->>>>>>> 217bfb44
         break;
 
     case 0x70: ch ++;
@@ -605,27 +585,13 @@
 
 static void omap_mcspi_reset(DeviceState *qdev)
 {
-<<<<<<< HEAD
     int i;
     OMAPSPIState *s = FROM_SYSBUS(OMAPSPIState, sysbus_from_qdev(qdev));
     for (i = 0; i < s->buscount; i++) {
         omap_mcspi_bus_reset(&s->bus[i]);
-=======
-    struct omap_mcspi_s *s = (struct omap_mcspi_s *)
-            g_malloc0(sizeof(struct omap_mcspi_s));
-    struct omap_mcspi_ch_s *ch = s->ch;
-
-    s->irq = irq;
-    s->chnum = chnum;
-    while (chnum --) {
-        ch->txdrq = *drq ++;
-        ch->rxdrq = *drq ++;
-        ch ++;
->>>>>>> 217bfb44
-    }
-}
-
-<<<<<<< HEAD
+    }
+}
+
 static int omap_mcspi_init(SysBusDevice *busdev)
 {
     int i, j;
@@ -650,18 +616,12 @@
             sysbus_init_irq(busdev, &bs->ch[j].txdrq);
             sysbus_init_irq(busdev, &bs->ch[j].rxdrq);
         }
-        sysbus_init_mmio(busdev, 0x1000,
-                         cpu_register_io_memory(omap_mcspi_readfn,
-                                                omap_mcspi_writefn, bs,
-                                                DEVICE_NATIVE_ENDIAN));
+        memory_region_init_io(&bs->iomem, &omap_mcspi_ops, bs, "omap.mcspi",
+                              0x1000);
+        sysbus_init_mmio(busdev, &bs->iomem);
     }
     return 0;
 }
-=======
-    memory_region_init_io(&s->iomem, &omap_mcspi_ops, s, "omap.mcspi",
-                          omap_l4_region_size(ta, 0));
-    omap_l4_attach(ta, 0, &s->iomem);
->>>>>>> 217bfb44
 
 SPIBus *omap_mcspi_bus(DeviceState *qdev, int bus_number)
 {
